--- conflicted
+++ resolved
@@ -35,12 +35,7 @@
                 unit_creation_delay=500,
                 execution='Native',
                 rpc_cors='all',
-<<<<<<< HEAD
-                rpc_methods='Unsafe',
-                state_pruning='archive')
-=======
                 rpc_methods='Unsafe')
->>>>>>> 7de6e775
 addresses = [n.address() for n in chain]
 chain.set_flags(bootnodes=addresses[0], public_addr=addresses)
 
