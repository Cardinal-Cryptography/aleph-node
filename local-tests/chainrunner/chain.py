--- conflicted
+++ resolved
@@ -82,11 +82,6 @@
             self.nodes[i].chainspec = chainspec
 
     def set_log_level(self, target, level, nodes=None):
-<<<<<<< HEAD
-        idx = nodes or range(len(self.nodes))
-        for i in idx:
-            self.nodes[i].log_level[target] = level
-=======
         """Change log verbosity of the chosen logging target. This method works on the fly
         (performs RPCs) and should be called while the chain is running.
         Optional `nodes` argument can be used to specify which nodes are affected and should be
@@ -94,7 +89,6 @@
         idx = nodes or range(len(self.nodes))
         for i in idx:
             self.nodes[i].set_log_level(target, level)
->>>>>>> 928ba137
 
     def start(self, name, nodes=None):
         """Start the chain. `name` will be used to name logfiles: name0.log, name1.log etc.
