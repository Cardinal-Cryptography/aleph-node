import json
import jsonrpcclient
import os.path as op
import re
import requests
import subprocess


from .utils import flags_from_dict


class Node:
    """A class representing a single node of a running blockchain.
    `binary` should be a path to a file with aleph-node binary.
    `chainspec` should be a path to a file with chainspec,
    `path` should point to a folder where the node's base path is."""

    def __init__(self, binary, chainspec, path, logdir=None):
        self.chainspec = chainspec
        self.binary = binary
        self.path = path
        self.logdir = logdir or path
        self.logfile = None
        self.process = None
        self.flags = {}
        self.running = False

    def _stdargs(self):
        return ['--base-path', self.path, '--chain', self.chainspec]

<<<<<<< HEAD
    def start(self, name):
        """Start the node. `name` is used for the name of the logfile and for the --name flag."""
        cmd = [self.binary, '--name', name] + self._stdargs() + flags_from_dict(self.flags)
=======
    def _nodeargs(self, backup=True):
        res = ['--node-key-file', op.join(self.path, 'p2p_secret'), '--enable-log-reloading']
        if backup:
            res += ['--backup-path', op.join(self.path, 'backup-stash')]
        return res

    def start(self, name, backup=True):
        """Start the node. `name` is used to name the logfile and for --name flag."""
        cmd = [self.binary, '--name', name] + self._stdargs() + self._nodeargs(backup) + flags_from_dict(self.flags)
>>>>>>> bff3c82b

        self.logfile = op.join(self.logdir, name + '.log')
        with open(self.logfile, 'w', encoding='utf-8') as logfile:
            self.process = subprocess.Popen(cmd, stderr=logfile, stdout=subprocess.DEVNULL)
        self.running = True

    def stop(self):
        """Stop the node by sending SIGKILL."""
        if self.running:
            self.process.kill()
            self.running = False

    def purge(self):
        """Purge chain (delete the database of the node)."""
        cmd = [self.binary, 'purge-chain', '-y'] + self._stdargs()
        subprocess.run(cmd, stdout=subprocess.DEVNULL)

    def rpc_port(self):
        """Return RPC port for this node. The value is taken from `flags` dictionary.
        Raises KeyError if not present."""
        port = self.flags.get('rpc_port', self.flags.get('rpc-port'))
        if port is None:
            raise KeyError("RPC port unknown, please set rpc_port flag")
        return port

    def ws_port(self):
        """Return WS port for this node. The value is taken from `flags` dictionary.
        Raises KeyError if not present."""
        port = self.flags.get('ws_port', self.flags.get('ws-port'))
        if port is None:
            raise KeyError("WS port unknown, please set ws_port flag")
        return port

    def greplog(self, regexp):
        """Find in the logs all occurrences of the given regexp. Returns a list of matches."""
        if not self.logfile:
            return []
        with open(self.logfile, encoding='utf-8') as f:
            log = f.read()
        return re.findall(regexp, log)

    def highest_block(self):
        """Find in the logs the height of the most recent block.
        Return two ints: highest block and highest finalized block."""
        results = self.greplog(r'best: #(\d+) .+ finalized #(\d+)')
        if results:
            a, b = results[-1]
            return int(a), int(b)
        return -1, -1

    def check_authorities(self):
        """Find in the logs the number of authorities this node is connected to.
        Return bool indicating if it's connected to all known authorities."""
        grep = self.greplog(r'(\d+)/(\d+) authorities known for session')
        return grep[-1][0] == grep[-1][1] if grep else False

    def get_hash(self, height):
        """Find the hash of the block with the given height. Requires the node to be running."""
        return self.rpc('chain_getBlockHash', [height]).result

    def state(self, block=None):
        """Return a JSON representation of the chain state after the given block.
        If `block` is `None`, the most recent state (after the highest seen block) is returned.
        Node must not be running, empty result is returned if called on a running node."""
        if self.running:
            print("cannot export state of a running node")
            return {}
        cmd = [self.binary, 'export-state'] + self._stdargs()
        if block is not None:
            cmd.append(str(block))
        proc = subprocess.run(cmd, capture_output=True, check=True)
        return json.loads(proc.stdout)

    def rpc(self, method, params=None):
        """Make an RPC call to the node with the given method and params.
        `params` should be a tuple for positional arguments, or a dict for keyword arguments."""
        if not self.running:
            print("cannot RPC because node is not running")
            return None
        port = self.rpc_port()
        resp = requests.post(f'http://localhost:{port}/', json=jsonrpcclient.request(method, params))
        return jsonrpcclient.parse(resp.json())

    def set_log_level(self, target, level):
        """Change log verbosity of the chosen target.
        This method should be called on a running node."""
        return self.rpc('system_addLogFilter', [f'{target}={level}'])

    def address(self, port=None):
        """Get the public address of this node. Returned value is of the form
        /dns4/localhost/tcp/{PORT}/p2p/{KEY}. This method needs to know node's port -
        if it's not supplied a as parameter, it must be present in `self.flags`.
        """
        if port is None:
            if 'port' in self.flags:
                port = self.flags['port']
            else:
                return None
        cmd = [self.binary, 'key', 'inspect-node-key', '--file', op.join(self.path, 'p2p_secret')]
        output = subprocess.check_output(cmd).decode().strip()
        return f'/dns4/localhost/tcp/{port}/p2p/{output}'<|MERGE_RESOLUTION|>--- conflicted
+++ resolved
@@ -28,11 +28,6 @@
     def _stdargs(self):
         return ['--base-path', self.path, '--chain', self.chainspec]
 
-<<<<<<< HEAD
-    def start(self, name):
-        """Start the node. `name` is used for the name of the logfile and for the --name flag."""
-        cmd = [self.binary, '--name', name] + self._stdargs() + flags_from_dict(self.flags)
-=======
     def _nodeargs(self, backup=True):
         res = ['--node-key-file', op.join(self.path, 'p2p_secret'), '--enable-log-reloading']
         if backup:
@@ -40,9 +35,8 @@
         return res
 
     def start(self, name, backup=True):
-        """Start the node. `name` is used to name the logfile and for --name flag."""
+        """Start the node. `name` is used to name the logfile and for the --name flag."""
         cmd = [self.binary, '--name', name] + self._stdargs() + self._nodeargs(backup) + flags_from_dict(self.flags)
->>>>>>> bff3c82b
 
         self.logfile = op.join(self.logdir, name + '.log')
         with open(self.logfile, 'w', encoding='utf-8') as logfile:
