--- conflicted
+++ resolved
@@ -24,22 +24,13 @@
         self.process = None
         self.flags = {}
         self.running = False
-        self.log_level = {}
 
     def _stdargs(self):
         return ['--base-path', self.path, '--chain', self.chainspec]
 
-    def _log_levels(self):
-        return [f'-l{k}={v}' for (k, v) in self.log_level.items()]
-
     def start(self, name):
         """Start the node. `name` is used to name of the logfile and for --name flag."""
-<<<<<<< HEAD
-        cmd = [self.binary, '--name', name] + self._stdargs() + \
-            flags_from_dict(self.flags) + self._log_levels()
-=======
         cmd = [self.binary, '--name', name] + self._stdargs() + flags_from_dict(self.flags)
->>>>>>> 928ba137
 
         self.logfile = op.join(self.logdir, name + '.log')
         with open(self.logfile, 'w', encoding='utf-8') as logfile:
@@ -75,18 +66,9 @@
             return int(a), int(b)
         return -1, -1
 
-<<<<<<< HEAD
-    def check_hash_of(self, number):
-        """Find in the logs the hash for block with number `number`."""
-        results = self.greplog(rf'Finalizing block {number} (.+)')
-        if results:
-            return results[-1].strip()
-        return ''
-=======
     def get_hash(self, height):
         """Find the hash of the block with the given height. Requires the node to be running."""
         return self.rpc('chain_getBlockHash', [height]).result
->>>>>>> 928ba137
 
     def state(self, block=None):
         """Return a JSON representation of the chain state after the given block.
