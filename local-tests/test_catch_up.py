--- conflicted
+++ resolved
@@ -37,14 +37,6 @@
                 ws_port=Seq(9944),
                 rpc_port=Seq(9933),
                 unit_creation_delay=200,
-<<<<<<< HEAD
-                execution='Native',
-                state_pruning='archive')
-addresses = [n.address() for n in chain]
-validator_addresses = [n.validator_address() for n in chain]
-chain.set_flags(bootnodes=addresses[0])
-chain.set_flags_validator(public_addr=addresses, public_validator_addresses=validator_addresses)
-=======
                 execution='Native')
 addresses = [n.address() for n in chain]
 validator_addresses = [n.validator_address() for n in chain]
@@ -54,7 +46,6 @@
 if state_pruning is not None:
     chain.set_flags('experimental-pruning', state_pruning=state_pruning,
                     )
->>>>>>> 7de6e775
 
 chain.set_flags_validator('validator')
 
