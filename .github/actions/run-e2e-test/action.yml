---
name: 'Run e2e test'
description: 'Run single e2e test.'

inputs:
  node-count:
    description: 'Number of nodes to run.'
    required: false
    default: '5'
  min-validator-count:
    description: 'Minimum number of nodes below which chain enters emergency state.'
    required: false
    default: '4'
  test-case:
    description: 'Name of test to run.'
    required: false
  randomized:
    description: 'Whether to use randomized test params.'
    required: false
    default: 'false'
  reserved-seats:
    description: 'Number of reserved seats available to validators.'
    required: false
  non-reserved-seats:
    description: 'Number of non-reserved seats available to validators.'
    required: false
  follow-up-finalization-check:
    description: 'Whether to run a follow-up finalization check.'
    required: false
  deploy-adder:
    description: 'Whether to deploy the adder sample contract to the node.'
    required: false
    default: 'false'
<<<<<<< HEAD
  deploy-button:
    description: 'Whether to deploy the button game contracts to the node.'
    required: false
    default: 'false'
=======
>>>>>>> eebcb39c
  image-path:
    description: 'Custom path to docker image for aleph-node'
    required: false
    default: aleph-test-docker
  node-image:
    description: 'Custom name of aleph-node image'
    required: false
    default: aleph-node:latest
  compose-file:
    description: 'Custom docker-compose configuration'
    required: false
    default: ''

runs:
  using: 'composite'
  steps:

    - name: Download artifact with docker image
      uses: actions/download-artifact@v2
      with:
        name: ${{ inputs.image-path }}

    - name: Load node docker image
      shell: bash
      run: docker load -i aleph-node.tar

    - name: Run consensus party
      shell: bash
<<<<<<< HEAD
      run: NODE_IMAGE=${{ inputs.node-image }} DOCKER_COMPOSE=${{ inputs.compose-file }} ./.github/scripts/run_consensus.sh -m ${{ inputs.min-validator-count }} -n ${{ inputs.node-count }}
=======
      run: |
        NODE_IMAGE=${{ inputs.node-image }} \
        DOCKER_COMPOSE=${{ inputs.compose-file }} \
          ./.github/scripts/run_consensus.sh \
            -m ${{ inputs.min-validator-count }} -n ${{ inputs.node-count }}
>>>>>>> eebcb39c

    - name: Sleep
      shell: bash
      run: sleep 60

    - name: Display bootnode logs
      shell: bash
      run: docker logs Node0 --follow &

    - name: Download artifact with the test suite image
      if: inputs.test-case != ''
      uses: actions/download-artifact@v2
      with:
        name: aleph-e2e-client

    - name: Load test suite docker image
      if: inputs.test-case != ''
      shell: bash
      run: docker load -i aleph-e2e-client.tar

    - name: Run single e2e test
      if: inputs.test-case != ''
      shell: bash
      run: |
        ARGS=(
          -t "${{ inputs.test-case }}"
          -r "${{ inputs.randomized }}"
          -m "${{ inputs.min-validator-count }}"
        )

        RESERVED_SEATS="${{ inputs.reserved-seats }}"
        NON_RESERVED_SEATS="${{ inputs.non-reserved-seats }}"
        
        if [[ -n "${RANDOMIZED}" ]]; then
          ARGS+=(-r "${RANDOMIZED}")
        fi

        if [[ -n "${RESERVED_SEATS}" && -n "${NON_RESERVED_SEATS}" ]]; then
          ARGS+=(
            -f "${RESERVED_SEATS}"
            -n "${NON_RESERVED_SEATS}"
          )
        fi

        DEPLOY_ADDER="${{ inputs.deploy-adder }}"

        if [[ "${DEPLOY_ADDER}" = "true" ]]; then
          pushd contracts/adder
          export ADDER=$(./deploy.sh)
          popd
        fi

<<<<<<< HEAD
        DEPLOY_BUTTON="${{ inputs.deploy-button }}"

        if [[ "${DEPLOY_BUTTON}" = "true" ]]; then
          source contracts/env/dev
          contracts/scripts/deploy.sh
          source contracts/scripts/test_env.sh
        fi

=======
>>>>>>> eebcb39c
        ./.github/scripts/run_e2e_test.sh "${ARGS[@]}"

    - name: Run finalization e2e test
      if: inputs.follow-up-finalization-check == 'true'
      shell: bash
<<<<<<< HEAD
      run: ./.github/scripts/run_e2e_test.sh -t finalization::finalization -m "${{ inputs.min-validator-count }}"
=======
      run: |
        ./.github/scripts/run_e2e_test.sh \
          -t finalization::finalization -m "${{ inputs.min-validator-count }}"
>>>>>>> eebcb39c
<|MERGE_RESOLUTION|>--- conflicted
+++ resolved
@@ -31,13 +31,10 @@
     description: 'Whether to deploy the adder sample contract to the node.'
     required: false
     default: 'false'
-<<<<<<< HEAD
   deploy-button:
     description: 'Whether to deploy the button game contracts to the node.'
     required: false
     default: 'false'
-=======
->>>>>>> eebcb39c
   image-path:
     description: 'Custom path to docker image for aleph-node'
     required: false
@@ -66,15 +63,11 @@
 
     - name: Run consensus party
       shell: bash
-<<<<<<< HEAD
-      run: NODE_IMAGE=${{ inputs.node-image }} DOCKER_COMPOSE=${{ inputs.compose-file }} ./.github/scripts/run_consensus.sh -m ${{ inputs.min-validator-count }} -n ${{ inputs.node-count }}
-=======
       run: |
         NODE_IMAGE=${{ inputs.node-image }} \
         DOCKER_COMPOSE=${{ inputs.compose-file }} \
           ./.github/scripts/run_consensus.sh \
             -m ${{ inputs.min-validator-count }} -n ${{ inputs.node-count }}
->>>>>>> eebcb39c
 
     - name: Sleep
       shell: bash
@@ -127,7 +120,6 @@
           popd
         fi
 
-<<<<<<< HEAD
         DEPLOY_BUTTON="${{ inputs.deploy-button }}"
 
         if [[ "${DEPLOY_BUTTON}" = "true" ]]; then
@@ -136,17 +128,11 @@
           source contracts/scripts/test_env.sh
         fi
 
-=======
->>>>>>> eebcb39c
         ./.github/scripts/run_e2e_test.sh "${ARGS[@]}"
 
     - name: Run finalization e2e test
       if: inputs.follow-up-finalization-check == 'true'
       shell: bash
-<<<<<<< HEAD
-      run: ./.github/scripts/run_e2e_test.sh -t finalization::finalization -m "${{ inputs.min-validator-count }}"
-=======
       run: |
         ./.github/scripts/run_e2e_test.sh \
-          -t finalization::finalization -m "${{ inputs.min-validator-count }}"
->>>>>>> eebcb39c
+          -t finalization::finalization -m "${{ inputs.min-validator-count }}"