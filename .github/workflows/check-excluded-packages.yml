name: Check excluded packages

on:
  pull_request:
    branches:
      - '**'
  push:
    paths-ignore:
      - '*.md'
    branches:
      - main

concurrency:
  group: ${{ github.ref }}-${{ github.workflow }}
  cancel-in-progress: true

jobs:
  build:
    name: Check excluded packages
    runs-on: self-hosted
    env:
      CARGO_INCREMENTAL: 0
<<<<<<< HEAD
    strategy:
      matrix:
        package: [
          flooder,
          e2e-tests,
          aleph-client,
          fork-off,
          benches/payout-stakers,
          bin/cliain,
          contracts/access_control,
          contracts/button,
          contracts/game_token,
          contracts/marketplace,
          contracts/simple_dex,
          contracts/ticket_token,
          contracts/wrapped_azero,
          contracts/adder,
          scripts/synthetic-network/synthetic-link,
        ]
=======
      RUSTC_WRAPPER: sccache
>>>>>>> 4bf9eb8f
    steps:
      - name: Checkout source code
        uses: actions/checkout@v2

      - name: Install rust toolchain
        uses: actions-rs/toolchain@v1

<<<<<<< HEAD
      - name: Install Protoc
        uses: arduino/setup-protoc@v1
        with:
          version: '3.6.1'
          repo-token: ${{ secrets.GITHUB_TOKEN }}

      - name: Check excluded package
        run: |
          cd ${{ matrix.package }}
          rustup component add clippy rustfmt
          rustup target add wasm32-unknown-unknown
          cargo fmt --all --check
          cargo clippy --all-features -- --no-deps -D warnings
          if [ ${{ matrix.package }} != "e2e-tests" ]
          then
            cargo test
          fi
=======
      - name: Read excluded packages from Cargo.toml
        id: read_excluded
        uses: SebRollen/toml-action@v1.0.0
        with:
          file: 'Cargo.toml'
          field: 'workspace.exclude'

      - name: Format output
        id: format_output
        run: |
          packages="$(echo ${{ steps.read_excluded.outputs.value }} | sed 's/[][,]/ /g' | sed 's/\s\+/\n/g' | sed '/^$/d')"
          targets="$(echo "$packages" | sed -r 's/[A-Za-z0-9_/-]+/&\/target\//g')"

          packages="${packages//$'\n'/'%0A'}"
          targets="${targets//$'\n'/'%0A'}"

          echo "::set-output name=packages::$packages"
          echo "::set-output name=targets::$targets"

      - name: Check excluded packages
        env:
          RUSTC_WRAPPER: ""
          RUSTC_WORKSPACE_WRAPPER: sccache
        run: |
          packages="${{ steps.format_output.outputs.packages }}"
          for p in ${packages[@]}
          do
            # skip checking the adder for now
            if [ $p = "contracts/adder" ]
            then
              continue
            fi
            echo "Checking package $p..."
            pushd "$p"
            rustup component add clippy rustfmt
            rustup target add wasm32-unknown-unknown
            cargo fmt --all --check
            cargo clippy --all-features -- --no-deps -D warnings
            popd
          done
>>>>>>> 4bf9eb8f
<|MERGE_RESOLUTION|>--- conflicted
+++ resolved
@@ -18,9 +18,6 @@
   build:
     name: Check excluded packages
     runs-on: self-hosted
-    env:
-      CARGO_INCREMENTAL: 0
-<<<<<<< HEAD
     strategy:
       matrix:
         package: [
@@ -40,22 +37,15 @@
           contracts/adder,
           scripts/synthetic-network/synthetic-link,
         ]
-=======
+    env:
+      CARGO_INCREMENTAL: 0
       RUSTC_WRAPPER: sccache
->>>>>>> 4bf9eb8f
     steps:
       - name: Checkout source code
         uses: actions/checkout@v2
 
       - name: Install rust toolchain
         uses: actions-rs/toolchain@v1
-
-<<<<<<< HEAD
-      - name: Install Protoc
-        uses: arduino/setup-protoc@v1
-        with:
-          version: '3.6.1'
-          repo-token: ${{ secrets.GITHUB_TOKEN }}
 
       - name: Check excluded package
         run: |
@@ -67,46 +57,4 @@
           if [ ${{ matrix.package }} != "e2e-tests" ]
           then
             cargo test
-          fi
-=======
-      - name: Read excluded packages from Cargo.toml
-        id: read_excluded
-        uses: SebRollen/toml-action@v1.0.0
-        with:
-          file: 'Cargo.toml'
-          field: 'workspace.exclude'
-
-      - name: Format output
-        id: format_output
-        run: |
-          packages="$(echo ${{ steps.read_excluded.outputs.value }} | sed 's/[][,]/ /g' | sed 's/\s\+/\n/g' | sed '/^$/d')"
-          targets="$(echo "$packages" | sed -r 's/[A-Za-z0-9_/-]+/&\/target\//g')"
-
-          packages="${packages//$'\n'/'%0A'}"
-          targets="${targets//$'\n'/'%0A'}"
-
-          echo "::set-output name=packages::$packages"
-          echo "::set-output name=targets::$targets"
-
-      - name: Check excluded packages
-        env:
-          RUSTC_WRAPPER: ""
-          RUSTC_WORKSPACE_WRAPPER: sccache
-        run: |
-          packages="${{ steps.format_output.outputs.packages }}"
-          for p in ${packages[@]}
-          do
-            # skip checking the adder for now
-            if [ $p = "contracts/adder" ]
-            then
-              continue
-            fi
-            echo "Checking package $p..."
-            pushd "$p"
-            rustup component add clippy rustfmt
-            rustup target add wasm32-unknown-unknown
-            cargo fmt --all --check
-            cargo clippy --all-features -- --no-deps -D warnings
-            popd
-          done
->>>>>>> 4bf9eb8f
+          fi