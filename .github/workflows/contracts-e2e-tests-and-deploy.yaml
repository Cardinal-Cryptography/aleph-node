name: contracts-e2e-tests-and-deploy

on:
  pull_request:
    types:
      - labeled
      - opened
      - created
  push:
    paths:
      - 'contracts/**'
      - '.github/workflows/contracts-e2e-tests-and-deploy.yaml'

concurrency:
  group: ${{ github.ref }}-${{ github.workflow }}
  cancel-in-progress: false

env:
  CACHE_KEY: fe-benjamin-button
  CONTRACTS_ENVFILE: fe-benjamin
  CARGOCONTRACT_REV: 2b1758756de59bd81e7bed5f8429d364f281cb9a
  NODE_VERSION: 16
  S3BUCKET_PATH: contracts/fe-benjamin-button

jobs:
  run-tests:
    name: Run smart contracts test suite
    runs-on: ubuntu-20.04
    env:
      RUST_BACKTRACE: full
    steps:
      - name: Install binaryen
        run: |
          wget https://github.com/WebAssembly/binaryen/releases/download/version_101/binaryen-version_101-x86_64-linux.tar.gz
          tar xvzf binaryen-version_101-x86_64-linux.tar.gz
          cd binaryen-version_101
          sudo cp -r bin/* /bin
          sudo cp -r include/* /usr/include
          sudo cp -r lib64/* /lib64

      - name: Display binaryen version
        shell: bash
        run: wasm-opt --version

      - name: Checkout Source code
        uses: actions/checkout@v3

      - name: Install Rust Toolchain
        uses: actions-rs/toolchain@v1

      - name: Install WASM target
        run: rustup target add wasm32-unknown-unknown

      - name: Install rust-src
        run: rustup component add rust-src

      - name: Restore cache
        uses: ./.github/actions/restore-cache
        with:
          target-key: e2e-contracts
          cargo-key: e2e-contracts
          cache-version: v3
          cargo-targets: |
            e2e-tests/target/
            contracts/access_control/target/
            contracts/button/target/
            contracts/game_token/target/
            contracts/marketplace/target/
            contracts/simple_dex/target/
            contracts/ticket_token/target/
            contracts/wrapped_azero/target/

      # TODO : this should NOT be built every time
      - name: Install cargo-contract
        run: |
              cargo install cargo-dylint dylint-link --force
              # revision merging Hans's PR changes [fix for node URL parsing ]
              cargo install --git https://github.com/paritytech/cargo-contract.git --rev ${{ env.CARGOCONTRACT_REV }} --force

      - name: Configure AWS credentials
        uses: aws-actions/configure-aws-credentials@v1
        with:
          aws-access-key-id: ${{ secrets.AWS_MAINNET_ACCESS_KEY_ID }}
          aws-secret-access-key: ${{ secrets.AWS_MAINNET_SECRET_ACCESS_KEY }}
          aws-region: eu-central-1

      - name: Login to Public Amazon ECR
        id: login-public-ecr
        uses: docker/login-action@v1
        with:
          registry: public.ecr.aws
          username: ${{ secrets.AWS_MAINNET_ACCESS_KEY_ID }}
          password: ${{ secrets.AWS_MAINNET_SECRET_ACCESS_KEY }}
        env:
          AWS_REGION: us-east-1

      - name: Run one-node smartnet
        shell: bash
        run: |
          .github/scripts/run_smartnet.sh &

      - name: Display node logs
        shell: bash
        run: |
          docker logs smartnode --follow &

        # wait some while docker pulls the image and starts the node
      - name: Wait for finalization
        shell: bash
        run:  |
         .github/scripts/check_finalization.sh
        timeout-minutes: 1

      - name: Run e2e tests
        shell: bash
        run: |
          source ./contracts/env/dev && ./contracts/scripts/deploy.sh && ./contracts/scripts/test.sh

      - name: Cleanup cache
        uses: ./.github/actions/post-cache

  slack:
    name: Slack notification
    runs-on: ubuntu-latest
    needs: [run-tests]
    if: always()
    steps:
      - name: Checkout repository
        uses: actions/checkout@v2

      - name: Send Slack message
        uses: ./.github/actions/slack-notification
        with:
          notify-on: "failure"
        env:
          SLACK_WEBHOOK: ${{ secrets.SLACK_WEBHOOK }}

  build_and_deploy_contracts:
    name: Deploy contracts on feature environment
    if: (github.event_name == 'push' && github.ref_name == 'benjamin') || (github.event_name == 'pull_request' && github.event.action == 'labeled' && github.event.label.name == '[AZERO] DEPLOY-CONTRACTS')
    needs: [run-tests]
    runs-on: ubuntu-20.04
    steps:
      - name: Checkout repo
        uses: actions/checkout@v2.3.4

      - name: Check if environment is reachable
        shell: bash
        run: |
          source contracts/env/${{ env.CONTRACTS_ENVFILE }} && HOSTPORT=${NODE/wss:\/\//} && nc -zvw5 ${HOSTPORT/:*/} ${HOSTPORT/*:/}

      - name: Get branch name and commit SHA
        id: get_branch
        uses: ./.github/actions/get-branch

      # Use of 'actions-rs/toolchain@v1' has been removed as it was causing some unknown problems
      # Also, there is a ticket to replace it with custom solution anyway

      - name: Setup rust toolchain
        run: |
          . "$HOME/.cargo/env"
          rustup target add wasm32-unknown-unknown
          rustup toolchain install nightly-2022-08-12-x86_64-unknown-linux-gnu
          rustup component add rust-src --toolchain nightly-2022-08-12-x86_64-unknown-linux-gnu
          rustup default nightly-2022-08-12-x86_64-unknown-linux-gnu

      - name: Install jq
        shell: bash
        run: |
          sudo apt-get install -y jq

      - name: Install binaryen
        shell: bash
        run: |
          wget https://github.com/WebAssembly/binaryen/releases/download/version_110/binaryen-version_110-x86_64-linux.tar.gz -O /tmp/binaryen-version_110-x86_64-linux.tar.gz
          tar -zxvf /tmp/binaryen-version_110-x86_64-linux.tar.gz -C /tmp
          sudo chmod +x /tmp/binaryen-version_110/bin/*
          sudo cp -rf /tmp/binaryen-version_110/* /usr/

      - name: Install node
        uses: actions/setup-node@v3
        with:
          node-version: ${{ env.NODE_VERSION }}

      - name: Restore cache
        uses: ./.github/actions/restore-cache
        with:
          target-key: ${{ env.CACHE_KEY }}
          cargo-key: ${{ env.CACHE_KEY }}
<<<<<<< HEAD
          cache-version: v3
=======
          cache-version: v2
>>>>>>> 09012bc5
          cargo-targets: |
            contracts/access_control/target/
            contracts/button/target/
            contracts/game_token/target/
            contracts/marketplace/target/
            contracts/simple_dex/target/
            contracts/ticket_token/target/
            contracts/wrapped_azero/target/

      - name: Install cargo additional libs
        run: |
          . "$HOME/.cargo/env"
          cargo install dylint-link cargo-dylint

      # TODO : this should NOT be built every time
      - name: Install cargo-contract with bug fixes around URL parsing
        run: |
          . "$HOME/.cargo/env"
          cargo install --git https://github.com/paritytech/cargo-contract.git --rev ${{ env.CARGOCONTRACT_REV }} --force

      # TODO: Cache some files from contracts directory to fasten up builds, is that possible?

      - name: Configure AWS credentials
        uses: aws-actions/configure-aws-credentials@v1
        env:
          AWS_REGION: us-east-1
        with:
          aws-access-key-id: ${{ secrets.AWS_DEVNET_ACCESS_KEY_ID }}
          aws-secret-access-key: ${{ secrets.AWS_DEVNET_SECRET_ACCESS_KEY }}
          aws-region: ${{ env.AWS_REGION }}

<<<<<<< HEAD
      - name: Copy addresses.json file from S3 bucket
        shell: bash
        run: |
          aws s3 cp s3://${{ secrets.CI_S3BUCKET_NAME }}/${{ env.S3BUCKET_PATH }}/addresses.json contracts/addresses.json

      - name: Copy metadata.json files from S3 bucket
=======
      - name: Copy metadata.json and addresses.json files from S3 bucket
        continue-on-error: true
>>>>>>> 09012bc5
        shell: bash
        env:
          DOWNLOAD_TMP_DIR: downloaded_metadata
        run: |
<<<<<<< HEAD
          mkdir -p $DOWNLOAD_TMP_DIR
          aws s3 sync --exclude '*' --include '*metadata.json' s3://${{ secrets.CI_S3BUCKET_NAME }}/${{ env.S3BUCKET_PATH }}/ ./$DOWNLOAD_TMP_DIR/
          for i in `find $DOWNLOAD_TMP_DIR -name "metadata.json" | awk -F/ '{print $2}'`; do \
            mkdir -p contracts/$i/target/ink; \
            cp $DOWNLOAD_TMP_DIR/$i/metadata.json contracts/$i/target/ink/metadata.json; \
=======
          aws s3 cp s3://${{ secrets.CI_S3BUCKET_NAME }}/${{ env.S3BUCKET_PATH }}/addresses.json contracts/addresses.json
          for i in ticket_token marketplace button game_token simple_dex wrapped_azero access_control; do \
            mkdir -p contracts/"$i"/target/ink
            aws s3 cp s3://${{ secrets.CI_S3BUCKET_NAME }}/${{ env.S3BUCKET_PATH }}/"$i"/metadata.json contracts/"$i"/target/ink/metadata.json; \
>>>>>>> 09012bc5
          done

      - name: Run clean.sh script
        shell: bash
        run: |
          . "$HOME/.cargo/env"
          source contracts/env/${{ env.CONTRACTS_ENVFILE }} && ./contracts/scripts/clean.sh

      - name: Run deploy.sh script
        shell: bash
        run: |
          . "$HOME/.cargo/env"
          source contracts/env/${{ env.CONTRACTS_ENVFILE }} && ./contracts/scripts/deploy.sh

      - name: Copy metadata.json and addresses.json files onto S3 bucket
        shell: bash
        run: |
          aws s3 cp contracts/addresses.json s3://${{ secrets.CI_S3BUCKET_NAME }}/${{ env.S3BUCKET_PATH }}/addresses.json
<<<<<<< HEAD
      
          for i in `find contracts -name "metadata.json" | awk -F/ '{print $2}'`; do \
            aws s3 cp contracts/"$i"/target/ink/metadata.json s3://${{ secrets.CI_S3BUCKET_NAME }}/${{ env.S3BUCKET_PATH }}/"$i"/metadata.json; \
          done
      
=======
          for i in ticket_token marketplace button game_token simple_dex wrapped_azero access_control; do \
            aws s3 cp contracts/"$i"/target/ink/metadata.json s3://${{ secrets.CI_S3BUCKET_NAME }}/${{ env.S3BUCKET_PATH }}/"$i"/metadata.json; \
          done

>>>>>>> 09012bc5
          echo -n "${{ steps.get_branch.outputs.sha_short }}" > commit_sha.txt

          aws s3 cp commit_sha.txt s3://${{ secrets.CI_S3BUCKET_NAME }}/${{ env.S3BUCKET_PATH }}/commit_sha.txt

          source contracts/env/${{ env.CONTRACTS_ENVFILE }} && echo -n "$NODE" > env_NODE.txt
          aws s3 cp env_NODE.txt s3://${{ secrets.CI_S3BUCKET_NAME }}/${{ env.S3BUCKET_PATH }}/env_NODE.txt

      - name: Rename metadata and addresses JSON files to artifact upload
        shell: bash
        run: |
          cp contracts/addresses.json addresses.${{ env.CONTRACTS_ENVFILE }}.json
<<<<<<< HEAD
          for i in `find contracts -name "metadata.json" | awk -F/ '{print $2}'`; do \
=======
          for i in ticket_token marketplace button game_token wrapped_azero access_control; do \
>>>>>>> 09012bc5
            cp contracts/"$i"/target/ink/metadata.json metadata_"$i".${{ env.CONTRACTS_ENVFILE }}.json; \
          done

      - name: Upload artifact with contract addresses
        uses: actions/upload-artifact@v3
        with:
          name: contracts-addresses
          path: addresses.${{ env.CONTRACTS_ENVFILE }}.json
          if-no-files-found: error
          retention-days: 90

      - name: Upload artifact with contract metadata
        uses: actions/upload-artifact@v3
        with:
          name: contracts-metadata
          path: metadata_*.${{ env.CONTRACTS_ENVFILE }}.json
          if-no-files-found: error
          retention-days: 90

<<<<<<< HEAD
      - name: Remove deploy label if present
        uses: actions-ecosystem/action-remove-labels@v1.3.0
        if: github.event_name == 'pull_request' && contains( github.event.pull_request.labels.*.name, '[AZERO] DEPLOY-CONTRACTS')
        with:
          labels: '[AZERO] DEPLOY-CONTRACTS'
          github_token: ${{ secrets.CI_GH_TOKEN }}

      - name: Add label to mark that contracts have been deployed
        if: github.event_name == 'pull_request'
        uses: actions-ecosystem/action-add-labels@v1.1.0
        with:
          labels: 'DEPLOYED-CONTRACTS'
          github_token: ${{ secrets.CI_GH_TOKEN }}
=======
      - name: Cleanup cache
        uses: ./.github/actions/post-cache
>>>>>>> 09012bc5

      - name: Trigger Indexer deployment workflow
        run: |
          curl -X POST 'https://api.github.com/repos/Cardinal-Cryptography/indexer/actions/workflows/build-and-deploy-to-devnet.yml/dispatches' \
          -H "Accept: application/vnd.github+json" \
          -H 'Authorization: Bearer ${{ secrets.CI_GH_TOKEN }}' \
          -d '{ "ref":"master" }'

      - name: Setup kubectl
        uses: azure/setup-kubectl@v2.0
        with:
          version: 'v1.23.6'

      - name: Restart the-button deployment
        shell: bash
        run: |
<<<<<<< HEAD
          aws eks --region eu-central-1 update-kubeconfig --name alephzero-devnet-eu-central-1-eks
          kubectl rollout restart deployment the-button -n the-button
          kubectl rollout status --watch --timeout=600s -n the-button deploy/the-button
=======
          curl -X POST 'https://api.github.com/repos/Cardinal-Cryptography/the-button/actions/workflows/main.yaml/dispatches' \
          -H "Accept: application/vnd.github+json" \
          -H 'Authorization: Bearer ${{ secrets.CI_GH_TOKEN }}' \
          -d '{ "ref":"main", "inputs": { "buildImage": "false", "deployImage": "true" }}'

      # TODO : Here the workflow should wait for a hook that notifies this workflow when the two prior steps have been finished succesfully
>>>>>>> 09012bc5
<|MERGE_RESOLUTION|>--- conflicted
+++ resolved
@@ -187,11 +187,7 @@
         with:
           target-key: ${{ env.CACHE_KEY }}
           cargo-key: ${{ env.CACHE_KEY }}
-<<<<<<< HEAD
           cache-version: v3
-=======
-          cache-version: v2
->>>>>>> 09012bc5
           cargo-targets: |
             contracts/access_control/target/
             contracts/button/target/
@@ -223,33 +219,21 @@
           aws-secret-access-key: ${{ secrets.AWS_DEVNET_SECRET_ACCESS_KEY }}
           aws-region: ${{ env.AWS_REGION }}
 
-<<<<<<< HEAD
       - name: Copy addresses.json file from S3 bucket
         shell: bash
         run: |
           aws s3 cp s3://${{ secrets.CI_S3BUCKET_NAME }}/${{ env.S3BUCKET_PATH }}/addresses.json contracts/addresses.json
 
       - name: Copy metadata.json files from S3 bucket
-=======
-      - name: Copy metadata.json and addresses.json files from S3 bucket
-        continue-on-error: true
->>>>>>> 09012bc5
         shell: bash
         env:
           DOWNLOAD_TMP_DIR: downloaded_metadata
         run: |
-<<<<<<< HEAD
           mkdir -p $DOWNLOAD_TMP_DIR
           aws s3 sync --exclude '*' --include '*metadata.json' s3://${{ secrets.CI_S3BUCKET_NAME }}/${{ env.S3BUCKET_PATH }}/ ./$DOWNLOAD_TMP_DIR/
           for i in `find $DOWNLOAD_TMP_DIR -name "metadata.json" | awk -F/ '{print $2}'`; do \
             mkdir -p contracts/$i/target/ink; \
             cp $DOWNLOAD_TMP_DIR/$i/metadata.json contracts/$i/target/ink/metadata.json; \
-=======
-          aws s3 cp s3://${{ secrets.CI_S3BUCKET_NAME }}/${{ env.S3BUCKET_PATH }}/addresses.json contracts/addresses.json
-          for i in ticket_token marketplace button game_token simple_dex wrapped_azero access_control; do \
-            mkdir -p contracts/"$i"/target/ink
-            aws s3 cp s3://${{ secrets.CI_S3BUCKET_NAME }}/${{ env.S3BUCKET_PATH }}/"$i"/metadata.json contracts/"$i"/target/ink/metadata.json; \
->>>>>>> 09012bc5
           done
 
       - name: Run clean.sh script
@@ -268,22 +252,15 @@
         shell: bash
         run: |
           aws s3 cp contracts/addresses.json s3://${{ secrets.CI_S3BUCKET_NAME }}/${{ env.S3BUCKET_PATH }}/addresses.json
-<<<<<<< HEAD
-      
+          
           for i in `find contracts -name "metadata.json" | awk -F/ '{print $2}'`; do \
             aws s3 cp contracts/"$i"/target/ink/metadata.json s3://${{ secrets.CI_S3BUCKET_NAME }}/${{ env.S3BUCKET_PATH }}/"$i"/metadata.json; \
           done
-      
-=======
-          for i in ticket_token marketplace button game_token simple_dex wrapped_azero access_control; do \
-            aws s3 cp contracts/"$i"/target/ink/metadata.json s3://${{ secrets.CI_S3BUCKET_NAME }}/${{ env.S3BUCKET_PATH }}/"$i"/metadata.json; \
-          done
-
->>>>>>> 09012bc5
+          
           echo -n "${{ steps.get_branch.outputs.sha_short }}" > commit_sha.txt
-
+          
           aws s3 cp commit_sha.txt s3://${{ secrets.CI_S3BUCKET_NAME }}/${{ env.S3BUCKET_PATH }}/commit_sha.txt
-
+          
           source contracts/env/${{ env.CONTRACTS_ENVFILE }} && echo -n "$NODE" > env_NODE.txt
           aws s3 cp env_NODE.txt s3://${{ secrets.CI_S3BUCKET_NAME }}/${{ env.S3BUCKET_PATH }}/env_NODE.txt
 
@@ -291,11 +268,7 @@
         shell: bash
         run: |
           cp contracts/addresses.json addresses.${{ env.CONTRACTS_ENVFILE }}.json
-<<<<<<< HEAD
           for i in `find contracts -name "metadata.json" | awk -F/ '{print $2}'`; do \
-=======
-          for i in ticket_token marketplace button game_token wrapped_azero access_control; do \
->>>>>>> 09012bc5
             cp contracts/"$i"/target/ink/metadata.json metadata_"$i".${{ env.CONTRACTS_ENVFILE }}.json; \
           done
 
@@ -315,7 +288,6 @@
           if-no-files-found: error
           retention-days: 90
 
-<<<<<<< HEAD
       - name: Remove deploy label if present
         uses: actions-ecosystem/action-remove-labels@v1.3.0
         if: github.event_name == 'pull_request' && contains( github.event.pull_request.labels.*.name, '[AZERO] DEPLOY-CONTRACTS')
@@ -329,10 +301,9 @@
         with:
           labels: 'DEPLOYED-CONTRACTS'
           github_token: ${{ secrets.CI_GH_TOKEN }}
-=======
+
       - name: Cleanup cache
         uses: ./.github/actions/post-cache
->>>>>>> 09012bc5
 
       - name: Trigger Indexer deployment workflow
         run: |
@@ -349,15 +320,8 @@
       - name: Restart the-button deployment
         shell: bash
         run: |
-<<<<<<< HEAD
           aws eks --region eu-central-1 update-kubeconfig --name alephzero-devnet-eu-central-1-eks
           kubectl rollout restart deployment the-button -n the-button
           kubectl rollout status --watch --timeout=600s -n the-button deploy/the-button
-=======
-          curl -X POST 'https://api.github.com/repos/Cardinal-Cryptography/the-button/actions/workflows/main.yaml/dispatches' \
-          -H "Accept: application/vnd.github+json" \
-          -H 'Authorization: Bearer ${{ secrets.CI_GH_TOKEN }}' \
-          -d '{ "ref":"main", "inputs": { "buildImage": "false", "deployImage": "true" }}'
-
-      # TODO : Here the workflow should wait for a hook that notifies this workflow when the two prior steps have been finished succesfully
->>>>>>> 09012bc5
+
+      # TODO : Here the workflow should wait for a hook that notifies this workflow when the two prior steps have been finished succesfully