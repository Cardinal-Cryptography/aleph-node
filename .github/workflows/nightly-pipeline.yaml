---
name: Nightly pipeline

on:
  schedule:
    - cron: '00 23 * * *'

concurrency:
  group: "${{ github.ref }}-${{ github.workflow }}"
  cancel-in-progress: true

jobs:
  build-production-node:
    name: Build production node and runtime artifacts (PR version)
    uses: ./.github/workflows/_build-production-node-and-runtime.yml
    secrets: inherit

<<<<<<< HEAD
  build-test-docker:
    needs: [build-new-node]
    name: Build docker image with the test node artifact
    runs-on: ubuntu-20.04
    steps:
      - name: Checkout source code
        uses: actions/checkout@v3

      - name: Download test artifact
        uses: actions/download-artifact@v2
        with:
          name: aleph-test-node
          path: target/release

      - name: Build test docker image
        id: build-image
        run: |
          chmod +x target/release/aleph-node
          docker build --tag aleph-node:latest -f ./docker/Dockerfile .
          docker save -o aleph-node.tar aleph-node:latest

      - name: Upload test docker image
        uses: actions/upload-artifact@v3
        with:
          name: aleph-test-docker
          path: aleph-node.tar
          if-no-files-found: error
          retention-days: 7

  build-synthetic-network-docker:
    needs: [build-test-docker]
    name: Build docker image with the test node artifact and support for synthetic-network
    runs-on: ubuntu-20.04
    steps:
      - name: Checkout source code
        uses: actions/checkout@v3

      - name: Download artifact with docker image for aleph-node
        uses: actions/download-artifact@v2
        with:
          name: aleph-test-docker

      - name: Load node docker image
        shell: bash
        run: docker load -i aleph-node.tar

      - name: Build test docker image
        id: build-image
        run: |
          scripts/synthetic-network/build_synthetic-network.sh
          docker save -o aleph-node.tar aleph-node:syntheticnet

      - name: Upload test docker image
        uses: actions/upload-artifact@v3
        with:
          name: aleph-test-synthetic-docker
          path: aleph-node.tar
          if-no-files-found: error
          retention-days: 7

  check-determinism:
    needs: [build-new-node]
    name: Verify runtime build determinism
    runs-on: self-hosted
    env:
      RUST_BACKTRACE: full
      RUSTC_WRAPPER: sccache
    steps:
      - name: Checkout source code
        uses: actions/checkout@v3

      - name: Install Rust toolchain
        uses: ./.github/actions/install-rust-toolchain
        with:
          target: wasm32-unknown-unknown

      - name: Download artifact
        uses: actions/download-artifact@v2
        with:
          name: aleph-release-runtime

      - name: Build runtime and compare checksum with artifact
        env:
          ARTIFACT: aleph_runtime.compact.wasm
          TARGET_DIR: target/production/wbuild/aleph-runtime
        run: |
          mkdir -p "$TARGET_DIR"
          mv "$ARTIFACT" "$TARGET_DIR"
          sha256sum "$TARGET_DIR/$ARTIFACT" > checksum.sha256
          cargo clean
          cargo build --profile production -p aleph-runtime
          sha256sum -c checksum.sha256

  build-test-client:
    name: Build e2e test client suite
    runs-on: self-hosted
    env:
      RUST_BACKTRACE: full
      RUSTC_WRAPPER: sccache
    steps:
      - name: Checkout source code
        uses: actions/checkout@v3

      - name: Install Rust toolchain
        uses: ./.github/actions/install-rust-toolchain
        with:
          target: wasm32-unknown-unknown

      - name: Build binary and docker image
        run: |
          cd e2e-tests/
          rm -f target/release/deps/aleph_e2e_client*
          cp $(cargo test --no-run --release --message-format=json | jq -r .executable \
          | grep aleph_e2e_client) target/release/aleph-e2e-client
          docker build --tag aleph-e2e-client:latest -f Dockerfile .
          docker save -o aleph-e2e-client.tar aleph-e2e-client:latest

      - name: Upload artifact
        uses: actions/upload-artifact@v3
        with:
          name: aleph-e2e-client
          path: e2e-tests/aleph-e2e-client.tar
          if-no-files-found: error
          retention-days: 7
=======
  build-production-node-and-e2e-client-image:
    needs: [build-production-node]
    name: Build production node and e2e client docker image
    uses: ./.github/workflows/_build-production-node-and-e2e-client-image.yml
    secrets: inherit
    with:
      build-synthetic-network-docker: true
>>>>>>> e82d6b27

  run-e2e-high-out-latency:
    needs: [build-production-node-and-e2e-client-image]
    name: Run high out-latency test
    runs-on: ubuntu-20.04
    steps:
      - name: Checkout source code
        uses: actions/checkout@v3

      - name: Run e2e test
        uses: ./.github/actions/run-e2e-test
        with:
          test-case: high_out_latency_for_all
          image-path: aleph-release-synthetic-docker
          node-image: aleph-node:syntheticnet
          compose-file: docker/docker-compose.synthetic-network.yml
        timeout-minutes: 40

  run-e2e-no-quorum-without-high-out-latency:
    needs: [build-production-node-and-e2e-client-image]
    name: Run high out-latency for every quorum
    runs-on: ubuntu-20.04
    steps:
      - name: Checkout source code
        uses: actions/checkout@v3

      - name: Run e2e test
        uses: ./.github/actions/run-e2e-test
        with:
          test-case: high_out_latency_for_each_quorum
          image-path: aleph-release-synthetic-docker
          node-image: aleph-node:syntheticnet
          compose-file: docker/docker-compose.synthetic-network.yml
        timeout-minutes: 25

  check-e2e-test-suite-completion:
    needs: [
      run-e2e-high-out-latency,
      run-e2e-no-quorum-without-high-out-latency,
    ]
    name: Check e2e test suite completion
    runs-on: ubuntu-20.04
    steps:
      - name: All e2e tests completed
        run: echo "All e2e tests completed."

  slack:
    name: Slack notification
    runs-on: ubuntu-20.04
    needs: [check-e2e-test-suite-completion]
    if: always()
    steps:
      - name: Checkout repository
        uses: actions/checkout@v3

      - name: Send Slack message
        uses: ./.github/actions/slack-notification
        with:
          notify-on: "always"
        env:
          SLACK_WEBHOOK: ${{ secrets.SLACK_WEBHOOK_NIGHTLY_PIPELINE }}<|MERGE_RESOLUTION|>--- conflicted
+++ resolved
@@ -15,132 +15,6 @@
     uses: ./.github/workflows/_build-production-node-and-runtime.yml
     secrets: inherit
 
-<<<<<<< HEAD
-  build-test-docker:
-    needs: [build-new-node]
-    name: Build docker image with the test node artifact
-    runs-on: ubuntu-20.04
-    steps:
-      - name: Checkout source code
-        uses: actions/checkout@v3
-
-      - name: Download test artifact
-        uses: actions/download-artifact@v2
-        with:
-          name: aleph-test-node
-          path: target/release
-
-      - name: Build test docker image
-        id: build-image
-        run: |
-          chmod +x target/release/aleph-node
-          docker build --tag aleph-node:latest -f ./docker/Dockerfile .
-          docker save -o aleph-node.tar aleph-node:latest
-
-      - name: Upload test docker image
-        uses: actions/upload-artifact@v3
-        with:
-          name: aleph-test-docker
-          path: aleph-node.tar
-          if-no-files-found: error
-          retention-days: 7
-
-  build-synthetic-network-docker:
-    needs: [build-test-docker]
-    name: Build docker image with the test node artifact and support for synthetic-network
-    runs-on: ubuntu-20.04
-    steps:
-      - name: Checkout source code
-        uses: actions/checkout@v3
-
-      - name: Download artifact with docker image for aleph-node
-        uses: actions/download-artifact@v2
-        with:
-          name: aleph-test-docker
-
-      - name: Load node docker image
-        shell: bash
-        run: docker load -i aleph-node.tar
-
-      - name: Build test docker image
-        id: build-image
-        run: |
-          scripts/synthetic-network/build_synthetic-network.sh
-          docker save -o aleph-node.tar aleph-node:syntheticnet
-
-      - name: Upload test docker image
-        uses: actions/upload-artifact@v3
-        with:
-          name: aleph-test-synthetic-docker
-          path: aleph-node.tar
-          if-no-files-found: error
-          retention-days: 7
-
-  check-determinism:
-    needs: [build-new-node]
-    name: Verify runtime build determinism
-    runs-on: self-hosted
-    env:
-      RUST_BACKTRACE: full
-      RUSTC_WRAPPER: sccache
-    steps:
-      - name: Checkout source code
-        uses: actions/checkout@v3
-
-      - name: Install Rust toolchain
-        uses: ./.github/actions/install-rust-toolchain
-        with:
-          target: wasm32-unknown-unknown
-
-      - name: Download artifact
-        uses: actions/download-artifact@v2
-        with:
-          name: aleph-release-runtime
-
-      - name: Build runtime and compare checksum with artifact
-        env:
-          ARTIFACT: aleph_runtime.compact.wasm
-          TARGET_DIR: target/production/wbuild/aleph-runtime
-        run: |
-          mkdir -p "$TARGET_DIR"
-          mv "$ARTIFACT" "$TARGET_DIR"
-          sha256sum "$TARGET_DIR/$ARTIFACT" > checksum.sha256
-          cargo clean
-          cargo build --profile production -p aleph-runtime
-          sha256sum -c checksum.sha256
-
-  build-test-client:
-    name: Build e2e test client suite
-    runs-on: self-hosted
-    env:
-      RUST_BACKTRACE: full
-      RUSTC_WRAPPER: sccache
-    steps:
-      - name: Checkout source code
-        uses: actions/checkout@v3
-
-      - name: Install Rust toolchain
-        uses: ./.github/actions/install-rust-toolchain
-        with:
-          target: wasm32-unknown-unknown
-
-      - name: Build binary and docker image
-        run: |
-          cd e2e-tests/
-          rm -f target/release/deps/aleph_e2e_client*
-          cp $(cargo test --no-run --release --message-format=json | jq -r .executable \
-          | grep aleph_e2e_client) target/release/aleph-e2e-client
-          docker build --tag aleph-e2e-client:latest -f Dockerfile .
-          docker save -o aleph-e2e-client.tar aleph-e2e-client:latest
-
-      - name: Upload artifact
-        uses: actions/upload-artifact@v3
-        with:
-          name: aleph-e2e-client
-          path: e2e-tests/aleph-e2e-client.tar
-          if-no-files-found: error
-          retention-days: 7
-=======
   build-production-node-and-e2e-client-image:
     needs: [build-production-node]
     name: Build production node and e2e client docker image
@@ -148,7 +22,6 @@
     secrets: inherit
     with:
       build-synthetic-network-docker: true
->>>>>>> e82d6b27
 
   run-e2e-high-out-latency:
     needs: [build-production-node-and-e2e-client-image]
