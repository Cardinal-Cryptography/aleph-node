--- conflicted
+++ resolved
@@ -126,12 +126,8 @@
         run: |
           cd e2e-tests/
           rm -f target/release/deps/aleph_e2e_client*
-<<<<<<< HEAD
-          cp $(cargo test --no-run --release --message-format=json | jq -r .executable | grep aleph_e2e_client) target/release/aleph-e2e-client
-=======
           cp $(cargo test --no-run --release --message-format=json | jq -r .executable \
           | grep aleph_e2e_client) target/release/aleph-e2e-client
->>>>>>> eebcb39c
           docker build --tag aleph-e2e-client:latest -f Dockerfile .
           docker save -o aleph-e2e-client.tar aleph-e2e-client:latest
 
