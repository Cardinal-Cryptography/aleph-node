name: Nightly pipeline

on:
  schedule:
    - cron:  '00 23 * * *'

concurrency:
  group: "${{ github.ref }}-${{ github.workflow }}-nightly"
  cancel-in-progress: true

jobs:
  build-new-node:
    name: Build node and runtime artifacts (PR version)
    uses: ./.github/workflows/build-node-and-runtime.yml
    secrets: inherit

  build-test-docker:
    needs: [build-new-node]
    name: Build docker image with the test node artifact
    runs-on: ubuntu-20.04
    steps:
      - name: Checkout source code
        uses: actions/checkout@v2

      - name: Download test artifact
        uses: actions/download-artifact@v2
        with:
          name: aleph-test-node
          path: target/release

      - name: Build test docker image
        id: build-image
        run: |
          chmod +x target/release/aleph-node
          docker build --tag aleph-node:latest -f ./docker/Dockerfile .
          docker save -o aleph-node.tar aleph-node:latest

      - name: Upload test docker image
        uses: actions/upload-artifact@v2
        with:
          name: aleph-test-docker
          path: aleph-node.tar
          if-no-files-found: error
          retention-days: 7

  build-synthetic-network-docker:
    needs: [build-test-docker]
    name: Build docker image with the test node artifact and support for synthetic-network
    runs-on: ubuntu-20.04
    steps:
      - name: Checkout source code
        uses: actions/checkout@v2

      - name: Download artifact with docker image for aleph-node
        uses: actions/download-artifact@v2
        with:
          name: aleph-test-docker

      - name: Load node docker image
        shell: bash
        run: docker load -i aleph-node.tar

      - name: Build test docker image
        id: build-image
        run: |
          scripts/synthetic-network/build_synthetic-network.sh
          docker save -o aleph-node.tar aleph-node:syntheticnet

      - name: Upload test docker image
        uses: actions/upload-artifact@v2
        with:
          name: aleph-test-synthetic-docker
          path: aleph-node.tar
          if-no-files-found: error
          retention-days: 7

  check-determinism:
    needs: [build-new-node]
    name: Verify runtime build determinism
    runs-on: ubuntu-20.04
    env:
      RUST_BACKTRACE: full
    steps:
      - name: Checkout source code
        uses: actions/checkout@v2

      - name: Install Rust toolchain
        uses: actions-rs/toolchain@v1

      - name: Install Protoc
        uses: arduino/setup-protoc@v1
        with:
<<<<<<< HEAD
          version: '3.6.1'        
=======
          version: '3.6.1'
          repo-token: ${{ secrets.GITHUB_TOKEN }}
>>>>>>> 7de6e775

      - name: Install WASM target
        run: rustup target add wasm32-unknown-unknown

      - name: Download artifact
        uses: actions/download-artifact@v2
        with:
          name: aleph-release-runtime

      - name: Build runtime and compare checksum with artifact
        env:
          ARTIFACT: aleph_runtime.compact.wasm
          TARGET_DIR: target/production/wbuild/aleph-runtime
        run: |
          mkdir -p "$TARGET_DIR"
          mv "$ARTIFACT" "$TARGET_DIR"
          sha256sum "$TARGET_DIR/$ARTIFACT" > checksum.sha256
          cargo clean
          cargo build --profile production -p aleph-runtime
          sha256sum -c checksum.sha256

  build-test-client:
    name: Build e2e test client suite
    runs-on: ubuntu-20.04
    env:
      RUST_BACKTRACE: full
    steps:
      - name: Checkout source code
        uses: actions/checkout@v2

      - name: Install Rust toolchain
        uses: actions-rs/toolchain@v1

      - name: Install Protoc
        uses: arduino/setup-protoc@v1
        with:
<<<<<<< HEAD
          version: '3.6.1'        
=======
          version: '3.6.1'
          repo-token: ${{ secrets.GITHUB_TOKEN }}
>>>>>>> 7de6e775

      - name: Restore cache
        uses: ./.github/actions/restore-cache
        with:
          target-key: e2e
          cargo-key: e2e
          cache-version: v2
          cargo-targets: e2e-tests/target/

      - name: Build binary and docker image
        run: |
          cd e2e-tests/
          rm -f target/release/deps/aleph_e2e_client*
          cp $(cargo test --no-run --release --message-format=json | jq -r .executable | grep aleph_e2e_client) target/release/aleph-e2e-client
          docker build --tag aleph-e2e-client:latest -f Dockerfile .
          docker save -o aleph-e2e-client.tar aleph-e2e-client:latest

      - name: Stop cache
        uses: ./.github/actions/post-cache

      - name: Upload artifact
        uses: actions/upload-artifact@v2
        with:
          name: aleph-e2e-client
          path: e2e-tests/aleph-e2e-client.tar
          if-no-files-found: error
          retention-days: 7

  run-e2e-high-out-latency:
    needs: [build-synthetic-network-docker, build-test-client]
    name: Run high out-latency test
    runs-on: ubuntu-20.04
    steps:
      - name: Checkout source code
        uses: actions/checkout@v2

      - name: Run e2e test
        uses: ./.github/actions/run-e2e-test
        with:
          test-case: high_out_latency_for_all
          image-path: aleph-test-synthetic-docker
          node-image: aleph-node:syntheticnet
          compose-file: docker/docker-compose.synthetic-network.yml
        timeout-minutes: 30

  run-e2e-no-quorum-without-high-out-latency:
    needs: [build-synthetic-network-docker, build-test-client]
    name: Run high out-latency for every quorum
    runs-on: ubuntu-20.04
    steps:
      - name: Checkout source code
        uses: actions/checkout@v2

      - name: Run e2e test
        uses: ./.github/actions/run-e2e-test
        with:
          test-case: high_out_latency_for_each_quorum
          image-path: aleph-test-synthetic-docker
          node-image: aleph-node:syntheticnet
          compose-file: docker/docker-compose.synthetic-network.yml
        timeout-minutes: 15

  check-e2e-test-suite-completion:
    needs: [
      run-e2e-high-out-latency,
      run-e2e-no-quorum-without-high-out-latency,
    ]
    name: Check e2e test suite completion
    runs-on: ubuntu-20.04
    steps:
      - name: All e2e tests completed
        run: echo "All e2e tests completed."

  slack:
    name: Slack notification
    runs-on: ubuntu-20.04
    needs: [check-e2e-test-suite-completion, check-determinism]
    if: always()
    steps:
      - name: Checkout repository
        uses: actions/checkout@v2

      - name: Send Slack message
        uses: ./.github/actions/slack-notification
        with:
          notify-on: "always"
        env:
          SLACK_WEBHOOK: ${{ secrets.SLACK_WEBHOOK_NIGHTLY_PIPELINE }}<|MERGE_RESOLUTION|>--- conflicted
+++ resolved
@@ -90,12 +90,8 @@
       - name: Install Protoc
         uses: arduino/setup-protoc@v1
         with:
-<<<<<<< HEAD
-          version: '3.6.1'        
-=======
           version: '3.6.1'
           repo-token: ${{ secrets.GITHUB_TOKEN }}
->>>>>>> 7de6e775
 
       - name: Install WASM target
         run: rustup target add wasm32-unknown-unknown
@@ -132,12 +128,8 @@
       - name: Install Protoc
         uses: arduino/setup-protoc@v1
         with:
-<<<<<<< HEAD
-          version: '3.6.1'        
-=======
           version: '3.6.1'
           repo-token: ${{ secrets.GITHUB_TOKEN }}
->>>>>>> 7de6e775
 
       - name: Restore cache
         uses: ./.github/actions/restore-cache
