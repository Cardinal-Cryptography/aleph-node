--- conflicted
+++ resolved
@@ -555,22 +555,29 @@
           follow-up-finalization-check: true
         timeout-minutes: 4
 
-<<<<<<< HEAD
+  run-e2e-set-lenient-threshold:
+    needs: [build-test-node-image-and-e2e-client-image]
+    name: Run set lenient threshold test
+    runs-on: ubuntu-20.04
+    steps:
+      - name: Checkout source code
+        uses: actions/checkout@v3
+
+      - name: Run e2e test
+        uses: ./.github/actions/run-e2e-test
+        with:
+          test-case: set_lenient_threshold_test
+          follow-up-finalization-check: true
+        timeout-minutes: 3
+
   run-e2e-emergency-finalizer-usage:
     needs: [build-test-node-image-and-e2e-client-image]
     name: Run chain dead scenario
-=======
-  run-e2e-set-lenient-threshold:
-    needs: [build-test-node-image-and-e2e-client-image]
-    name: Run set lenient threshold test
->>>>>>> a0142043
-    runs-on: ubuntu-20.04
-    steps:
-      - name: Checkout source code
-        uses: actions/checkout@v3
-
-      - name: Run e2e test
-<<<<<<< HEAD
+    runs-on: ubuntu-20.04
+    steps:
+      - name: Checkout source code
+
+      - name: Run e2e test
         env:
           VALIDATOR_COUNT: 6
         uses: ./.github/actions/run-e2e-test
@@ -579,13 +586,6 @@
           follow-up-finalization-check: true
           node-count: 6
         timeout-minutes: 10
-=======
-        uses: ./.github/actions/run-e2e-test
-        with:
-          test-case: set_lenient_threshold_test
-          follow-up-finalization-check: true
-        timeout-minutes: 3
->>>>>>> a0142043
 
   check-e2e-test-suite-completion:
     needs: [
@@ -621,11 +621,8 @@
       run-e2e-committee-split-test-success-with-one-dead,
       run-e2e-committee-split-test-success-without-any-deads,
       run-e2e-set-emergency-finalizer,
-<<<<<<< HEAD
-      run-e2e-emergency-finalizer-usage
-=======
+      run-e2e-emergency-finalizer-usage,
       run-e2e-set-lenient-threshold
->>>>>>> a0142043
     ]
     name: Check e2e test suite completion
     runs-on: ubuntu-20.04
