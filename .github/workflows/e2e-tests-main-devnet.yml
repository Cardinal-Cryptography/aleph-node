name: e2e-tests-main-devnet

on:
  pull_request:
    paths-ignore:
      - '*.md'
    branches:
      - main
      - "release-*"
  push:
    paths-ignore:
      - '*.md'
    branches:
      - main
      - "release-*"
  workflow_dispatch:

concurrency:
  group: ${{ github.ref }}-${{ github.workflow }}
  cancel-in-progress: true

jobs:
  build-new-node:
    name: Build node and runtime artifacts (PR version)
    uses: ./.github/workflows/build-node-and-runtime.yml

  build-test-docker:
    needs: [build-new-node]
    name: Build docker image with the test node artifact
    runs-on: ubuntu-latest
    steps:
      - name: Checkout Source code
        uses: actions/checkout@v2

      - name: Download test artifact
        uses: actions/download-artifact@v2
        with:
          name: aleph-test-node
          path: target/release/

      - name: Build test docker image
        id: build-image
        run: |
          chmod +x target/release/aleph-node
          docker build --tag aleph-node:latest -f ./docker/Dockerfile .
          docker save -o aleph-node.tar aleph-node:latest

      - name: Upload test docker image
        uses: actions/upload-artifact@v2
        with:
          name: aleph-test-docker
          path: aleph-node.tar
          if-no-files-found: error
          retention-days: 7


  check-determinism:
    needs: [build-new-node]
    name: Verify runtime build determinism
    runs-on: ubuntu-latest
    env:
      RUST_BACKTRACE: full
    steps:
      - name: Checkout Source code
        uses: actions/checkout@v2

      - name: Install Rust Toolchain
        uses: actions-rs/toolchain@v1

      - name: Install WASM target
        run: rustup target add wasm32-unknown-unknown

      - name: Download artifact
        uses: actions/download-artifact@v2
        with:
          name: aleph-release-runtime

      - name: Build runtime and compare checksum with artifact
        env:
          ARTIFACT: aleph_runtime.compact.wasm
          TARGET_DIR: target/release/wbuild/aleph-runtime
        run: |
          mkdir -p "$TARGET_DIR"
          mv "$ARTIFACT" "$TARGET_DIR"
          sha256sum "$TARGET_DIR/$ARTIFACT" > checksum.sha256
          cargo clean
          cargo build --release -p aleph-runtime
          sha256sum -c checksum.sha256


  build-test-client:
    name: Build e2e test client suite
    runs-on: ubuntu-latest
    env:
      RUST_BACKTRACE: full
    steps:
      - name: Checkout Source code
        uses: actions/checkout@v2

      - name: Install Rust Toolchain
        uses: actions-rs/toolchain@v1

      - name: Restore cache
        uses: ./.github/actions/restore-cache
        with:
          target-key: e2e
          cargo-key: e2e
          cache-version: v1
          cargo-targets: e2e-tests/target/

      - name: Build binary and docker image
        run: |
          cd e2e-tests/
          cargo build --release
          docker build --tag aleph-e2e-client:latest -f Dockerfile .
          docker save -o aleph-e2e-client.tar aleph-e2e-client:latest

      - name: Stop cache
        uses: ./.github/actions/post-cache

      - name: Upload Artifact
        uses: actions/upload-artifact@v2
        with:
          name: aleph-e2e-client
          path: e2e-tests/aleph-e2e-client.tar
          if-no-files-found: error
          retention-days: 7


  run-e2e-finalization-test:
    needs: [build-test-docker, build-test-client]
    name: Run e2e finalization test
    runs-on: ubuntu-latest
    steps:
      - name: Checkout source code
        uses: actions/checkout@v2

      - name: Run e2e test
        uses: ./.github/actions/run-e2e-test
        with:
          test-case: finalization
        timeout-minutes: 2


  run-e2e-rewards-disable-node-test:
    needs: [build-test-docker, build-test-client]
    name: Run e2e reward points - disable node test
    runs-on: ubuntu-latest
    steps:
      - name: Checkout source code
        uses: actions/checkout@v2

      - name: Run e2e test
        uses: ./.github/actions/run-e2e-test
        with:
          test-case: rewards_disable_node
          follow-up-finalization-check: true
        timeout-minutes: 10


  run-e2e-token-transfer-test:
    needs: [build-test-docker, build-test-client]
    name: Run e2e token transfer test
    runs-on: ubuntu-latest
    steps:
      - name: Checkout source code
        uses: actions/checkout@v2

      - name: Run e2e test
        uses: ./.github/actions/run-e2e-test
        with:
          test-case: token_transfer
        timeout-minutes: 3


  run-e2e-channeling-fee-test:
    needs: [build-test-docker, build-test-client]
    name: Run e2e channeling fee test
    runs-on: ubuntu-latest
    steps:
      - name: Checkout source code
        uses: actions/checkout@v2

      - name: Run e2e test
        uses: ./.github/actions/run-e2e-test
        with:
          test-case: channeling_fee_and_tip
        timeout-minutes: 4

  run-e2e-treasury-access-test:
    needs: [build-test-docker, build-test-client]
    name: Run e2e treasury access test
    runs-on: ubuntu-latest
    steps:
      - name: Checkout source code
        uses: actions/checkout@v2

      - name: Run e2e test
        uses: ./.github/actions/run-e2e-test
        with:
          test-case: treasury_access
        timeout-minutes: 4


  run-e2e-batch-transactions-test:
    needs: [build-test-docker, build-test-client]
    name: Run e2e batch transactions test
    runs-on: ubuntu-latest
    steps:
      - name: Checkout source code
        uses: actions/checkout@v2

      - name: Run e2e test
        uses: ./.github/actions/run-e2e-test
        with:
          test-case: batch_transactions
        timeout-minutes: 4


  run-e2e-staking-era-payouts-test:
    needs: [build-test-docker, build-test-client]
    name: Run e2e staking era payouts test
    runs-on: ubuntu-latest
    steps:
      - name: Checkout source code
        uses: actions/checkout@v2

      - name: Run e2e test
        uses: ./.github/actions/run-e2e-test
        with:
          test-case: staking_era_payouts
          follow-up-finalization-check: true
        timeout-minutes: 15


  run-e2e-staking-new-validator-test:
    needs: [build-test-docker, build-test-client]
    name: Run e2e staking new validator test
    runs-on: ubuntu-latest
    steps:
      - name: Checkout source code
        uses: actions/checkout@v2

      - name: Run e2e test
        uses: ./.github/actions/run-e2e-test
        with:
          test-case: staking_new_validator
          follow-up-finalization-check: true
        timeout-minutes: 10


  run-e2e-change-validators-test:
    needs: [build-test-docker, build-test-client]
    name: Run e2e change validators test
    runs-on: ubuntu-latest
    steps:
      - name: Checkout source code
        uses: actions/checkout@v2

      - name: Run e2e test
        uses: ./.github/actions/run-e2e-test
        with:
          test-case: change_validators
          follow-up-finalization-check: true
        timeout-minutes: 3


  run-e2e-fee-calculation:
    needs: [build-test-docker, build-test-client]
    name: Run e2e fee calculation test
    runs-on: ubuntu-latest
    steps:
      - name: Checkout source code
        uses: actions/checkout@v2

      - name: Run e2e test
        uses: ./.github/actions/run-e2e-test
        with:
          test-case: fee_calculation
        timeout-minutes: 2

  run-e2e-validators-rotate:
    needs: [build-test-docker, build-test-client]
    name: Run validators rotation test
    runs-on: ubuntu-latest
    steps:
      - name: Checkout source code
        uses: actions/checkout@v2

      - name: Run e2e test
        uses: ./.github/actions/run-e2e-test
        with:
          test-case: validators_rotate
          follow-up-finalization-check: true
        timeout-minutes: 10

  run-e2e-era-payout:
    needs: [build-test-docker, build-test-client]
    name: Run era payout test
    runs-on: ubuntu-latest
    steps:
      - name: Checkout source code
        uses: actions/checkout@v2

      - name: Run e2e test
        uses: ./.github/actions/run-e2e-test
        with:
          test-case: era_payout
          follow-up-finalization-check: true
        timeout-minutes: 10

  run-e2e-era-validators:
    needs: [build-test-docker, build-test-client]
    name: Run era validators test
    runs-on: ubuntu-latest
    steps:
      - name: Checkout source code
        uses: actions/checkout@v2

      - name: Run e2e test
        uses: ./.github/actions/run-e2e-test
        with:
          test-case: era_validators
          follow-up-finalization-check: true
        timeout-minutes: 10

  run-e2e-rewards-force-new-era:
    needs: [build-test-docker, build-test-client]
    name: Run force new era test to check rewards
    runs-on: ubuntu-latest
    steps:
      - name: Checkout source code
        uses: actions/checkout@v2

      - name: Run e2e test
        uses: ./.github/actions/run-e2e-test
        with:
          test-case: rewards_force_new_era
          follow-up-finalization-check: true
        timeout-minutes: 10

  run-e2e-rewards-stake-change:
    needs: [build-test-docker, build-test-client]
    name: Run reward points with stake changed test
    runs-on: ubuntu-latest
    steps:
      - name: Checkout source code
        uses: actions/checkout@v2

      - name: Run e2e test
        uses: ./.github/actions/run-e2e-test
        with:
          test-case: rewards_stake_change
          follow-up-finalization-check: true
        timeout-minutes: 10

  run-e2e-rewards-change-stake-force-new-era:
    needs: [build-test-docker, build-test-client]
    name: Run reward points with stake changed and new era forced test
    runs-on: ubuntu-latest
    steps:
      - name: Checkout source code
        uses: actions/checkout@v2

      - name: Run e2e test
        uses: ./.github/actions/run-e2e-test
        with:
          test-case: rewards_change_stake_and_force_new_era
          follow-up-finalization-check: true
        timeout-minutes: 10

  run-e2e-rewards-points-basic:
    needs: [build-test-docker, build-test-client]
    name: Run basic reward points calculation test
    runs-on: ubuntu-latest
    steps:
      - name: Checkout source code
        uses: actions/checkout@v2

      - name: Run e2e test
        uses: ./.github/actions/run-e2e-test
        with:
          test-case: points_basic
          follow-up-finalization-check: true
        timeout-minutes: 10

  run-e2e-authorities-are-staking:
    needs: [build-test-docker, build-test-client]
    name: Run authorities are staking test
    runs-on: ubuntu-latest
    steps:
      - name: Checkout source code
        uses: actions/checkout@v2

      - name: Run e2e test
        uses: ./.github/actions/run-e2e-test
        with:
          test-case: authorities_are_staking
        timeout-minutes: 15

  check-e2e-test-suite-completion:
    needs: [
      run-e2e-finalization-test,
      run-e2e-rewards-disable-node-test,
      run-e2e-token-transfer-test,
      run-e2e-channeling-fee-test,
      run-e2e-treasury-access-test,
      run-e2e-batch-transactions-test,
      run-e2e-staking-era-payouts-test,
      run-e2e-staking-new-validator-test,
      run-e2e-change-validators-test,
      run-e2e-fee-calculation,
      run-e2e-validators-rotate,
      run-e2e-era-payout,
      run-e2e-era-validators,
      run-e2e-rewards-force-new-era,
      run-e2e-rewards-stake-change,
<<<<<<< HEAD
      run-e2e-rewards-points-basic,
      run-e2e-authorities-are-staking,
=======
      run-e2e-rewards-change-stake-force-new-era,
      run-e2e-rewards-points-basic
>>>>>>> d0501f7a
    ]
    name: Check e2e test suite completion
    runs-on: ubuntu-latest
    steps:
     - name: All e2e tests completed
       run: echo "All e2e tests completed."


  push-image:
    needs: [check-e2e-test-suite-completion]
    name: Push node image to the ECR repository
    if: github.event_name == 'push'
    runs-on: ubuntu-latest
    steps:
      - name: GIT | Checkout Source code
        uses: actions/checkout@v2

      # get the release binary, build docker image
      - name: Download release artifact
        uses: actions/download-artifact@v2
        with:
          name: aleph-release-node
          path: target/release/

      - name: Build docker image
        id: build-image
        run: |
          chmod +x target/release/aleph-node
          docker build --tag aleph-node:latest -f ./docker/Dockerfile .

      - name: Configure AWS credentials
        uses: aws-actions/configure-aws-credentials@v1
        with:
          aws-access-key-id: ${{ secrets.AWS_MAINNET_ACCESS_KEY_ID }}
          aws-secret-access-key: ${{ secrets.AWS_MAINNET_SECRET_ACCESS_KEY }}
          aws-region: eu-central-1

      - name: Login to Public Amazon ECR
        id: login-public-ecr
        uses: docker/login-action@v1
        with:
          registry: public.ecr.aws
          username: ${{ secrets.AWS_MAINNET_ACCESS_KEY_ID }}
          password: ${{ secrets.AWS_MAINNET_SECRET_ACCESS_KEY }}
        env:
          AWS_REGION: us-east-1

      - name: GIT | Get branch info & current commit sha.
        id: vars
        shell: bash
        run: |
          echo "##[set-output name=branch;]$(echo ${GITHUB_REF##*/})"
          echo "::set-output name=sha_short::$(git rev-parse --short HEAD)"

      - name: Push aleph-node Current Image to Public ECR
        env:
          CURRENT_IMAGE: aleph-node
          ECR_PUSH_IMAGE: public.ecr.aws/p6e8q1z1/aleph-node
        run: |
          docker tag ${{ env.CURRENT_IMAGE }} ${{ env.ECR_PUSH_IMAGE }}:${{ steps.vars.outputs.sha_short }}
          docker tag ${{ env.CURRENT_IMAGE }} ${{ env.ECR_PUSH_IMAGE }}:latest
          docker push ${{ env.ECR_PUSH_IMAGE }}:${{ steps.vars.outputs.sha_short }}
          docker push ${{ env.ECR_PUSH_IMAGE }}:latest

  check-runtime-change-if-PR:
    name: Inspect whether runtime version has been changed
    runs-on: ubuntu-latest
    if: ${{ github.event_name == 'pull_request' }}
    outputs:
      runtime-updated: ${{ steps.inspect.outputs.diff }}
    steps:
      - name: Checkout old source code
        uses: actions/checkout@v2
        with:
          ref: ${{ github.base_ref }}
          path: old-repo

      - name: Checkout current source code
        uses: actions/checkout@v2
        with:
          path: new-repo

      - name: Inspect versions
        id: inspect
        run: ./new-repo/.github/scripts/check_runtime_change.sh

  check-runtime-change-if-OTHER:
    name: Inspect whether runtime version has been changed
    runs-on: ubuntu-latest
    if: ${{ github.event_name != 'pull_request' }}
    outputs:
      runtime-updated: ${{ steps.inspect.outputs.diff }}
      branch-name: ${{ steps.vars.outputs.branch }}
    steps:
      - name: GIT | Get branch info & current commit sha.
        id: vars
        shell: bash
        run: |
          echo "##[set-output name=branch;]$(echo ${GITHUB_REF##*/})"
          echo "::set-output name=sha_short::$(git rev-parse --short HEAD)"

      - name: Checkout old source code
        uses: actions/checkout@v2
        with:
          ref: ${{ steps.vars.outputs.branch }}
          path: old-repo

      - name: Checkout current source code
        uses: actions/checkout@v2
        with:
          path: new-repo

      - name: Inspect versions
        id: inspect
        run: ./new-repo/.github/scripts/check_runtime_change.sh


  build-old-node-if-PR:
    name: Build node and runtime artifacts (main version)
    needs: [check-runtime-change-if-PR]
    if: ${{ needs.check-runtime-change-if-PR.outputs.runtime-updated != 0 }}
    uses: Cardinal-Cryptography/aleph-node/.github/workflows/build-node-and-runtime.yml@main
    with:
      ref: '${{ github.base_ref }}'
      artifact-prefix: 'old-'

  build-old-node-if-OTHER:
    name: Build node and runtime artifacts (main version)
    needs: [check-runtime-change-if-OTHER]
    if: ${{ needs.check-runtime-change-if-OTHER.outputs.runtime-updated != 0 }}
    uses: Cardinal-Cryptography/aleph-node/.github/workflows/build-node-and-runtime.yml@main
    with:
      ref: ${{ needs.check-runtime-change-if-OTHER.outputs.branch-name }}
      artifact-prefix: 'old-'


  test-runtime-update-if-PR:
    name: Test runtime update
    runs-on: ubuntu-latest
    needs: [build-old-node-if-PR, build-new-node]
    steps:
      - name: Checkout source code
        uses: actions/checkout@v2
        with:
          ref: '${{ github.base_ref }}' # build send-runtime using code on main

      - name: Install rust toolchain
        uses: actions-rs/toolchain@v1

      - name: Restore cache
        uses: ./.github/actions/restore-cache
        with:
          target-key: runtime-update
          cache-version: v1
          cargo-targets: bin/cliain/target/

      - name: Download all artifacts
        uses: actions/download-artifact@v2
        with:
          path: local-tests/

      - name: Setup Python
        uses: actions/setup-python@v2
        with:
          python-version: '3.8'

      - name: Test update
        timeout-minutes: 20
        env:
          # Relative to local-tests/ directory
          OLD_BINARY: old-aleph-release-node/aleph-node
          NEW_BINARY: aleph-test-node/aleph-node
          NEW_RUNTIME: aleph-test-runtime/aleph_runtime.compact.wasm
        run: ./.github/scripts/test_update.sh

      - name: Cleanup cache
        uses: ./.github/actions/post-cache

  test-runtime-update-if-OTHER:
    name: Test runtime update
    runs-on: ubuntu-latest
    needs: [build-old-node-if-OTHER, build-new-node]
    steps:
      - name: Checkout source code
        uses: actions/checkout@v2
        with:
          ref: '${{ needs.check-runtime-change-if-OTHER.outputs.branch-name }}' # build send-runtime using code on main

      - name: Install rust toolchain
        uses: actions-rs/toolchain@v1

      - name: Restore cache
        uses: ./.github/actions/restore-cache
        with:
          target-key: runtime-update
          cache-version: v1
          cargo-targets: bin/cliain/target/

      - name: Download all artifacts
        uses: actions/download-artifact@v2
        with:
          path: local-tests/

      - name: Setup Python
        uses: actions/setup-python@v2
        with:
          python-version: '3.8'

      - name: Test update
        timeout-minutes: 20
        env:
          # Relative to local-tests/ directory
          OLD_BINARY: old-aleph-release-node/aleph-node
          NEW_BINARY: aleph-test-node/aleph-node
          NEW_RUNTIME: aleph-test-runtime/aleph_runtime.compact.wasm
        run: ./.github/scripts/test_update.sh

      - name: Cleanup cache
        uses: ./.github/actions/post-cache

  test-catch-up:
    name: Test catching up
    runs-on: ubuntu-latest
    needs: build-new-node
    steps:
      - name: Checkout source code
        uses: actions/checkout@v2

      - name: Download all artifacts
        uses: actions/download-artifact@v2
        with:
          path: local-tests/

      - name: Setup Python
        uses: actions/setup-python@v2
        with:
          python-version: '3.8'

      - name: Test catch up
        timeout-minutes: 6
        env:
          # Relative to local-tests/ directory
          ALEPH_NODE_BINARY: aleph-test-node/aleph-node
        run: ./.github/scripts/test_catch_up.sh

  test-multiple-restarts:
    name: Test multiple restarts
    runs-on: ubuntu-latest
    needs: build-new-node
    steps:
      - name: Checkout source code
        uses: actions/checkout@v2

      - name: Download all artifacts
        uses: actions/download-artifact@v2
        with:
          path: local-tests/

      - name: Setup Python
        uses: actions/setup-python@v2
        with:
          python-version: '3.8'

      - name: Test multiple restarts
        timeout-minutes: 10
        env:
          # Relative to local-tests/ directory
          ALEPH_NODE_BINARY: aleph-release-node/aleph-node
        run: ./.github/scripts/test_multiple_restarts.sh

  remove-old-artifacts-if-PR:
    name: Remove old node and runtime artifacts
    runs-on: ubuntu-latest
    needs: [test-runtime-update-if-PR]
    steps:
      - name: Remove artifacts
        uses: geekyeggo/delete-artifact@v1
        with:
          failOnError: false
          name: |
            old-aleph-release-node
            old-aleph-runtime

  remove-old-artifacts-if-OTHER:
    name: Remove old node and runtime artifacts
    runs-on: ubuntu-latest
    needs: [test-runtime-update-if-OTHER]
    steps:
      - name: Remove artifacts
        uses: geekyeggo/delete-artifact@v1
        with:
          failOnError: false
          name: |
            old-aleph-release-node
            old-aleph-runtime

  slack:
    name: Slack notification
    runs-on: ubuntu-latest
    if: always()
    steps:
      - name: Checkout repository
        uses: actions/checkout@v2

      - name: Send Slack message
        uses: ./.github/actions/slack-notification
        with:
          notify-on: "failure"
        env:
          SLACK_WEBHOOK: ${{ secrets.SLACK_WEBHOOK }}<|MERGE_RESOLUTION|>--- conflicted
+++ resolved
@@ -415,13 +415,9 @@
       run-e2e-era-validators,
       run-e2e-rewards-force-new-era,
       run-e2e-rewards-stake-change,
-<<<<<<< HEAD
-      run-e2e-rewards-points-basic,
-      run-e2e-authorities-are-staking,
-=======
       run-e2e-rewards-change-stake-force-new-era,
       run-e2e-rewards-points-basic
->>>>>>> d0501f7a
+      run-e2e-authorities-are-staking,
     ]
     name: Check e2e test suite completion
     runs-on: ubuntu-latest
