name: e2e-tests-main-devnet

on:
  pull_request:
    paths-ignore:
      - '*.md'
    branches:
      - benjamin
      - main
      - "release-*"
  push:
    paths-ignore:
      - '*.md'
    branches:
      - benjamin
      - main
      - "release-*"
  workflow_dispatch:

concurrency:
  group: ${{ github.ref }}-${{ github.workflow }}
  cancel-in-progress: true

jobs:
  build-new-node:
    name: Build node and runtime artifacts (PR version)
    uses: ./.github/workflows/build-node-and-runtime.yml
    secrets: inherit

  build-test-docker:
    needs: [build-new-node]
    name: Build docker image with the test node artifact
    runs-on: ubuntu-20.04
    steps:
      - name: Checkout Source code
        uses: actions/checkout@v2

      - name: Download test artifact
        uses: actions/download-artifact@v2
        with:
          name: aleph-test-node
          path: target/release/

      - name: Build test docker image
        id: build-image
        run: |
          chmod +x target/release/aleph-node
          docker build --tag aleph-node:latest -f ./docker/Dockerfile .
          docker save -o aleph-node.tar aleph-node:latest

      - name: Upload test docker image
        uses: actions/upload-artifact@v2
        with:
          name: aleph-test-docker
          path: aleph-node.tar
          if-no-files-found: error
          retention-days: 7


  build-cliain-image:
    name: Build docker image for cliain
    runs-on: ubuntu-20.04
    steps:
      - name: GIT | Checkout source code
        uses: actions/checkout@v2

      - name: Install Rust toolchain
        uses: actions-rs/toolchain@v1

      - name: Install Protoc
        uses: arduino/setup-protoc@v1
        with:
          version: '3.6.1'
          repo-token: ${{ secrets.GITHUB_TOKEN }}

      - name: Restore cache
        uses: ./.github/actions/restore-cache
        with:
          target-key: cliain
          cache-version: v2
          cargo-targets: bin/cliain/target/

      - name: Cargo | Build release binary
        run: |
          cd bin/cliain && cargo build --release

      - name: Build docker image
        run: |
          cd bin/cliain
          docker build --tag cliain:latest -f ./Dockerfile .
          docker save -o cliain.tar cliain:latest

      - name: Upload test docker image
        uses: actions/upload-artifact@v2
        with:
          name: cliain-docker
          path: ./bin/cliain/cliain.tar
          if-no-files-found: error
          retention-days: 7

      - name: Cleanup cache
        uses: ./.github/actions/post-cache


  check-determinism:
    needs: [build-new-node]
    name: Verify runtime build determinism
    runs-on: ubuntu-20.04
    env:
      RUST_BACKTRACE: full
    steps:
      - name: Checkout Source code
        uses: actions/checkout@v2

      - name: Install Rust Toolchain
        uses: actions-rs/toolchain@v1

      - name: Install Protoc
        uses: arduino/setup-protoc@v1
        with:
          version: '3.6.1'
          repo-token: ${{ secrets.GITHUB_TOKEN }}

      - name: Install WASM target
        run: rustup target add wasm32-unknown-unknown

      - name: Download artifact
        uses: actions/download-artifact@v2
        with:
          name: aleph-release-runtime

      - name: Build runtime and compare checksum with artifact
        env:
          ARTIFACT: aleph_runtime.compact.wasm
          TARGET_DIR: target/production/wbuild/aleph-runtime
        run: |
          mkdir -p "$TARGET_DIR"
          mv "$ARTIFACT" "$TARGET_DIR"
          sha256sum "$TARGET_DIR/$ARTIFACT" > checksum.sha256
          cargo clean
          cargo build --profile production -p aleph-runtime
          sha256sum -c checksum.sha256


  build-test-client:
    name: Build e2e test client suite
    runs-on: ubuntu-20.04
    env:
      RUST_BACKTRACE: full
    steps:
      - name: Checkout Source code
        uses: actions/checkout@v2

      - name: Install Rust Toolchain
        uses: actions-rs/toolchain@v1

      - name: Install Protoc
        uses: arduino/setup-protoc@v1
        with:
          version: '3.6.1'
          repo-token: ${{ secrets.GITHUB_TOKEN }}

      - name: Restore cache
        uses: ./.github/actions/restore-cache
        with:
          target-key: e2e
          cargo-key: e2e
          cache-version: v2
          cargo-targets: e2e-tests/target/

      - name: Build binary and docker image
        run: |
          cd e2e-tests/
          rm -f target/release/deps/aleph_e2e_client*
          cp $(cargo test --no-run --release --message-format=json | jq -r .executable | grep aleph_e2e_client) target/release/aleph-e2e-client
          docker build --tag aleph-e2e-client:latest -f Dockerfile .
          docker save -o aleph-e2e-client.tar aleph-e2e-client:latest

      - name: Stop cache
        uses: ./.github/actions/post-cache

      - name: Upload Artifact
        uses: actions/upload-artifact@v2
        with:
          name: aleph-e2e-client
          path: e2e-tests/aleph-e2e-client.tar
          if-no-files-found: error
          retention-days: 7

  run-aleph-client-subxt-codegen-check:
    needs: [build-test-docker]
    name: Checks if runtime file in aleph-client is up-to-date
    # disabling this check as it causes troubles
    # this should be reworked to sth like https://github.com/paritytech/subxt/blob/master/examples/examples/metadata_compatibility.rs
    if: false
    runs-on: ubuntu-20.04
    steps:
      - name: Checkout source code
        uses: actions/checkout@v2

      - name: Run one node in the background
        uses: ./.github/actions/run-e2e-test
        with:
          node-count: 1
          min-validator-count: 1

      - name: check if runtime metadata matches
        run: |
          cd aleph-client
          docker pull public.ecr.aws/p6e8q1z1/subxt-client-integration:latest
          docker run --rm --network host --mount type=bind,source="$(pwd)/..",target=/subxt/aleph-node public.ecr.aws/p6e8q1z1/subxt-client-integration:latest

  run-e2e-finalization-test:
    needs: [build-test-docker, build-test-client]
    name: Run e2e finalization test
    runs-on: ubuntu-20.04
    steps:
      - name: Checkout source code
        uses: actions/checkout@v2

      - name: Run e2e test
        uses: ./.github/actions/run-e2e-test
        with:
          test-case: finalization::finalization
        timeout-minutes: 2


  run-e2e-rewards-disable-node-test:
    needs: [build-test-docker, build-test-client]
    name: Run e2e reward points - disable node test
    runs-on: ubuntu-20.04
    steps:
      - name: Checkout source code
        uses: actions/checkout@v2

      - name: Run e2e test
        uses: ./.github/actions/run-e2e-test
        with:
          test-case: rewards::disable_node
          follow-up-finalization-check: true
        timeout-minutes: 15


  run-e2e-token-transfer-test:
    needs: [build-test-docker, build-test-client]
    name: Run e2e token transfer test
    runs-on: ubuntu-20.04
    steps:
      - name: Checkout source code
        uses: actions/checkout@v2

      - name: Run e2e test
        uses: ./.github/actions/run-e2e-test
        with:
          test-case: token_transfer
        timeout-minutes: 3


  run-e2e-channeling-fee-test:
    needs: [build-test-docker, build-test-client]
    name: Run e2e channeling fee test
    runs-on: ubuntu-20.04
    steps:
      - name: Checkout source code
        uses: actions/checkout@v2

      - name: Run e2e test
        uses: ./.github/actions/run-e2e-test
        with:
          test-case: channeling_fee_and_tip
        timeout-minutes: 4

  run-e2e-treasury-access-test:
    needs: [build-test-docker, build-test-client]
    name: Run e2e treasury access test
    runs-on: ubuntu-20.04
    steps:
      - name: Checkout source code
        uses: actions/checkout@v2

      - name: Run e2e test
        uses: ./.github/actions/run-e2e-test
        with:
          test-case: treasury_access
        timeout-minutes: 4


  run-e2e-batch-transactions-test:
    needs: [build-test-docker, build-test-client]
    name: Run e2e batch transactions test
    runs-on: ubuntu-20.04
    steps:
      - name: Checkout source code
        uses: actions/checkout@v2

      - name: Run e2e test
        uses: ./.github/actions/run-e2e-test
        with:
          test-case: batch_transactions
        timeout-minutes: 4


  run-e2e-staking-era-payouts-test:
    needs: [build-test-docker, build-test-client]
    name: Run e2e staking era payouts test
    runs-on: ubuntu-20.04
    steps:
      - name: Checkout source code
        uses: actions/checkout@v2

      - name: Run e2e test
        uses: ./.github/actions/run-e2e-test
        with:
          test-case: staking_era_payouts
          follow-up-finalization-check: true
        timeout-minutes: 15


  run-e2e-staking-new-validator-test:
    needs: [build-test-docker, build-test-client]
    name: Run e2e staking new validator test
    runs-on: ubuntu-20.04
    steps:
      - name: Checkout source code
        uses: actions/checkout@v2

      - name: Run e2e test
        uses: ./.github/actions/run-e2e-test
        with:
          test-case: staking_new_validator
          follow-up-finalization-check: true
        timeout-minutes: 10


  run-e2e-change-validators-test:
    needs: [build-test-docker, build-test-client]
    name: Run e2e change validators test
    runs-on: ubuntu-20.04
    steps:
      - name: Checkout source code
        uses: actions/checkout@v2

      - name: Run e2e test
        uses: ./.github/actions/run-e2e-test
        with:
          test-case: change_validators
          follow-up-finalization-check: true
        timeout-minutes: 3


  run-e2e-fee-calculation:
    needs: [build-test-docker, build-test-client]
    name: Run e2e fee calculation test
    runs-on: ubuntu-20.04
    steps:
      - name: Checkout source code
        uses: actions/checkout@v2

      - name: Run e2e test
        uses: ./.github/actions/run-e2e-test
        with:
          test-case: fee_calculation
        timeout-minutes: 2


  run-e2e-validators-rotate:
    needs: [build-test-docker, build-test-client]
    name: Run validators rotation test
    runs-on: ubuntu-20.04
    steps:
      - name: Checkout source code
        uses: actions/checkout@v2

      - name: Run e2e test
        uses: ./.github/actions/run-e2e-test
        with:
          test-case: validators_rotate
          follow-up-finalization-check: true
        timeout-minutes: 10

  run-e2e-era-payout:
    needs: [build-test-docker, build-test-client]
    name: Run era payout test
    runs-on: ubuntu-20.04
    steps:
      - name: Checkout source code
        uses: actions/checkout@v2

      - name: Run e2e test
        uses: ./.github/actions/run-e2e-test
        with:
          test-case: era_payout::era_payout
          follow-up-finalization-check: true
        timeout-minutes: 10

  run-e2e-era-validators:
    needs: [build-test-docker, build-test-client]
    name: Run era validators test
    runs-on: ubuntu-20.04
    steps:
      - name: Checkout source code
        uses: actions/checkout@v2

      - name: Run e2e test
        uses: ./.github/actions/run-e2e-test
        with:
          test-case: era_validators
          follow-up-finalization-check: true
        timeout-minutes: 10

  run-e2e-rewards-force-new-era:
    needs: [build-test-docker, build-test-client]
    name: Run force new era test to check rewards
    runs-on: ubuntu-20.04
    steps:
      - name: Checkout source code
        uses: actions/checkout@v2

      - name: Run e2e test
        uses: ./.github/actions/run-e2e-test
        with:
          test-case: rewards::force_new_era
          follow-up-finalization-check: true
        timeout-minutes: 10

  run-e2e-rewards-stake-change:
    needs: [build-test-docker, build-test-client]
    name: Run reward points with stake changed test
    runs-on: ubuntu-20.04
    steps:
      - name: Checkout source code
        uses: actions/checkout@v2

      - name: Run e2e test
        uses: ./.github/actions/run-e2e-test
        with:
          test-case: rewards::points_stake_change
          follow-up-finalization-check: true
        timeout-minutes: 10

  run-e2e-rewards-change-stake-force-new-era:
    needs: [build-test-docker, build-test-client]
    name: Run reward points with stake changed and new era forced test
    runs-on: ubuntu-20.04
    steps:
      - name: Checkout source code
        uses: actions/checkout@v2

      - name: Run e2e test
        uses: ./.github/actions/run-e2e-test
        with:
          test-case: rewards::change_stake_and_force_new_era
          follow-up-finalization-check: true
        timeout-minutes: 10

  run-e2e-rewards-points-basic:
    needs: [build-test-docker, build-test-client]
    name: Run basic reward points calculation test
    runs-on: ubuntu-20.04
    steps:
      - name: Checkout source code
        uses: actions/checkout@v2

      - name: Run e2e test
        uses: ./.github/actions/run-e2e-test
        with:
          test-case: points_basic
          follow-up-finalization-check: true
        timeout-minutes: 10

  run-e2e-authorities-are-staking:
    needs: [build-test-docker, build-test-client]
    name: Run authorities are staking test
    runs-on: ubuntu-20.04
    steps:
      - name: Checkout source code
        uses: actions/checkout@v2

      - name: Run e2e test
        uses: ./.github/actions/run-e2e-test
        with:
          test-case: authorities_are_staking
          node-count: 6
          reserved-seats: 3
          non-reserved-seats: 3
          follow-up-finalization-check: true
        timeout-minutes: 15

  run-e2e-ban-automatic:
    needs: [build-test-docker, build-test-client]
    name: Run ban automatic test
    runs-on: ubuntu-20.04
    steps:
      - name: Checkout source code
        uses: actions/checkout@v2

      - name: Run e2e test
        uses: ./.github/actions/run-e2e-test
        with:
          test-case: ban_automatic
          follow-up-finalization-check: true
        timeout-minutes: 15

  run-e2e-ban-manual:
    needs: [build-test-docker, build-test-client]
    name: Run ban manual test
    runs-on: ubuntu-20.04
    steps:
      - name: Checkout source code
        uses: actions/checkout@v2

      - name: Run e2e test
        uses: ./.github/actions/run-e2e-test
        with:
          test-case: ban_manual
          follow-up-finalization-check: true
        timeout-minutes: 15

  run-e2e-ban-counter-clearing:
    needs: [build-test-docker, build-test-client]
    name: Run ban counter clearing test
    runs-on: ubuntu-20.04
    steps:
      - name: Checkout source code
        uses: actions/checkout@v2

      - name: Run e2e test
        uses: ./.github/actions/run-e2e-test
        with:
          test-case: clearing_session_count
          follow-up-finalization-check: true
        timeout-minutes: 15

  run-e2e-ban-threshold:
    needs: [build-test-docker, build-test-client]
    name: Run ban threshold test
    runs-on: ubuntu-20.04
    steps:
      - name: Checkout source code
        uses: actions/checkout@v2

      - name: Run e2e test
        uses: ./.github/actions/run-e2e-test
        with:
          test-case: ban_threshold
          follow-up-finalization-check: true
        timeout-minutes: 15

  run-e2e-permissionless-ban:
    needs: [ build-test-docker, build-test-client ]
    name: Run permissionless ban test
    runs-on: ubuntu-20.04
    steps:
      - name: Checkout source code
        uses: actions/checkout@v2

      - name: Run e2e test
        uses: ./.github/actions/run-e2e-test
        with:
          test-case: permissionless_ban
          follow-up-finalization-check: true
        timeout-minutes: 15

  run-e2e-version-upgrade:
    needs: [build-test-docker, build-test-client]
    name: Run basic (positive) version-upgrade test
    runs-on: ubuntu-20.04
    steps:
      - name: Checkout source code
        uses: actions/checkout@v2

      - name: Run e2e test
        uses: ./.github/actions/run-e2e-test
        with:
          test-case: finality_version::schedule_version_change
        env:
          UPGRADE_VERSION: 1
          UPGRADE_SESSION: 3
          UPGRADE_FINALIZATION_WAIT_SESSIONS: 2
        timeout-minutes: 10

  run-e2e-adder-contract-test:
    needs: [build-test-docker, build-test-client]
    name: Run e2e adder contract test
    runs-on: ubuntu-20.04
    steps:
      - name: Checkout source code
        uses: actions/checkout@v2

      - name: Install cargo-contract
        run: cargo install cargo-contract --version 2.0.0-beta.1

      - name: Install rust-src
        working-directory: ./contracts
        run: rustup component add rust-src

      - name: Run e2e test
        uses: ./.github/actions/run-e2e-test
        with:
          deploy-adder: true
          test-case: adder
        timeout-minutes: 10

  run-e2e-button-contract-tests:
    needs: [build-test-docker, build-test-client]
    name: Run e2e button game contract tests
    runs-on: ubuntu-20.04
    steps:
      - name: Checkout source code
        uses: actions/checkout@v2

      - name: Install cargo-contract
        run: cargo install cargo-contract --version 2.0.0-beta.1

      - name: Install rust-src
        working-directory: ./contracts
        run: rustup component add rust-src

      - name: Run e2e test
        uses: ./.github/actions/run-e2e-test
        with:
          deploy-button: true
          test-case: button
        timeout-minutes: 60

# The tests below were written under the assumption that nonfinalized blocks are being produced, they need a rewrite before being reenabled.
# TODO(A0-1644): Reenable these tests.
#  run-e2e-failing-version-upgrade:
#    needs: [build-test-docker, build-test-client]
#    name: Run basic (failing) version-upgrade test
#    runs-on: ubuntu-20.04
#    steps:
#      - name: Checkout source code
#        uses: actions/checkout@v2
#
#      - name: Run e2e test
#        uses: ./.github/actions/run-e2e-test
#        with:
#          test-case: doomed_version_upgrade
#        env:
#          OVERRIDE_DOCKER_COMPOSE: ./.github/scripts/docker-compose.no_quorum_without_old.override.yml
#          UPGRADE_VERSION: 1
#          UPGRADE_SESSION: 3
#          UPGRADE_FINALIZATION_WAIT_SESSIONS: 2
#          ONLY_LEGACY: true
#        timeout-minutes: 10
#  run-e2e-version-upgrade-catchup:
#    needs: [build-test-docker, build-cliain-image]
#    name: Run series of tests where some of the nodes need to do version-upgrade during catch-up
#    runs-on: ubuntu-20.04
#    strategy:
#      matrix:
#        include:
#          - nodes: "Node1"
#            ports: "9934"
#            ext_status: "finalized"
#            upgrade_before_disable: "true"
#
#          - nodes: "Node1"
#            ports: "9934"
#            ext_status: "finalized"
#            upgrade_before_disable: "false"
#
#          - nodes: "Node1:Node2"
#            ports: "9934:9935"
#            ext_status: "in-block"
#            upgrade_before_disable: "true"
#
#          - nodes: "Node1:Node2"
#            ports: "9934:9935"
#            ext_status: "in-block"
#            upgrade_before_disable: "false"
#    steps:
#      - name: Checkout source code
#        uses: actions/checkout@v2
#
#      - name: Download artifact with docker image for aleph-node
#        uses: actions/download-artifact@v2
#        with:
#          name: aleph-test-docker
#
#      - name: Load node docker image
#        shell: bash
#        run: docker load -i aleph-node.tar
#
#      - name: Download artifact with docker image for cliain
#        uses: actions/download-artifact@v2
#        with:
#          name: cliain-docker
#
#      - name: Load cliain docker image
#        shell: bash
#        run: docker load -i cliain.tar
#
#      - name: Call catchup_test.sh
#        timeout-minutes: 10
#        env:
#          UPGRADE_BLOCK: 31
#          NODES: ${{ matrix.nodes }}
#          PORTS: ${{ matrix.ports }}
#          EXT_STATUS: ${{ matrix.ext_status }}
#          UPGRADE_BEFORE_DISABLE: ${{ matrix.upgrade_before_disable }}
#          DOCKER_COMPOSE: docker/docker-compose.bridged.yml
#        run: |
#          ./scripts/catchup_version_upgrade_test.sh

<<<<<<< HEAD
  deploy-button:
    name: Deploy button contracts
    needs: run-e2e-button-contract-tests
    uses: ./.github/workflows/contracts-deploy.yml
    secrets: inherit
=======
  run-e2e-finality-version-change:
    needs: [build-test-docker, build-test-client]
    name: Run finality version change test
    runs-on: ubuntu-20.04
    steps:
      - name: Checkout source code
        uses: actions/checkout@v2

      - name: Run e2e test
        uses: ./.github/actions/run-e2e-test
        with:
          test-case: finality_version::finality_version_change
          follow-up-finalization-check: true
        timeout-minutes: 10
>>>>>>> 0bf23c86

  check-e2e-test-suite-completion:
#      run-e2e-authorities-are-staking,
#      run-e2e-failing-version-upgrade,
#      run-e2e-version-upgrade-catchup,
    needs: [
      run-e2e-finalization-test,
      run-e2e-rewards-disable-node-test,
      run-e2e-token-transfer-test,
      run-e2e-channeling-fee-test,
      run-e2e-treasury-access-test,
      run-e2e-batch-transactions-test,
      run-e2e-staking-era-payouts-test,
      run-e2e-staking-new-validator-test,
      run-e2e-change-validators-test,
      run-e2e-fee-calculation,
      run-e2e-validators-rotate,
      run-e2e-era-payout,
      run-e2e-era-validators,
      run-e2e-rewards-force-new-era,
      run-e2e-rewards-stake-change,
      run-e2e-rewards-change-stake-force-new-era,
      run-e2e-rewards-points-basic,
<<<<<<< HEAD
=======
      run-e2e-authorities-are-staking,
>>>>>>> 0bf23c86
      run-e2e-ban-automatic,
      run-e2e-ban-manual,
      run-e2e-ban-counter-clearing,
      run-e2e-ban-threshold,
      run-e2e-version-upgrade,
      run-e2e-permissionless-ban,
      run-e2e-adder-contract-test,
<<<<<<< HEAD
      run-e2e-button-contract-tests
=======
#      run-e2e-failing-version-upgrade,
#      run-e2e-version-upgrade-catchup,
      run-e2e-finality-version-change,
>>>>>>> 0bf23c86
    ]
    name: Check e2e test suite completion
    runs-on: ubuntu-20.04
    steps:
     - name: All e2e tests completed
       run: echo "All e2e tests completed."

  push-image:
    needs: [check-e2e-test-suite-completion]
    name: Push node image to the ECR
    if: github.event_name == 'push'
    runs-on: ubuntu-20.04
    steps:
      - name: GIT | Checkout Source code
        uses: actions/checkout@v2

      # get the release binary, build docker image
      - name: Download release artifact
        uses: actions/download-artifact@v2
        with:
          name: aleph-release-node
          path: target/release/

      - name: Build docker image
        id: build-image
        run: |
          chmod +x target/release/aleph-node
          docker build --tag aleph-node:latest -f ./docker/Dockerfile .

      - name: Configure AWS credentials
        uses: aws-actions/configure-aws-credentials@v1
        with:
          aws-access-key-id: ${{ secrets.AWS_MAINNET_ACCESS_KEY_ID }}
          aws-secret-access-key: ${{ secrets.AWS_MAINNET_SECRET_ACCESS_KEY }}
          aws-region: eu-central-1

      - name: Login to Public Amazon ECR
        id: login-public-ecr
        uses: docker/login-action@v1
        with:
          registry: public.ecr.aws
          username: ${{ secrets.AWS_MAINNET_ACCESS_KEY_ID }}
          password: ${{ secrets.AWS_MAINNET_SECRET_ACCESS_KEY }}
        env:
          AWS_REGION: us-east-1

      - name: GIT | Get branch info & current commit sha.
        id: vars
        shell: bash
        run: |
          echo "##[set-output name=branch;]$(echo ${GITHUB_REF##*/})"
          echo "::set-output name=sha_short::$(git rev-parse --short HEAD)"

      - name: Push aleph-node Current Image to Public ECR
        env:
          CURRENT_IMAGE: aleph-node
          ECR_PUSH_IMAGE: public.ecr.aws/p6e8q1z1/aleph-node
        run: |
          docker tag ${{ env.CURRENT_IMAGE }} ${{ env.ECR_PUSH_IMAGE }}:${{ steps.vars.outputs.sha_short }}
          docker tag ${{ env.CURRENT_IMAGE }} ${{ env.ECR_PUSH_IMAGE }}:latest
          docker push ${{ env.ECR_PUSH_IMAGE }}:${{ steps.vars.outputs.sha_short }}
          docker push ${{ env.ECR_PUSH_IMAGE }}:latest

  test-catch-up:
    name: Test catching up
    runs-on: ubuntu-20.04
    needs: build-new-node
    strategy:
      matrix:
        pruning: ['', '--state-pruning 90']
    steps:
      - name: Checkout source code
        uses: actions/checkout@v2

      - name: Download all artifacts
        uses: actions/download-artifact@v2
        with:
          path: local-tests/

      - name: Setup Python
        uses: actions/setup-python@v2
        with:
          python-version: '3.8'

      - name: Test catch up
        timeout-minutes: 10
        env:
          # Relative to local-tests/ directory
          ALEPH_NODE_BINARY: aleph-test-node/aleph-node
        run: ./.github/scripts/test_catch_up.sh ${{ matrix.pruning }}

  test-multiple-restarts:
    name: Test multiple restarts
    runs-on: ubuntu-20.04
    needs: build-new-node
    strategy:
      matrix:
        pruning: ['', '--state-pruning 2048']
    steps:
      - name: Checkout source code
        uses: actions/checkout@v2

      - name: Download all artifacts
        uses: actions/download-artifact@v2
        with:
          path: local-tests/

      - name: Setup Python
        uses: actions/setup-python@v2
        with:
          python-version: '3.8'

      - name: Test multiple restarts
        timeout-minutes: 10
        env:
          # Relative to local-tests/ directory
          ALEPH_NODE_BINARY: aleph-release-node/aleph-node
        run: ./.github/scripts/test_multiple_restarts.sh ${{ matrix.pruning }}

  check-runtime-change:
    name: Inspect whether runtime version has been changed (compared with main)
    runs-on: ubuntu-20.04
    outputs:
      runtime-updated: ${{ steps.inspect.outputs.diff }}
    steps:
      - name: Checkout current and old source code
        uses: actions/checkout@v3
        with:
          fetch-depth: 0

      - name: Inspect versions
        id: inspect
        run: |
          if [ ! $(git diff HEAD origin/main -- bin/runtime/src/lib.rs | grep ' spec_version: ') ]
          then
            echo "::set-output name=diff::0"
          else
            echo "::set-output name=diff::1"
          fi

  build-new-runtime-and-try_runtime:
    name: Build new runtime and try_runtime tool
    needs: [ check-runtime-change ]
    # Disbled check, reenable once we fix the issue with try-runtime test
    # if: ${{ needs.check-runtime-change.outputs.runtime-updated != 0 }}
    if: ${{ false }}
    runs-on: ubuntu-20.04
    steps:
      - name: Checkout source code
        uses: actions/checkout@v3

      - name: Install Rust toolchain
        uses: actions-rs/toolchain@v1

      - name: Install Protoc
        uses: arduino/setup-protoc@v1
        with:
          version: '3.6.1'
          repo-token: ${{ secrets.GITHUB_TOKEN }}

      - name: Install WASM target
        run: rustup target add wasm32-unknown-unknown

      - name: Restore cache
        uses: ./.github/actions/restore-cache
        with:
          target-key: try-runtime
          cache-version: v2

      - name: Build try-runtime
        run: cargo build --release -p aleph-node --features "try-runtime"

      - name: Build runtime
        run: cargo build --release -p aleph-runtime --features "try-runtime"

      - name: Upload try-runtime
        uses: actions/upload-artifact@v3
        with:
          name: try_runtime
          path: target/release/aleph-node
          if-no-files-found: error
          retention-days: 7

      - name: Upload new runtime
        uses: actions/upload-artifact@v3
        with:
          name: aleph-runtime-try_runtime
          path: target/release/wbuild/aleph-runtime/aleph_runtime.compact.wasm
          if-no-files-found: error
          retention-days: 7

      - name: Cleanup cache
        uses: ./.github/actions/post-cache

  test-runtime-update:
    name: Test runtime update with try-runtime tool
    runs-on: ubuntu-20.04
    needs: [ build-new-runtime-and-try_runtime ]
    steps:
      - name: Checkout source code
        uses: actions/checkout@v3

      - name: Download all artifacts
        uses: actions/download-artifact@v3
        with:
          path: local-tests/

      - name: Setup Python
        uses: actions/setup-python@v4
        with:
          python-version: '3.8'

      - name: Test update
        timeout-minutes: 20
        env:
          NEW_RUNTIME: aleph-runtime-try_runtime/aleph_runtime.compact.wasm
          TRY_RUNTIME: try_runtime/aleph-node
        working-directory: local-tests/
        run: |
          chmod +x ${{ env.TRY_RUNTIME }}
          pip install -r requirements.txt
          ./test_runtime_update.py \
              wss://ws.test.azero.dev:443 \
              ../bin/node/src/resources/testnet_chainspec.json \
              ${{ env.NEW_RUNTIME }} \
              ${{ env.TRY_RUNTIME }}

  slack:
    name: Slack notification
    runs-on: ubuntu-20.04
    needs: [push-image]
    if: always()
    steps:
      - name: Checkout repository
        uses: actions/checkout@v2

      - name: Send Slack message
        uses: ./.github/actions/slack-notification
        with:
          notify-on: "failure"
        env:
          SLACK_WEBHOOK: ${{ secrets.SLACK_WEBHOOK }}<|MERGE_RESOLUTION|>--- conflicted
+++ resolved
@@ -704,28 +704,26 @@
 #        run: |
 #          ./scripts/catchup_version_upgrade_test.sh
 
-<<<<<<< HEAD
+  run-e2e-finality-version-change:
+    needs: [build-test-docker, build-test-client]
+    name: Run finality version change test
+    runs-on: ubuntu-20.04
+    steps:
+      - name: Checkout source code
+        uses: actions/checkout@v2
+
+      - name: Run e2e test
+        uses: ./.github/actions/run-e2e-test
+        with:
+          test-case: finality_version::finality_version_change
+          follow-up-finalization-check: true
+        timeout-minutes: 10
+
   deploy-button:
     name: Deploy button contracts
     needs: run-e2e-button-contract-tests
     uses: ./.github/workflows/contracts-deploy.yml
     secrets: inherit
-=======
-  run-e2e-finality-version-change:
-    needs: [build-test-docker, build-test-client]
-    name: Run finality version change test
-    runs-on: ubuntu-20.04
-    steps:
-      - name: Checkout source code
-        uses: actions/checkout@v2
-
-      - name: Run e2e test
-        uses: ./.github/actions/run-e2e-test
-        with:
-          test-case: finality_version::finality_version_change
-          follow-up-finalization-check: true
-        timeout-minutes: 10
->>>>>>> 0bf23c86
 
   check-e2e-test-suite-completion:
 #      run-e2e-authorities-are-staking,
@@ -749,10 +747,7 @@
       run-e2e-rewards-stake-change,
       run-e2e-rewards-change-stake-force-new-era,
       run-e2e-rewards-points-basic,
-<<<<<<< HEAD
-=======
       run-e2e-authorities-are-staking,
->>>>>>> 0bf23c86
       run-e2e-ban-automatic,
       run-e2e-ban-manual,
       run-e2e-ban-counter-clearing,
@@ -760,13 +755,8 @@
       run-e2e-version-upgrade,
       run-e2e-permissionless-ban,
       run-e2e-adder-contract-test,
-<<<<<<< HEAD
-      run-e2e-button-contract-tests
-=======
-#      run-e2e-failing-version-upgrade,
-#      run-e2e-version-upgrade-catchup,
+      run-e2e-button-contract-tests,
       run-e2e-finality-version-change,
->>>>>>> 0bf23c86
     ]
     name: Check e2e test suite completion
     runs-on: ubuntu-20.04
