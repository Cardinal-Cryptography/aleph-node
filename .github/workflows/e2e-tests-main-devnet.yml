name: e2e-tests-main-devnet

on:
  pull_request:
    paths-ignore:
      - '*.md'
    branches:
      - main
      - "release-*"
  push:
    paths-ignore:
      - '*.md'
    branches:
      - main
      - "release-*"
  workflow_dispatch:

concurrency:
  group: ${{ github.ref }}-${{ github.workflow }}
  cancel-in-progress: true

jobs:
  build-new-node:
    name: Build node and runtime artifacts (PR version)
    uses: ./.github/workflows/build-node-and-runtime.yml

  build-test-docker:
    needs: [build-new-node]
    name: Build docker image with the test node artifact
    runs-on: ubuntu-20.04
    steps:
      - name: Checkout Source code
        uses: actions/checkout@v2

      - name: Download test artifact
        uses: actions/download-artifact@v2
        with:
          name: aleph-test-node
          path: target/release/

      - name: Build test docker image
        id: build-image
        run: |
          chmod +x target/release/aleph-node
          docker build --tag aleph-node:latest -f ./docker/Dockerfile .
          docker save -o aleph-node.tar aleph-node:latest

      - name: Upload test docker image
        uses: actions/upload-artifact@v2
        with:
          name: aleph-test-docker
          path: aleph-node.tar
          if-no-files-found: error
          retention-days: 7


  check-determinism:
    needs: [build-new-node]
    name: Verify runtime build determinism
    runs-on: ubuntu-20.04
    env:
      RUST_BACKTRACE: full
    steps:
      - name: Checkout Source code
        uses: actions/checkout@v2

      - name: Install Rust Toolchain
        uses: actions-rs/toolchain@v1

      - name: Install WASM target
        run: rustup target add wasm32-unknown-unknown

      - name: Download artifact
        uses: actions/download-artifact@v2
        with:
          name: aleph-release-runtime

      - name: Build runtime and compare checksum with artifact
        env:
          ARTIFACT: aleph_runtime.compact.wasm
          TARGET_DIR: target/production/wbuild/aleph-runtime
        run: |
          mkdir -p "$TARGET_DIR"
          mv "$ARTIFACT" "$TARGET_DIR"
          sha256sum "$TARGET_DIR/$ARTIFACT" > checksum.sha256
          cargo clean
          cargo build --profile production -p aleph-runtime
          sha256sum -c checksum.sha256


  build-test-client:
    name: Build e2e test client suite
    runs-on: ubuntu-20.04
    env:
      RUST_BACKTRACE: full
    steps:
      - name: Checkout Source code
        uses: actions/checkout@v2

      - name: Install Rust Toolchain
        uses: actions-rs/toolchain@v1

      - name: Restore cache
        uses: ./.github/actions/restore-cache
        with:
          target-key: e2e
          cargo-key: e2e
          cache-version: v2
          cargo-targets: e2e-tests/target/

      - name: Build binary and docker image
        run: |
          cd e2e-tests/
          cargo build --release
          docker build --tag aleph-e2e-client:latest -f Dockerfile .
          docker save -o aleph-e2e-client.tar aleph-e2e-client:latest

      - name: Stop cache
        uses: ./.github/actions/post-cache

      - name: Upload Artifact
        uses: actions/upload-artifact@v2
        with:
          name: aleph-e2e-client
          path: e2e-tests/aleph-e2e-client.tar
          if-no-files-found: error
          retention-days: 7


  run-e2e-finalization-test:
    needs: [build-test-docker, build-test-client]
    name: Run e2e finalization test
    runs-on: ubuntu-20.04
    steps:
      - name: Checkout source code
        uses: actions/checkout@v2

      - name: Run e2e test
        uses: ./.github/actions/run-e2e-test
        with:
          test-case: finalization
        timeout-minutes: 2


  run-e2e-rewards-disable-node-test:
    needs: [build-test-docker, build-test-client]
    name: Run e2e reward points - disable node test
    runs-on: ubuntu-20.04
    steps:
      - name: Checkout source code
        uses: actions/checkout@v2

      - name: Run e2e test
        uses: ./.github/actions/run-e2e-test
        with:
          test-case: rewards_disable_node
          follow-up-finalization-check: true
        timeout-minutes: 15


  run-e2e-token-transfer-test:
    needs: [build-test-docker, build-test-client]
    name: Run e2e token transfer test
    runs-on: ubuntu-20.04
    steps:
      - name: Checkout source code
        uses: actions/checkout@v2

      - name: Run e2e test
        uses: ./.github/actions/run-e2e-test
        with:
          test-case: token_transfer
        timeout-minutes: 3


  run-e2e-channeling-fee-test:
    needs: [build-test-docker, build-test-client]
    name: Run e2e channeling fee test
    runs-on: ubuntu-20.04
    steps:
      - name: Checkout source code
        uses: actions/checkout@v2

      - name: Run e2e test
        uses: ./.github/actions/run-e2e-test
        with:
          test-case: channeling_fee_and_tip
        timeout-minutes: 4

  run-e2e-treasury-access-test:
    needs: [build-test-docker, build-test-client]
    name: Run e2e treasury access test
    runs-on: ubuntu-20.04
    steps:
      - name: Checkout source code
        uses: actions/checkout@v2

      - name: Run e2e test
        uses: ./.github/actions/run-e2e-test
        with:
          test-case: treasury_access
        timeout-minutes: 4


  run-e2e-batch-transactions-test:
    needs: [build-test-docker, build-test-client]
    name: Run e2e batch transactions test
    runs-on: ubuntu-20.04
    steps:
      - name: Checkout source code
        uses: actions/checkout@v2

      - name: Run e2e test
        uses: ./.github/actions/run-e2e-test
        with:
          test-case: batch_transactions
        timeout-minutes: 4


  run-e2e-staking-era-payouts-test:
    needs: [build-test-docker, build-test-client]
    name: Run e2e staking era payouts test
    runs-on: ubuntu-20.04
    steps:
      - name: Checkout source code
        uses: actions/checkout@v2

      - name: Run e2e test
        uses: ./.github/actions/run-e2e-test
        with:
          test-case: staking_era_payouts
          follow-up-finalization-check: true
        timeout-minutes: 15


  run-e2e-staking-new-validator-test:
    needs: [build-test-docker, build-test-client]
    name: Run e2e staking new validator test
    runs-on: ubuntu-20.04
    steps:
      - name: Checkout source code
        uses: actions/checkout@v2

      - name: Run e2e test
        uses: ./.github/actions/run-e2e-test
        with:
          test-case: staking_new_validator
          follow-up-finalization-check: true
        timeout-minutes: 10


  run-e2e-change-validators-test:
    needs: [build-test-docker, build-test-client]
    name: Run e2e change validators test
    runs-on: ubuntu-20.04
    steps:
      - name: Checkout source code
        uses: actions/checkout@v2

      - name: Run e2e test
        uses: ./.github/actions/run-e2e-test
        with:
          test-case: change_validators
          follow-up-finalization-check: true
        timeout-minutes: 3


  run-e2e-fee-calculation:
    needs: [build-test-docker, build-test-client]
    name: Run e2e fee calculation test
    runs-on: ubuntu-20.04
    steps:
      - name: Checkout source code
        uses: actions/checkout@v2

      - name: Run e2e test
        uses: ./.github/actions/run-e2e-test
        with:
          test-case: fee_calculation
        timeout-minutes: 2

  run-e2e-validators-rotate:
    needs: [build-test-docker, build-test-client]
    name: Run validators rotation test
    runs-on: ubuntu-20.04
    steps:
      - name: Checkout source code
        uses: actions/checkout@v2

      - name: Run e2e test
        uses: ./.github/actions/run-e2e-test
        with:
          test-case: validators_rotate
          follow-up-finalization-check: true
        timeout-minutes: 10

  run-e2e-era-payout:
    needs: [build-test-docker, build-test-client]
    name: Run era payout test
    runs-on: ubuntu-20.04
    steps:
      - name: Checkout source code
        uses: actions/checkout@v2

      - name: Run e2e test
        uses: ./.github/actions/run-e2e-test
        with:
          test-case: era_payout
          follow-up-finalization-check: true
        timeout-minutes: 10

  run-e2e-era-validators:
    needs: [build-test-docker, build-test-client]
    name: Run era validators test
    runs-on: ubuntu-20.04
    steps:
      - name: Checkout source code
        uses: actions/checkout@v2

      - name: Run e2e test
        uses: ./.github/actions/run-e2e-test
        with:
          test-case: era_validators
          follow-up-finalization-check: true
        timeout-minutes: 10

  run-e2e-rewards-force-new-era:
    needs: [build-test-docker, build-test-client]
    name: Run force new era test to check rewards
    runs-on: ubuntu-20.04
    steps:
      - name: Checkout source code
        uses: actions/checkout@v2

      - name: Run e2e test
        uses: ./.github/actions/run-e2e-test
        with:
          test-case: rewards_force_new_era
          follow-up-finalization-check: true
        timeout-minutes: 10

  run-e2e-rewards-stake-change:
    needs: [build-test-docker, build-test-client]
    name: Run reward points with stake changed test
    runs-on: ubuntu-20.04
    steps:
      - name: Checkout source code
        uses: actions/checkout@v2

      - name: Run e2e test
        uses: ./.github/actions/run-e2e-test
        with:
          test-case: rewards_stake_change
          follow-up-finalization-check: true
        timeout-minutes: 10

  run-e2e-rewards-change-stake-force-new-era:
    needs: [build-test-docker, build-test-client]
    name: Run reward points with stake changed and new era forced test
    runs-on: ubuntu-20.04
    steps:
      - name: Checkout source code
        uses: actions/checkout@v2

      - name: Run e2e test
        uses: ./.github/actions/run-e2e-test
        with:
          test-case: rewards_change_stake_and_force_new_era
          follow-up-finalization-check: true
        timeout-minutes: 10

  run-e2e-rewards-points-basic:
    needs: [build-test-docker, build-test-client]
    name: Run basic reward points calculation test
    runs-on: ubuntu-20.04
    steps:
      - name: Checkout source code
        uses: actions/checkout@v2

      - name: Run e2e test
        uses: ./.github/actions/run-e2e-test
        with:
          test-case: points_basic
          follow-up-finalization-check: true
        timeout-minutes: 10

  run-e2e-authorities-are-staking:
    needs: [build-test-docker, build-test-client]
    name: Run authorities are staking test
    runs-on: ubuntu-20.04
    steps:
      - name: Checkout source code
        uses: actions/checkout@v2

      - name: Run e2e test
        uses: ./.github/actions/run-e2e-test
        with:
          test-case: authorities_are_staking
          node-count: 6
          reserved-seats: 3
          non-reserved-seats: 3
          follow-up-finalization-check: true
        timeout-minutes: 15

  run-e2e-ban-automatic:
    needs: [build-test-docker, build-test-client]
    name: Run ban automatic test
    runs-on: ubuntu-20.04
    steps:
      - name: Checkout source code
        uses: actions/checkout@v2

      - name: Run e2e test
        uses: ./.github/actions/run-e2e-test
        with:
          test-case: ban_automatic
          follow-up-finalization-check: true
        timeout-minutes: 15

  run-e2e-ban-counter-clearing:
    needs: [build-test-docker, build-test-client]
    name: Run ban counter clearing test
    runs-on: ubuntu-20.04
    steps:
      - name: Checkout source code
        uses: actions/checkout@v2

      - name: Run e2e test
        uses: ./.github/actions/run-e2e-test
        with:
          test-case: clearing_session_count
          follow-up-finalization-check: true
        timeout-minutes: 15

  run-e2e-version-upgrade:
    needs: [build-test-docker, build-test-client]
    name: Run basic (positive) version-upgrade test
    runs-on: ubuntu-20.04
    steps:
      - name: Checkout source code
        uses: actions/checkout@v2

      - name: Run e2e test
        uses: ./.github/actions/run-e2e-test
        with:
          test-case: version_upgrade
        env:
          UPGRADE_VERSION: 1
          UPGRADE_SESSION: 3
          UPGRADE_FINALIZATION_WAIT_SESSIONS: 2
        timeout-minutes: 10

  run-e2e-failing-version-upgrade:
    needs: [build-test-docker, build-test-client]
    name: Run basic (failing) version-upgrade test
    runs-on: ubuntu-20.04
    steps:
      - name: Checkout source code
        uses: actions/checkout@v2

      - name: Run e2e test
        uses: ./.github/actions/run-e2e-test
        with:
          test-case: doomed_version_upgrade
        env:
          OVERRIDE_DOCKER_COMPOSE: ./.github/scripts/docker-compose.no_quorum_without_old.override.yml
          UPGRADE_VERSION: 1
          UPGRADE_SESSION: 3
          UPGRADE_FINALIZATION_WAIT_SESSIONS: 2
          ONLY_LEGACY: true
        timeout-minutes: 10

  run-e2e-ban-manual:
    needs: [build-test-docker, build-test-client]
    name: Run ban manual test
    runs-on: ubuntu-20.04
    steps:
      - name: Checkout source code
        uses: actions/checkout@v2

      - name: Run e2e test
        uses: ./.github/actions/run-e2e-test
        with:
          test-case: ban_manual
          follow-up-finalization-check: true
        timeout-minutes: 15

  check-e2e-test-suite-completion:
    needs: [
      run-e2e-finalization-test,
      run-e2e-rewards-disable-node-test,
      run-e2e-token-transfer-test,
      run-e2e-channeling-fee-test,
      run-e2e-treasury-access-test,
      run-e2e-batch-transactions-test,
      run-e2e-staking-era-payouts-test,
      run-e2e-staking-new-validator-test,
      run-e2e-change-validators-test,
      run-e2e-fee-calculation,
      run-e2e-validators-rotate,
      run-e2e-era-payout,
      run-e2e-era-validators,
      run-e2e-rewards-force-new-era,
      run-e2e-rewards-stake-change,
      run-e2e-rewards-change-stake-force-new-era,
      run-e2e-rewards-points-basic,
      run-e2e-authorities-are-staking,
      run-e2e-ban-automatic,
      run-e2e-ban-counter-clearing,
      run-e2e-ban-manual,
      run-e2e-version-upgrade,
<<<<<<< HEAD
      run-e2e-failing-version-upgrade,
      run-e2e-ban-automatic,
=======
>>>>>>> 6be9ad8c
    ]
    name: Check e2e test suite completion
    runs-on: ubuntu-20.04
    steps:
     - name: All e2e tests completed
       run: echo "All e2e tests completed."


  push-image:
    needs: [check-e2e-test-suite-completion]
    name: Push node image to the ECR
    if: github.event_name == 'push'
    runs-on: ubuntu-20.04
    steps:
      - name: GIT | Checkout Source code
        uses: actions/checkout@v2

      # get the release binary, build docker image
      - name: Download release artifact
        uses: actions/download-artifact@v2
        with:
          name: aleph-release-node
          path: target/release/

      - name: Build docker image
        id: build-image
        run: |
          chmod +x target/release/aleph-node
          docker build --tag aleph-node:latest -f ./docker/Dockerfile .

      - name: Configure AWS credentials
        uses: aws-actions/configure-aws-credentials@v1
        with:
          aws-access-key-id: ${{ secrets.AWS_MAINNET_ACCESS_KEY_ID }}
          aws-secret-access-key: ${{ secrets.AWS_MAINNET_SECRET_ACCESS_KEY }}
          aws-region: eu-central-1

      - name: Login to Public Amazon ECR
        id: login-public-ecr
        uses: docker/login-action@v1
        with:
          registry: public.ecr.aws
          username: ${{ secrets.AWS_MAINNET_ACCESS_KEY_ID }}
          password: ${{ secrets.AWS_MAINNET_SECRET_ACCESS_KEY }}
        env:
          AWS_REGION: us-east-1

      - name: GIT | Get branch info & current commit sha.
        id: vars
        shell: bash
        run: |
          echo "##[set-output name=branch;]$(echo ${GITHUB_REF##*/})"
          echo "::set-output name=sha_short::$(git rev-parse --short HEAD)"

      - name: Push aleph-node Current Image to Public ECR
        env:
          CURRENT_IMAGE: aleph-node
          ECR_PUSH_IMAGE: public.ecr.aws/p6e8q1z1/aleph-node
        run: |
          docker tag ${{ env.CURRENT_IMAGE }} ${{ env.ECR_PUSH_IMAGE }}:${{ steps.vars.outputs.sha_short }}
          docker tag ${{ env.CURRENT_IMAGE }} ${{ env.ECR_PUSH_IMAGE }}:latest
          docker push ${{ env.ECR_PUSH_IMAGE }}:${{ steps.vars.outputs.sha_short }}
          docker push ${{ env.ECR_PUSH_IMAGE }}:latest

  test-catch-up:
    name: Test catching up
    runs-on: ubuntu-20.04
    needs: build-new-node
    steps:
      - name: Checkout source code
        uses: actions/checkout@v2

      - name: Download all artifacts
        uses: actions/download-artifact@v2
        with:
          path: local-tests/

      - name: Setup Python
        uses: actions/setup-python@v2
        with:
          python-version: '3.8'

      - name: Test catch up
        timeout-minutes: 10
        env:
          # Relative to local-tests/ directory
          ALEPH_NODE_BINARY: aleph-test-node/aleph-node
        run: ./.github/scripts/test_catch_up.sh

  test-multiple-restarts:
    name: Test multiple restarts
    runs-on: ubuntu-20.04
    needs: build-new-node
    steps:
      - name: Checkout source code
        uses: actions/checkout@v2

      - name: Download all artifacts
        uses: actions/download-artifact@v2
        with:
          path: local-tests/

      - name: Setup Python
        uses: actions/setup-python@v2
        with:
          python-version: '3.8'

      - name: Test multiple restarts
        timeout-minutes: 10
        env:
          # Relative to local-tests/ directory
          ALEPH_NODE_BINARY: aleph-release-node/aleph-node
        run: ./.github/scripts/test_multiple_restarts.sh

  check-runtime-change:
    name: Inspect whether runtime version has been changed (compared with main)
    runs-on: ubuntu-20.04
    outputs:
      runtime-updated: ${{ steps.inspect.outputs.diff }}
    steps:
      - name: Checkout current and old source code
        uses: actions/checkout@v3
        with:
          fetch-depth: 0

      - name: Inspect versions
        id: inspect
        run: |
          if [ ! $(git diff HEAD origin/main -- bin/runtime/src/lib.rs | grep ' spec_version: ') ]
          then
            echo "::set-output name=diff::0"
          else
            echo "::set-output name=diff::1"
          fi

  build-new-runtime-and-try_runtime:
    name: Build new runtime and try_runtime tool
    needs: [ check-runtime-change ]
    if: ${{ needs.check-runtime-change.outputs.runtime-updated != 0 }}
    runs-on: ubuntu-20.04
    steps:
      - name: Checkout source code
        uses: actions/checkout@v3

      - name: Install Rust toolchain
        uses: actions-rs/toolchain@v1

      - name: Install WASM target
        run: rustup target add wasm32-unknown-unknown

      - name: Restore cache
        uses: ./.github/actions/restore-cache
        with:
          target-key: try-runtime
          cache-version: v2

      - name: Build try-runtime
        run: cargo build --release -p aleph-node --features "try-runtime"

      - name: Build runtime
        run: cargo build --release -p aleph-runtime --features "try-runtime"

      - name: Upload try-runtime
        uses: actions/upload-artifact@v3
        with:
          name: try_runtime
          path: target/release/aleph-node
          if-no-files-found: error
          retention-days: 7

      - name: Upload new runtime
        uses: actions/upload-artifact@v3
        with:
          name: aleph-runtime-try_runtime
          path: target/release/wbuild/aleph-runtime/aleph_runtime.compact.wasm
          if-no-files-found: error
          retention-days: 7

      - name: Cleanup cache
        uses: ./.github/actions/post-cache

  test-runtime-update:
    name: Test runtime update with try-runtime tool
    runs-on: ubuntu-20.04
    needs: [ build-new-runtime-and-try_runtime ]
    steps:
      - name: Checkout source code
        uses: actions/checkout@v3

      - name: Download all artifacts
        uses: actions/download-artifact@v3
        with:
          path: local-tests/

      - name: Setup Python
        uses: actions/setup-python@v4
        with:
          python-version: '3.8'

      - name: Test update
        timeout-minutes: 20
        env:
          NEW_RUNTIME: aleph-runtime-try_runtime/aleph_runtime.compact.wasm
          TRY_RUNTIME: try_runtime/aleph-node
        working-directory: local-tests/
        run: |
          chmod +x ${{ env.TRY_RUNTIME }}
          pip install -r requirements.txt
          ./test_runtime_update.py \
              wss://ws.test.azero.dev:443 \
              ../bin/node/src/resources/testnet_chainspec.json \
              ${{ env.NEW_RUNTIME }} \
              ${{ env.TRY_RUNTIME }}

  slack:
    name: Slack notification
    runs-on: ubuntu-20.04
    needs: [push-image]
    if: always()
    steps:
      - name: Checkout repository
        uses: actions/checkout@v2

      - name: Send Slack message
        uses: ./.github/actions/slack-notification
        with:
          notify-on: "failure"
        env:
          SLACK_WEBHOOK: ${{ secrets.SLACK_WEBHOOK }}<|MERGE_RESOLUTION|>--- conflicted
+++ resolved
@@ -509,11 +509,7 @@
       run-e2e-ban-counter-clearing,
       run-e2e-ban-manual,
       run-e2e-version-upgrade,
-<<<<<<< HEAD
       run-e2e-failing-version-upgrade,
-      run-e2e-ban-automatic,
-=======
->>>>>>> 6be9ad8c
     ]
     name: Check e2e test suite completion
     runs-on: ubuntu-20.04
