name: e2e-tests-main-devnet

on:
  pull_request:
    paths-ignore:
      - '*.md'
    branches:
      - main
      - "release-*"
  push:
    paths-ignore:
      - '*.md'
    branches:
      - main
      - "release-*"
  workflow_dispatch:

concurrency:
  group: ${{ github.ref }}-${{ github.workflow }}
  cancel-in-progress: true

jobs:
  build-new-node:
    name: Build node and runtime artifacts (PR version)
    uses: ./.github/workflows/build-node-and-runtime.yml

  build-test-docker:
    needs: [build-new-node]
    name: Build docker image with the test node artifact
    runs-on: ubuntu-20.04
    steps:
      - name: Checkout Source code
        uses: actions/checkout@v2

      - name: Download test artifact
        uses: actions/download-artifact@v2
        with:
          name: aleph-test-node
          path: target/release/

      - name: Build test docker image
        id: build-image
        run: |
          chmod +x target/release/aleph-node
          docker build --tag aleph-node:latest -f ./docker/Dockerfile .
          docker save -o aleph-node.tar aleph-node:latest

      - name: Upload test docker image
        uses: actions/upload-artifact@v2
        with:
          name: aleph-test-docker
          path: aleph-node.tar
          if-no-files-found: error
          retention-days: 7


  check-determinism:
    needs: [build-new-node]
    name: Verify runtime build determinism
    runs-on: ubuntu-20.04
    env:
      RUST_BACKTRACE: full
    steps:
      - name: Checkout Source code
        uses: actions/checkout@v2

      - name: Install Rust Toolchain
        uses: actions-rs/toolchain@v1

      - name: Install WASM target
        run: rustup target add wasm32-unknown-unknown

      - name: Download artifact
        uses: actions/download-artifact@v2
        with:
          name: aleph-release-runtime

      - name: Build runtime and compare checksum with artifact
        env:
          ARTIFACT: aleph_runtime.compact.wasm
          TARGET_DIR: target/production/wbuild/aleph-runtime
        run: |
          mkdir -p "$TARGET_DIR"
          mv "$ARTIFACT" "$TARGET_DIR"
          sha256sum "$TARGET_DIR/$ARTIFACT" > checksum.sha256
          cargo clean
          cargo build --profile production -p aleph-runtime
          sha256sum -c checksum.sha256


  build-test-client:
    name: Build e2e test client suite
    runs-on: ubuntu-20.04
    env:
      RUST_BACKTRACE: full
    steps:
      - name: Checkout Source code
        uses: actions/checkout@v2

      - name: Install Rust Toolchain
        uses: actions-rs/toolchain@v1

      - name: Restore cache
        uses: ./.github/actions/restore-cache
        with:
          target-key: e2e
          cargo-key: e2e
          cache-version: v2
          cargo-targets: e2e-tests/target/

      - name: Build binary and docker image
        run: |
          cd e2e-tests/
          cargo build --release
          docker build --tag aleph-e2e-client:latest -f Dockerfile .
          docker save -o aleph-e2e-client.tar aleph-e2e-client:latest

      - name: Stop cache
        uses: ./.github/actions/post-cache

      - name: Upload Artifact
        uses: actions/upload-artifact@v2
        with:
          name: aleph-e2e-client
          path: e2e-tests/aleph-e2e-client.tar
          if-no-files-found: error
          retention-days: 7


  run-e2e-finalization-test:
    needs: [build-test-docker, build-test-client]
    name: Run e2e finalization test
    runs-on: ubuntu-20.04
    steps:
      - name: Checkout source code
        uses: actions/checkout@v2

      - name: Run e2e test
        uses: ./.github/actions/run-e2e-test
        with:
          test-case: finalization
        timeout-minutes: 2


  run-e2e-rewards-disable-node-test:
    needs: [build-test-docker, build-test-client]
    name: Run e2e reward points - disable node test
    runs-on: ubuntu-20.04
    steps:
      - name: Checkout source code
        uses: actions/checkout@v2

      - name: Run e2e test
        uses: ./.github/actions/run-e2e-test
        with:
          test-case: rewards_disable_node
          follow-up-finalization-check: true
        timeout-minutes: 15


  run-e2e-token-transfer-test:
    needs: [build-test-docker, build-test-client]
    name: Run e2e token transfer test
    runs-on: ubuntu-20.04
    steps:
      - name: Checkout source code
        uses: actions/checkout@v2

      - name: Run e2e test
        uses: ./.github/actions/run-e2e-test
        with:
          test-case: token_transfer
        timeout-minutes: 3


  run-e2e-channeling-fee-test:
    needs: [build-test-docker, build-test-client]
    name: Run e2e channeling fee test
    runs-on: ubuntu-20.04
    steps:
      - name: Checkout source code
        uses: actions/checkout@v2

      - name: Run e2e test
        uses: ./.github/actions/run-e2e-test
        with:
          test-case: channeling_fee_and_tip
        timeout-minutes: 4

  run-e2e-treasury-access-test:
    needs: [build-test-docker, build-test-client]
    name: Run e2e treasury access test
    runs-on: ubuntu-20.04
    steps:
      - name: Checkout source code
        uses: actions/checkout@v2

      - name: Run e2e test
        uses: ./.github/actions/run-e2e-test
        with:
          test-case: treasury_access
        timeout-minutes: 4


  run-e2e-batch-transactions-test:
    needs: [build-test-docker, build-test-client]
    name: Run e2e batch transactions test
    runs-on: ubuntu-20.04
    steps:
      - name: Checkout source code
        uses: actions/checkout@v2

      - name: Run e2e test
        uses: ./.github/actions/run-e2e-test
        with:
          test-case: batch_transactions
        timeout-minutes: 4


  run-e2e-staking-era-payouts-test:
    needs: [build-test-docker, build-test-client]
    name: Run e2e staking era payouts test
    runs-on: ubuntu-20.04
    steps:
      - name: Checkout source code
        uses: actions/checkout@v2

      - name: Run e2e test
        uses: ./.github/actions/run-e2e-test
        with:
          test-case: staking_era_payouts
          follow-up-finalization-check: true
        timeout-minutes: 15


  run-e2e-staking-new-validator-test:
    needs: [build-test-docker, build-test-client]
    name: Run e2e staking new validator test
    runs-on: ubuntu-20.04
    steps:
      - name: Checkout source code
        uses: actions/checkout@v2

      - name: Run e2e test
        uses: ./.github/actions/run-e2e-test
        with:
          test-case: staking_new_validator
          follow-up-finalization-check: true
        timeout-minutes: 10


  run-e2e-change-validators-test:
    needs: [build-test-docker, build-test-client]
    name: Run e2e change validators test
    runs-on: ubuntu-20.04
    steps:
      - name: Checkout source code
        uses: actions/checkout@v2

      - name: Run e2e test
        uses: ./.github/actions/run-e2e-test
        with:
          test-case: change_validators
          follow-up-finalization-check: true
        timeout-minutes: 3


  run-e2e-fee-calculation:
    needs: [build-test-docker, build-test-client]
    name: Run e2e fee calculation test
    runs-on: ubuntu-20.04
    steps:
      - name: Checkout source code
        uses: actions/checkout@v2

      - name: Run e2e test
        uses: ./.github/actions/run-e2e-test
        with:
          test-case: fee_calculation
        timeout-minutes: 2

  run-e2e-validators-rotate:
    needs: [build-test-docker, build-test-client]
    name: Run validators rotation test
    runs-on: ubuntu-20.04
    steps:
      - name: Checkout source code
        uses: actions/checkout@v2

      - name: Run e2e test
        uses: ./.github/actions/run-e2e-test
        with:
          test-case: validators_rotate
          follow-up-finalization-check: true
        timeout-minutes: 10

  run-e2e-era-payout:
    needs: [build-test-docker, build-test-client]
    name: Run era payout test
    runs-on: ubuntu-20.04
    steps:
      - name: Checkout source code
        uses: actions/checkout@v2

      - name: Run e2e test
        uses: ./.github/actions/run-e2e-test
        with:
          test-case: era_payout
          follow-up-finalization-check: true
        timeout-minutes: 10

  run-e2e-era-validators:
    needs: [build-test-docker, build-test-client]
    name: Run era validators test
    runs-on: ubuntu-20.04
    steps:
      - name: Checkout source code
        uses: actions/checkout@v2

      - name: Run e2e test
        uses: ./.github/actions/run-e2e-test
        with:
          test-case: era_validators
          follow-up-finalization-check: true
        timeout-minutes: 10

  run-e2e-rewards-force-new-era:
    needs: [build-test-docker, build-test-client]
    name: Run force new era test to check rewards
    runs-on: ubuntu-20.04
    steps:
      - name: Checkout source code
        uses: actions/checkout@v2

      - name: Run e2e test
        uses: ./.github/actions/run-e2e-test
        with:
          test-case: rewards_force_new_era
          follow-up-finalization-check: true
        timeout-minutes: 10

  run-e2e-rewards-stake-change:
    needs: [build-test-docker, build-test-client]
    name: Run reward points with stake changed test
    runs-on: ubuntu-20.04
    steps:
      - name: Checkout source code
        uses: actions/checkout@v2

      - name: Run e2e test
        uses: ./.github/actions/run-e2e-test
        with:
          test-case: rewards_stake_change
          follow-up-finalization-check: true
        timeout-minutes: 10

  run-e2e-rewards-change-stake-force-new-era:
    needs: [build-test-docker, build-test-client]
    name: Run reward points with stake changed and new era forced test
    runs-on: ubuntu-20.04
    steps:
      - name: Checkout source code
        uses: actions/checkout@v2

      - name: Run e2e test
        uses: ./.github/actions/run-e2e-test
        with:
          test-case: rewards_change_stake_and_force_new_era
          follow-up-finalization-check: true
        timeout-minutes: 10

  run-e2e-rewards-points-basic:
    needs: [build-test-docker, build-test-client]
    name: Run basic reward points calculation test
    runs-on: ubuntu-20.04
    steps:
      - name: Checkout source code
        uses: actions/checkout@v2

      - name: Run e2e test
        uses: ./.github/actions/run-e2e-test
        with:
          test-case: points_basic
          follow-up-finalization-check: true
        timeout-minutes: 10

  run-e2e-authorities-are-staking:
    needs: [build-test-docker, build-test-client]
    name: Run authorities are staking test
    runs-on: ubuntu-20.04
    steps:
      - name: Checkout source code
        uses: actions/checkout@v2

      - name: Run e2e test
        uses: ./.github/actions/run-e2e-test
        with:
          test-case: authorities_are_staking
          node-count: 6
          reserved-seats: 3
          non-reserved-seats: 3
          follow-up-finalization-check: true
        timeout-minutes: 15

  run-e2e-kick-out-automatic:
    needs: [build-test-docker, build-test-client]
    name: Run kick out automatic test
    runs-on: ubuntu-20.04
    steps:
      - name: Checkout source code
        uses: actions/checkout@v2

      - name: Run e2e test
        uses: ./.github/actions/run-e2e-test
        with:
          test-case: kick_out_automatic
          follow-up-finalization-check: true
        timeout-minutes: 15

<<<<<<< HEAD
  run-e2e-kick-out-manual:
    needs: [build-test-docker, build-test-client]
    name: Run kick out manual test
=======
  run-e2e-version-upgrade:
    needs: [build-test-docker, build-test-client]
    name: Run basic (positive) version-upgrade test
>>>>>>> 2b721227
    runs-on: ubuntu-20.04
    steps:
      - name: Checkout source code
        uses: actions/checkout@v2

      - name: Run e2e test
        uses: ./.github/actions/run-e2e-test
        with:
<<<<<<< HEAD
          test-case: kick_out_manual
          follow-up-finalization-check: true
        timeout-minutes: 15
=======
          test-case: version_upgrade
        env:
          UPGRADE_VERSION: 1,
          UPGRADE_SESSION: 3,
          UPGRADE_FINALIZATION_WAIT_SESSIONS: 2,
        timeout-minutes: 10
>>>>>>> 2b721227

  check-e2e-test-suite-completion:
    needs: [
      run-e2e-finalization-test,
      run-e2e-rewards-disable-node-test,
      run-e2e-token-transfer-test,
      run-e2e-channeling-fee-test,
      run-e2e-treasury-access-test,
      run-e2e-batch-transactions-test,
      run-e2e-staking-era-payouts-test,
      run-e2e-staking-new-validator-test,
      run-e2e-change-validators-test,
      run-e2e-fee-calculation,
      run-e2e-validators-rotate,
      run-e2e-era-payout,
      run-e2e-era-validators,
      run-e2e-rewards-force-new-era,
      run-e2e-rewards-stake-change,
      run-e2e-rewards-change-stake-force-new-era,
      run-e2e-rewards-points-basic,
      run-e2e-authorities-are-staking,
      run-e2e-kick-out-automatic,
<<<<<<< HEAD
      run-e2e-kick-out-manual,
=======
      run-e2e-version-upgrade,
>>>>>>> 2b721227
    ]
    name: Check e2e test suite completion
    runs-on: ubuntu-20.04
    steps:
     - name: All e2e tests completed
       run: echo "All e2e tests completed."


  push-image:
    needs: [check-e2e-test-suite-completion]
    name: Push node image to the ECR
    if: github.event_name == 'push'
    runs-on: ubuntu-20.04
    steps:
      - name: GIT | Checkout Source code
        uses: actions/checkout@v2

      # get the release binary, build docker image
      - name: Download release artifact
        uses: actions/download-artifact@v2
        with:
          name: aleph-release-node
          path: target/release/

      - name: Build docker image
        id: build-image
        run: |
          chmod +x target/release/aleph-node
          docker build --tag aleph-node:latest -f ./docker/Dockerfile .

      - name: Configure AWS credentials
        uses: aws-actions/configure-aws-credentials@v1
        with:
          aws-access-key-id: ${{ secrets.AWS_MAINNET_ACCESS_KEY_ID }}
          aws-secret-access-key: ${{ secrets.AWS_MAINNET_SECRET_ACCESS_KEY }}
          aws-region: eu-central-1

      - name: Login to Public Amazon ECR
        id: login-public-ecr
        uses: docker/login-action@v1
        with:
          registry: public.ecr.aws
          username: ${{ secrets.AWS_MAINNET_ACCESS_KEY_ID }}
          password: ${{ secrets.AWS_MAINNET_SECRET_ACCESS_KEY }}
        env:
          AWS_REGION: us-east-1

      - name: GIT | Get branch info & current commit sha.
        id: vars
        shell: bash
        run: |
          echo "##[set-output name=branch;]$(echo ${GITHUB_REF##*/})"
          echo "::set-output name=sha_short::$(git rev-parse --short HEAD)"

      - name: Push aleph-node Current Image to Public ECR
        env:
          CURRENT_IMAGE: aleph-node
          ECR_PUSH_IMAGE: public.ecr.aws/p6e8q1z1/aleph-node
        run: |
          docker tag ${{ env.CURRENT_IMAGE }} ${{ env.ECR_PUSH_IMAGE }}:${{ steps.vars.outputs.sha_short }}
          docker tag ${{ env.CURRENT_IMAGE }} ${{ env.ECR_PUSH_IMAGE }}:latest
          docker push ${{ env.ECR_PUSH_IMAGE }}:${{ steps.vars.outputs.sha_short }}
          docker push ${{ env.ECR_PUSH_IMAGE }}:latest

  test-catch-up:
    name: Test catching up
    runs-on: ubuntu-20.04
    needs: build-new-node
    steps:
      - name: Checkout source code
        uses: actions/checkout@v2

      - name: Download all artifacts
        uses: actions/download-artifact@v2
        with:
          path: local-tests/

      - name: Setup Python
        uses: actions/setup-python@v2
        with:
          python-version: '3.8'

      - name: Test catch up
        timeout-minutes: 10
        env:
          # Relative to local-tests/ directory
          ALEPH_NODE_BINARY: aleph-test-node/aleph-node
        run: ./.github/scripts/test_catch_up.sh

  test-multiple-restarts:
    name: Test multiple restarts
    runs-on: ubuntu-20.04
    needs: build-new-node
    steps:
      - name: Checkout source code
        uses: actions/checkout@v2

      - name: Download all artifacts
        uses: actions/download-artifact@v2
        with:
          path: local-tests/

      - name: Setup Python
        uses: actions/setup-python@v2
        with:
          python-version: '3.8'

      - name: Test multiple restarts
        timeout-minutes: 10
        env:
          # Relative to local-tests/ directory
          ALEPH_NODE_BINARY: aleph-release-node/aleph-node
        run: ./.github/scripts/test_multiple_restarts.sh

  check-runtime-change:
    name: Inspect whether runtime version has been changed (compared with main)
    runs-on: ubuntu-20.04
    outputs:
      runtime-updated: ${{ steps.inspect.outputs.diff }}
    steps:
      - name: Checkout current and old source code
        uses: actions/checkout@v3
        with:
          fetch-depth: 0

      - name: Inspect versions
        id: inspect
        run: |
          if [ ! $(git diff HEAD origin/main -- bin/runtime/src/lib.rs | grep ' spec_version: ') ]
          then
            echo "::set-output name=diff::0"
          else
            echo "::set-output name=diff::1"
          fi

  build-new-runtime-and-try_runtime:
    name: Build new runtime and try_runtime tool
    needs: [ check-runtime-change ]
    if: ${{ needs.check-runtime-change.outputs.runtime-updated != 0 }}
    runs-on: ubuntu-20.04
    steps:
      - name: Checkout source code
        uses: actions/checkout@v3

      - name: Install Rust toolchain
        uses: actions-rs/toolchain@v1

      - name: Install WASM target
        run: rustup target add wasm32-unknown-unknown

      - name: Restore cache
        uses: ./.github/actions/restore-cache
        with:
          target-key: try-runtime
          cache-version: v2

      - name: Build try-runtime
        run: cargo build --release -p aleph-node --features "try-runtime"

      - name: Build runtime
        run: cargo build --release -p aleph-runtime --features "try-runtime"

      - name: Upload try-runtime
        uses: actions/upload-artifact@v3
        with:
          name: try_runtime
          path: target/release/aleph-node
          if-no-files-found: error
          retention-days: 7

      - name: Upload new runtime
        uses: actions/upload-artifact@v3
        with:
          name: aleph-runtime-try_runtime
          path: target/release/wbuild/aleph-runtime/aleph_runtime.compact.wasm
          if-no-files-found: error
          retention-days: 7

      - name: Cleanup cache
        uses: ./.github/actions/post-cache

  test-runtime-update:
    name: Test runtime update with try-runtime tool
    runs-on: ubuntu-20.04
    needs: [ build-new-runtime-and-try_runtime ]
    steps:
      - name: Checkout source code
        uses: actions/checkout@v3

      - name: Download all artifacts
        uses: actions/download-artifact@v3
        with:
          path: local-tests/

      - name: Setup Python
        uses: actions/setup-python@v4
        with:
          python-version: '3.8'

      - name: Test update
        timeout-minutes: 20
        env:
          NEW_RUNTIME: aleph-runtime-try_runtime/aleph_runtime.compact.wasm
          TRY_RUNTIME: try_runtime/aleph-node
        working-directory: local-tests/
        run: |
          chmod +x ${{ env.TRY_RUNTIME }}
          pip install -r requirements.txt
          ./test_runtime_update.py \
              wss://ws.test.azero.dev:443 \
              ../bin/node/src/resources/testnet_chainspec.json \
              ${{ env.NEW_RUNTIME }} \
              ${{ env.TRY_RUNTIME }}

  slack:
    name: Slack notification
    runs-on: ubuntu-20.04
    needs: [push-image]
    if: always()
    steps:
      - name: Checkout repository
        uses: actions/checkout@v2

      - name: Send Slack message
        uses: ./.github/actions/slack-notification
        with:
          notify-on: "failure"
        env:
          SLACK_WEBHOOK: ${{ secrets.SLACK_WEBHOOK }}<|MERGE_RESOLUTION|>--- conflicted
+++ resolved
@@ -417,35 +417,38 @@
           follow-up-finalization-check: true
         timeout-minutes: 15
 
-<<<<<<< HEAD
-  run-e2e-kick-out-manual:
-    needs: [build-test-docker, build-test-client]
-    name: Run kick out manual test
-=======
   run-e2e-version-upgrade:
     needs: [build-test-docker, build-test-client]
     name: Run basic (positive) version-upgrade test
->>>>>>> 2b721227
-    runs-on: ubuntu-20.04
-    steps:
-      - name: Checkout source code
-        uses: actions/checkout@v2
-
-      - name: Run e2e test
-        uses: ./.github/actions/run-e2e-test
-        with:
-<<<<<<< HEAD
-          test-case: kick_out_manual
-          follow-up-finalization-check: true
-        timeout-minutes: 15
-=======
+    runs-on: ubuntu-20.04
+    steps:
+      - name: Checkout source code
+        uses: actions/checkout@v2
+
+      - name: Run e2e test
+        uses: ./.github/actions/run-e2e-test
+        with:
           test-case: version_upgrade
         env:
           UPGRADE_VERSION: 1,
           UPGRADE_SESSION: 3,
           UPGRADE_FINALIZATION_WAIT_SESSIONS: 2,
         timeout-minutes: 10
->>>>>>> 2b721227
+
+  run-e2e-kick-out-manual:
+    needs: [build-test-docker, build-test-client]
+    name: Run kick out manual test
+    runs-on: ubuntu-20.04
+    steps:
+      - name: Checkout source code
+        uses: actions/checkout@v2
+
+      - name: Run e2e test
+        uses: ./.github/actions/run-e2e-test
+        with:
+          test-case: kick_out_manual
+          follow-up-finalization-check: true
+        timeout-minutes: 15
 
   check-e2e-test-suite-completion:
     needs: [
@@ -468,11 +471,8 @@
       run-e2e-rewards-points-basic,
       run-e2e-authorities-are-staking,
       run-e2e-kick-out-automatic,
-<<<<<<< HEAD
       run-e2e-kick-out-manual,
-=======
       run-e2e-version-upgrade,
->>>>>>> 2b721227
     ]
     name: Check e2e test suite completion
     runs-on: ubuntu-20.04
