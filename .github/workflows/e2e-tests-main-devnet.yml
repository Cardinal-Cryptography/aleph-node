--- conflicted
+++ resolved
@@ -536,87 +536,6 @@
           UPGRADE_FINALIZATION_WAIT_SESSIONS: 2
         timeout-minutes: 10
 
-<<<<<<< HEAD
-  run-e2e-failing-version-upgrade:
-    needs: [build-test-docker, build-test-client]
-    name: Run basic (failing) version-upgrade test
-    runs-on: ubuntu-20.04
-    steps:
-      - name: Checkout source code
-        uses: actions/checkout@v2
-
-      - name: Run e2e test
-        uses: ./.github/actions/run-e2e-test
-        with:
-          test-case: version_upgrade::schedule_doomed_version_change
-        env:
-          OVERRIDE_DOCKER_COMPOSE: ./.github/scripts/docker-compose.no_quorum_without_old.override.yml
-          UPGRADE_VERSION: 1
-          UPGRADE_SESSION: 3
-          UPGRADE_FINALIZATION_WAIT_SESSIONS: 2
-          ONLY_LEGACY: true
-        timeout-minutes: 10
-
-  run-e2e-version-upgrade-catchup:
-    needs: [build-test-docker, build-cliain-image]
-    name: Run series of tests where some of the nodes need to do version-upgrade during catch-up
-    runs-on: ubuntu-20.04
-    strategy:
-      matrix:
-        include:
-          - nodes: "Node1"
-            ports: "9934"
-            ext_status: "finalized"
-            upgrade_before_disable: "true"
-
-          - nodes: "Node1"
-            ports: "9934"
-            ext_status: "finalized"
-            upgrade_before_disable: "false"
-
-          - nodes: "Node1:Node2"
-            ports: "9934:9935"
-            ext_status: "in-block"
-            upgrade_before_disable: "true"
-
-          - nodes: "Node1:Node2"
-            ports: "9934:9935"
-            ext_status: "in-block"
-            upgrade_before_disable: "false"
-    steps:
-      - name: Checkout source code
-        uses: actions/checkout@v2
-
-      - name: Download artifact with docker image for aleph-node
-        uses: actions/download-artifact@v2
-        with:
-          name: aleph-test-docker
-
-      - name: Load node docker image
-        shell: bash
-        run: docker load -i aleph-node.tar
-
-      - name: Download artifact with docker image for cliain
-        uses: actions/download-artifact@v2
-        with:
-          name: cliain-docker
-
-      - name: Load cliain docker image
-        shell: bash
-        run: docker load -i cliain.tar
-
-      - name: Call catchup_test.sh
-        timeout-minutes: 10
-        env:
-          UPGRADE_BLOCK: 31
-          NODES: ${{ matrix.nodes }}
-          PORTS: ${{ matrix.ports }}
-          EXT_STATUS: ${{ matrix.ext_status }}
-          UPGRADE_BEFORE_DISABLE: ${{ matrix.upgrade_before_disable }}
-          DOCKER_COMPOSE: docker/docker-compose.bridged.yml
-        run: |
-          ./scripts/catchup_version_upgrade_test.sh
-=======
 # The tests below were written under the assumption that nonfinalized blocks are being produced, they need a rewrite before being reenabled.
 # TODO(A0-1644): Reenable these tests.
 #  run-e2e-failing-version-upgrade:
@@ -638,7 +557,6 @@
 #          UPGRADE_FINALIZATION_WAIT_SESSIONS: 2
 #          ONLY_LEGACY: true
 #        timeout-minutes: 10
-
 #  run-e2e-version-upgrade-catchup:
 #    needs: [build-test-docker, build-cliain-image]
 #    name: Run series of tests where some of the nodes need to do version-upgrade during catch-up
@@ -698,7 +616,6 @@
 #          DOCKER_COMPOSE: docker/docker-compose.bridged.yml
 #        run: |
 #          ./scripts/catchup_version_upgrade_test.sh
->>>>>>> 9415bd79
 
   check-e2e-test-suite-completion:
     needs: [
