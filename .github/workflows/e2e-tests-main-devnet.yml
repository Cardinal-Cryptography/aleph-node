--- conflicted
+++ resolved
@@ -417,6 +417,21 @@
           follow-up-finalization-check: true
         timeout-minutes: 15
 
+  run-e2e-ban-manual:
+    needs: [build-test-docker, build-test-client]
+    name: Run ban manual test
+    runs-on: ubuntu-20.04
+    steps:
+      - name: Checkout source code
+        uses: actions/checkout@v2
+
+      - name: Run e2e test
+        uses: ./.github/actions/run-e2e-test
+        with:
+          test-case: ban_manual
+          follow-up-finalization-check: true
+        timeout-minutes: 15
+
   run-e2e-ban-counter-clearing:
     needs: [build-test-docker, build-test-client]
     name: Run ban counter clearing test
@@ -449,21 +464,6 @@
           UPGRADE_SESSION: 3,
           UPGRADE_FINALIZATION_WAIT_SESSIONS: 2,
         timeout-minutes: 10
-
-  run-e2e-kick-out-manual:
-    needs: [build-test-docker, build-test-client]
-    name: Run kick out manual test
-    runs-on: ubuntu-20.04
-    steps:
-      - name: Checkout source code
-        uses: actions/checkout@v2
-
-      - name: Run e2e test
-        uses: ./.github/actions/run-e2e-test
-        with:
-          test-case: kick_out_manual
-          follow-up-finalization-check: true
-        timeout-minutes: 15
 
   check-e2e-test-suite-completion:
     needs: [
@@ -485,14 +485,10 @@
       run-e2e-rewards-change-stake-force-new-era,
       run-e2e-rewards-points-basic,
       run-e2e-authorities-are-staking,
-<<<<<<< HEAD
-      run-e2e-kick-out-automatic,
-      run-e2e-kick-out-manual,
-=======
+      run-e2e-ban-automatic,
+      run-e2e-ban-manual,
       run-e2e-ban-counter-clearing,
->>>>>>> 17c425e7
       run-e2e-version-upgrade,
-      run-e2e-ban-automatic,
     ]
     name: Check e2e test suite completion
     runs-on: ubuntu-20.04
