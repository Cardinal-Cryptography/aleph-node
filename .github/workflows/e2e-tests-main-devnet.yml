name: e2e-tests-main-devnet

on:
  pull_request:
    paths-ignore:
      - '*.md'
    branches:
      - main
      - "release-*"
  push:
    paths-ignore:
      - '*.md'
    branches:
      - main
      - "release-*"
  workflow_dispatch:

concurrency:
  group: ${{ github.ref }}-${{ github.workflow }}
  cancel-in-progress: true

jobs:
  build-new-node:
    name: Build node and runtime artifacts (PR version)
    uses: ./.github/workflows/build-node-and-runtime.yml

  build-test-docker:
    needs: [build-new-node]
    name: Build docker image with the test node artifact
    runs-on: ubuntu-latest
    steps:
      - name: Checkout Source code
        uses: actions/checkout@v2

      - name: Download test artifact
        uses: actions/download-artifact@v2
        with:
          name: aleph-test-node
          path: target/release/

      - name: Build test docker image
        id: build-image
        run: |
          chmod +x target/release/aleph-node
          docker build --tag aleph-node:latest -f ./docker/Dockerfile .
          docker save -o aleph-node.tar aleph-node:latest

      - name: Upload test docker image
        uses: actions/upload-artifact@v2
        with:
          name: aleph-test-docker
          path: aleph-node.tar
          if-no-files-found: error
          retention-days: 7


  check-determinism:
    needs: [build-new-node]
    name: Verify runtime build determinism
    runs-on: ubuntu-latest
    env:
      RUST_BACKTRACE: full
    steps:
      - name: Checkout Source code
        uses: actions/checkout@v2

      - name: Install Rust Toolchain
        uses: actions-rs/toolchain@v1

      - name: Install WASM target
        run: rustup target add wasm32-unknown-unknown

      - name: Download artifact
        uses: actions/download-artifact@v2
        with:
          name: aleph-release-runtime

      - name: Build runtime and compare checksum with artifact
        env:
          ARTIFACT: aleph_runtime.compact.wasm
          TARGET_DIR: target/release/wbuild/aleph-runtime
        run: |
          mkdir -p "$TARGET_DIR"
          mv "$ARTIFACT" "$TARGET_DIR"
          sha256sum "$TARGET_DIR/$ARTIFACT" > checksum.sha256
          cargo clean
          cargo build --release -p aleph-runtime
          sha256sum -c checksum.sha256


  build-test-client:
    name: Build e2e test client suite
    runs-on: ubuntu-latest
    env:
      RUST_BACKTRACE: full
    steps:
      - name: Checkout Source code
        uses: actions/checkout@v2

      - name: Install Rust Toolchain
        uses: actions-rs/toolchain@v1

      - name: Restore cache
        uses: ./.github/actions/restore-cache
        with:
          target-key: e2e
          cargo-key: e2e
          cache-version: v1
          cargo-targets: e2e-tests/target/

      - name: Build binary and docker image
        run: |
          cd e2e-tests/
          cargo build --release
          docker build --tag aleph-e2e-client:latest -f Dockerfile .
          docker save -o aleph-e2e-client.tar aleph-e2e-client:latest

      - name: Stop cache
        uses: ./.github/actions/post-cache

      - name: Upload Artifact
        uses: actions/upload-artifact@v2
        with:
          name: aleph-e2e-client
          path: e2e-tests/aleph-e2e-client.tar
          if-no-files-found: error
          retention-days: 7


  run-e2e-finalization-test:
    needs: [build-test-docker, build-test-client]
    name: Run e2e finalization test
    runs-on: ubuntu-latest
    steps:
      - name: Checkout source code
        uses: actions/checkout@v2

      - name: Run e2e test
        uses: ./.github/actions/run-e2e-test
        with:
          test-case: finalization
        timeout-minutes: 2


  run-e2e-token-transfer-test:
    needs: [build-test-docker, build-test-client]
    name: Run e2e token transfer test
    runs-on: ubuntu-latest
    steps:
      - name: Checkout source code
        uses: actions/checkout@v2

      - name: Run e2e test
        uses: ./.github/actions/run-e2e-test
        with:
          test-case: token_transfer
        timeout-minutes: 3


  run-e2e-channeling-fee-test:
    needs: [build-test-docker, build-test-client]
    name: Run e2e channeling fee test
    runs-on: ubuntu-latest
    steps:
      - name: Checkout source code
        uses: actions/checkout@v2

      - name: Run e2e test
        uses: ./.github/actions/run-e2e-test
        with:
          test-case: channeling_fee
        timeout-minutes: 4

  run-e2e-treasury-access-test:
    needs: [build-test-docker, build-test-client]
    name: Run e2e treasury access test
    runs-on: ubuntu-latest
    steps:
      - name: Checkout source code
        uses: actions/checkout@v2

      - name: Run e2e test
        uses: ./.github/actions/run-e2e-test
        with:
          test-case: treasury_access
        timeout-minutes: 4


  run-e2e-batch-transactions-test:
    needs: [build-test-docker, build-test-client]
    name: Run e2e batch transactions test
    runs-on: ubuntu-latest
    steps:
      - name: Checkout source code
        uses: actions/checkout@v2

      - name: Run e2e test
        uses: ./.github/actions/run-e2e-test
        with:
          test-case: batch_transactions
        timeout-minutes: 4


  run-e2e-staking-era-payouts-test:
    needs: [build-test-docker, build-test-client]
    name: Run e2e staking era payouts test
    runs-on: ubuntu-latest
    steps:
      - name: Checkout source code
        uses: actions/checkout@v2

      - name: Run e2e test
        uses: ./.github/actions/run-e2e-test
        with:
          test-case: staking_era_payouts
          follow-up-finalization-check: true
        timeout-minutes: 15


  run-e2e-staking-new-validator-test:
    needs: [build-test-docker, build-test-client]
    name: Run e2e staking new validator test
    runs-on: ubuntu-latest
    steps:
      - name: Checkout source code
        uses: actions/checkout@v2

      - name: Run e2e test
        uses: ./.github/actions/run-e2e-test
        with:
          test-case: staking_new_validator
          follow-up-finalization-check: true
        timeout-minutes: 10


  run-e2e-change-validators-test:
    needs: [build-test-docker, build-test-client]
    name: Run e2e change validators test
    runs-on: ubuntu-latest
    steps:
      - name: Checkout source code
        uses: actions/checkout@v2

      - name: Run e2e test
        uses: ./.github/actions/run-e2e-test
        with:
          test-case: change_validators
          follow-up-finalization-check: true
        timeout-minutes: 3


  run-e2e-fee-calculation:
    needs: [build-test-docker, build-test-client]
    name: Run e2e fee calculation test
    runs-on: ubuntu-latest
    steps:
      - name: Checkout source code
        uses: actions/checkout@v2

      - name: Run e2e test
        uses: ./.github/actions/run-e2e-test
        with:
          test-case: fee_calculation
        timeout-minutes: 2

  run-e2e-validators-rotate:
    needs: [build-test-docker, build-test-client]
    name: Run validators rotation test
    runs-on: ubuntu-latest
    steps:
      - name: Checkout source code
        uses: actions/checkout@v2

      - name: Run e2e test
        uses: ./.github/actions/run-e2e-test
        with:
          test-case: validators_rotate
          follow-up-finalization-check: true
        timeout-minutes: 10

  run-e2e-era-payout:
    needs: [build-test-docker, build-test-client]
    name: Run era payout test
    runs-on: ubuntu-latest
    steps:
      - name: Checkout source code
        uses: actions/checkout@v2

      - name: Run e2e test
        uses: ./.github/actions/run-e2e-test
        with:
          test-case: era_payout
          follow-up-finalization-check: true
        timeout-minutes: 10


  check-e2e-test-suite-completion:
    needs: [
      run-e2e-finalization-test,
      run-e2e-token-transfer-test,
      run-e2e-channeling-fee-test,
      run-e2e-treasury-access-test,
      run-e2e-batch-transactions-test,
      run-e2e-staking-era-payouts-test,
      run-e2e-staking-new-validator-test,
      run-e2e-change-validators-test,
      run-e2e-fee-calculation,
<<<<<<< HEAD
      run-e2e-validators-rotate
=======
      run-e2e-members-rotate,
      run-e2e-era-payout
>>>>>>> c8ab2d5c
    ]
    name: Check e2e test suite completion
    runs-on: ubuntu-latest
    steps:
     - name: All e2e tests completed
       run: echo "All e2e tests completed."


  push-image:
    needs: [check-e2e-test-suite-completion]
    name: Push node image to the ECR repository
    if: github.event_name == 'push'
    runs-on: ubuntu-latest
    steps:
      - name: GIT | Checkout Source code
        uses: actions/checkout@v2

      # get the release binary, build docker image
      - name: Download release artifact
        uses: actions/download-artifact@v2
        with:
          name: aleph-release-node
          path: target/release/

      - name: Build docker image
        id: build-image
        run: |
          chmod +x target/release/aleph-node
          docker build --tag aleph-node:latest -f ./docker/Dockerfile .

      - name: Configure AWS credentials
        uses: aws-actions/configure-aws-credentials@v1
        with:
          aws-access-key-id: ${{ secrets.AWS_MAINNET_ACCESS_KEY_ID }}
          aws-secret-access-key: ${{ secrets.AWS_MAINNET_SECRET_ACCESS_KEY }}
          aws-region: eu-central-1

      - name: Login to Public Amazon ECR
        id: login-public-ecr
        uses: docker/login-action@v1
        with:
          registry: public.ecr.aws
          username: ${{ secrets.AWS_MAINNET_ACCESS_KEY_ID }}
          password: ${{ secrets.AWS_MAINNET_SECRET_ACCESS_KEY }}
        env:
          AWS_REGION: us-east-1

      - name: GIT | Get branch info & current commit sha.
        id: vars
        shell: bash
        run: |
          echo "##[set-output name=branch;]$(echo ${GITHUB_REF##*/})"
          echo "::set-output name=sha_short::$(git rev-parse --short HEAD)"

      - name: Push aleph-node Current Image to Public ECR
        env:
          CURRENT_IMAGE: aleph-node:latest
          ECR_PUSH_IMAGE: public.ecr.aws/p6e8q1z1/aleph-node:${{ steps.vars.outputs.sha_short }}
        run: |
          docker tag ${{ env.CURRENT_IMAGE }} ${{ env.ECR_PUSH_IMAGE }}
          docker push ${{ env.ECR_PUSH_IMAGE }}

  check-runtime-change-if-PR:
    name: Inspect whether runtime version has been changed
    runs-on: ubuntu-latest
    if: ${{ github.event_name == 'pull_request' }}
    outputs:
      runtime-updated: ${{ steps.inspect.outputs.diff }}
    steps:
      - name: Checkout old source code
        uses: actions/checkout@v2
        with:
          ref: ${{ github.base_ref }}
          path: old-repo

      - name: Checkout current source code
        uses: actions/checkout@v2
        with:
          path: new-repo

      - name: Inspect versions
        id: inspect
        run: ./new-repo/.github/scripts/check_runtime_change.sh

  check-runtime-change-if-OTHER:
    name: Inspect whether runtime version has been changed
    runs-on: ubuntu-latest
    if: ${{ github.event_name != 'pull_request' }}
    outputs:
      runtime-updated: ${{ steps.inspect.outputs.diff }}
      branch-name: ${{ steps.vars.outputs.branch }}
    steps:
      - name: GIT | Get branch info & current commit sha.
        id: vars
        shell: bash
        run: |
          echo "##[set-output name=branch;]$(echo ${GITHUB_REF##*/})"
          echo "::set-output name=sha_short::$(git rev-parse --short HEAD)"

      - name: Checkout old source code
        uses: actions/checkout@v2
        with:
          ref: ${{ steps.vars.outputs.branch }}
          path: old-repo

      - name: Checkout current source code
        uses: actions/checkout@v2
        with:
          path: new-repo

      - name: Inspect versions
        id: inspect
        run: ./new-repo/.github/scripts/check_runtime_change.sh


  build-old-node-if-PR:
    name: Build node and runtime artifacts (main version)
    needs: [check-runtime-change-if-PR]
    if: ${{ needs.check-runtime-change-if-PR.outputs.runtime-updated != 0 }}
    uses: Cardinal-Cryptography/aleph-node/.github/workflows/build-node-and-runtime.yml@main
    with:
      ref: '${{ github.base_ref }}'
      artifact-prefix: 'old-'

  build-old-node-if-OTHER:
    name: Build node and runtime artifacts (main version)
    needs: [check-runtime-change-if-OTHER]
    if: ${{ needs.check-runtime-change-if-OTHER.outputs.runtime-updated != 0 }}
    uses: Cardinal-Cryptography/aleph-node/.github/workflows/build-node-and-runtime.yml@main
    with:
      ref: ${{ needs.check-runtime-change-if-OTHER.outputs.branch-name }}
      artifact-prefix: 'old-'


  test-runtime-update-if-PR:
    name: Test runtime update
    runs-on: ubuntu-latest
    needs: [build-old-node-if-PR, build-new-node]
    steps:
      - name: Checkout source code
        uses: actions/checkout@v2
        with:
          ref: '${{ github.base_ref }}' # build send-runtime using code on main

      - name: Install rust toolchain
        uses: actions-rs/toolchain@v1

      - name: Restore cache
        uses: ./.github/actions/restore-cache
        with:
          target-key: runtime-update
          cache-version: v1
          cargo-targets: bin/cliain/target/

      - name: Download all artifacts
        uses: actions/download-artifact@v2
        with:
          path: local-tests/

      - name: Setup Python
        uses: actions/setup-python@v2
        with:
          python-version: '3.8'

      - name: Test update
        timeout-minutes: 20
        env:
          # Relative to local-tests/ directory
          OLD_BINARY: old-aleph-release-node/aleph-node
          NEW_BINARY: aleph-test-node/aleph-node
          NEW_RUNTIME: aleph-test-runtime/aleph_runtime.compact.wasm
        run: ./.github/scripts/test_update.sh

      - name: Cleanup cache
        uses: ./.github/actions/post-cache

  test-runtime-update-if-OTHER:
    name: Test runtime update
    runs-on: ubuntu-latest
    needs: [build-old-node-if-OTHER, build-new-node]
    steps:
      - name: Checkout source code
        uses: actions/checkout@v2
        with:
          ref: '${{ needs.check-runtime-change-if-OTHER.outputs.branch-name }}' # build send-runtime using code on main

      - name: Install rust toolchain
        uses: actions-rs/toolchain@v1

      - name: Restore cache
        uses: ./.github/actions/restore-cache
        with:
          target-key: runtime-update
          cache-version: v1
          cargo-targets: bin/cliain/target/

      - name: Download all artifacts
        uses: actions/download-artifact@v2
        with:
          path: local-tests/

      - name: Setup Python
        uses: actions/setup-python@v2
        with:
          python-version: '3.8'

      - name: Test update
        timeout-minutes: 20
        env:
          # Relative to local-tests/ directory
          OLD_BINARY: old-aleph-release-node/aleph-node
          NEW_BINARY: aleph-test-node/aleph-node
          NEW_RUNTIME: aleph-test-runtime/aleph_runtime.compact.wasm
        run: ./.github/scripts/test_update.sh

      - name: Cleanup cache
        uses: ./.github/actions/post-cache

  test-catch-up:
    name: Test catching up
    runs-on: ubuntu-latest
    needs: build-new-node
    steps:
      - name: Checkout source code
        uses: actions/checkout@v2

      - name: Download all artifacts
        uses: actions/download-artifact@v2
        with:
          path: local-tests/

      - name: Setup Python
        uses: actions/setup-python@v2
        with:
          python-version: '3.8'

      - name: Test catch up
        timeout-minutes: 6
        env:
          # Relative to local-tests/ directory
          ALEPH_NODE_BINARY: aleph-test-node/aleph-node
        run: ./.github/scripts/test_catch_up.sh

  remove-old-artifacts-if-PR:
    name: Remove old node and runtime artifacts
    runs-on: ubuntu-latest
    needs: [test-runtime-update-if-PR]
    steps:
      - name: Remove artifacts
        uses: geekyeggo/delete-artifact@v1
        with:
          failOnError: false
          name: |
            old-aleph-release-node
            old-aleph-runtime

  remove-old-artifacts-if-OTHER:
    name: Remove old node and runtime artifacts
    runs-on: ubuntu-latest
    needs: [test-runtime-update-if-OTHER]
    steps:
      - name: Remove artifacts
        uses: geekyeggo/delete-artifact@v1
        with:
          failOnError: false
          name: |
            old-aleph-release-node
            old-aleph-runtime<|MERGE_RESOLUTION|>--- conflicted
+++ resolved
@@ -305,12 +305,8 @@
       run-e2e-staking-new-validator-test,
       run-e2e-change-validators-test,
       run-e2e-fee-calculation,
-<<<<<<< HEAD
-      run-e2e-validators-rotate
-=======
-      run-e2e-members-rotate,
+      run-e2e-validators-rotate,
       run-e2e-era-payout
->>>>>>> c8ab2d5c
     ]
     name: Check e2e test suite completion
     runs-on: ubuntu-latest
