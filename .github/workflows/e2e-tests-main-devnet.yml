--- conflicted
+++ resolved
@@ -68,12 +68,8 @@
       - name: Install Protoc
         uses: arduino/setup-protoc@v1
         with:
-<<<<<<< HEAD
-          version: '3.6.1'        
-=======
           version: '3.6.1'
           repo-token: ${{ secrets.GITHUB_TOKEN }}
->>>>>>> 7de6e775
 
       - name: Restore cache
         uses: ./.github/actions/restore-cache
@@ -120,12 +116,8 @@
       - name: Install Protoc
         uses: arduino/setup-protoc@v1
         with:
-<<<<<<< HEAD
-          version: '3.6.1'        
-=======
           version: '3.6.1'
           repo-token: ${{ secrets.GITHUB_TOKEN }}
->>>>>>> 7de6e775
 
       - name: Install WASM target
         run: rustup target add wasm32-unknown-unknown
@@ -163,12 +155,8 @@
       - name: Install Protoc
         uses: arduino/setup-protoc@v1
         with:
-<<<<<<< HEAD
-          version: '3.6.1'        
-=======
           version: '3.6.1'
           repo-token: ${{ secrets.GITHUB_TOKEN }}
->>>>>>> 7de6e775
 
       - name: Restore cache
         uses: ./.github/actions/restore-cache
@@ -357,25 +345,6 @@
           follow-up-finalization-check: true
         timeout-minutes: 3
 
-<<<<<<< HEAD
-
-  run-e2e-fee-calculation:
-    needs: [build-test-docker, build-test-client]
-    name: Run e2e fee calculation test
-    runs-on: ubuntu-20.04
-    steps:
-      - name: Checkout source code
-        uses: actions/checkout@v2
-
-      - name: Run e2e test
-        uses: ./.github/actions/run-e2e-test
-        with:
-          test-case: fee_calculation
-        timeout-minutes: 2
-
-
-=======
->>>>>>> 7de6e775
   run-e2e-validators-rotate:
     needs: [build-test-docker, build-test-client]
     name: Run validators rotation test
@@ -481,23 +450,23 @@
           follow-up-finalization-check: true
         timeout-minutes: 10
 
-#  run-e2e-authorities-are-staking:
-#    needs: [build-test-docker, build-test-client]
-#    name: Run authorities are staking test
-#    runs-on: ubuntu-20.04
-#    steps:
-#      - name: Checkout source code
-#        uses: actions/checkout@v2
-#
-#      - name: Run e2e test
-#        uses: ./.github/actions/run-e2e-test
-#        with:
-#          test-case: authorities_are_staking
-#          node-count: 6
-#          reserved-seats: 3
-#          non-reserved-seats: 3
-#          follow-up-finalization-check: false
-#        timeout-minutes: 15
+  run-e2e-authorities-are-staking:
+    needs: [build-test-docker, build-test-client]
+    name: Run authorities are staking test
+    runs-on: ubuntu-20.04
+    steps:
+      - name: Checkout source code
+        uses: actions/checkout@v2
+
+      - name: Run e2e test
+        uses: ./.github/actions/run-e2e-test
+        with:
+          test-case: authorities_are_staking
+          node-count: 6
+          reserved-seats: 3
+          non-reserved-seats: 3
+          follow-up-finalization-check: true
+        timeout-minutes: 15
 
   run-e2e-ban-automatic:
     needs: [build-test-docker, build-test-client]
@@ -514,71 +483,51 @@
           follow-up-finalization-check: true
         timeout-minutes: 15
 
-<<<<<<< HEAD
-=======
-  run-e2e-ban-automatic:
-    needs: [build-test-docker, build-test-client]
-    name: Run ban automatic test
-    runs-on: ubuntu-20.04
-    steps:
-      - name: Checkout source code
-        uses: actions/checkout@v2
-
-      - name: Run e2e test
-        uses: ./.github/actions/run-e2e-test
-        with:
-          test-case: ban_automatic
+  run-e2e-ban-manual:
+    needs: [build-test-docker, build-test-client]
+    name: Run ban manual test
+    runs-on: ubuntu-20.04
+    steps:
+      - name: Checkout source code
+        uses: actions/checkout@v2
+
+      - name: Run e2e test
+        uses: ./.github/actions/run-e2e-test
+        with:
+          test-case: ban_manual
           follow-up-finalization-check: true
         timeout-minutes: 15
 
->>>>>>> 7de6e775
-  run-e2e-ban-manual:
-    needs: [build-test-docker, build-test-client]
-    name: Run ban manual test
-    runs-on: ubuntu-20.04
-    steps:
-      - name: Checkout source code
-        uses: actions/checkout@v2
-
-      - name: Run e2e test
-        uses: ./.github/actions/run-e2e-test
-        with:
-          test-case: ban_manual
+  run-e2e-ban-counter-clearing:
+    needs: [build-test-docker, build-test-client]
+    name: Run ban counter clearing test
+    runs-on: ubuntu-20.04
+    steps:
+      - name: Checkout source code
+        uses: actions/checkout@v2
+
+      - name: Run e2e test
+        uses: ./.github/actions/run-e2e-test
+        with:
+          test-case: clearing_session_count
           follow-up-finalization-check: true
         timeout-minutes: 15
 
-  run-e2e-ban-counter-clearing:
-    needs: [build-test-docker, build-test-client]
-    name: Run ban counter clearing test
-    runs-on: ubuntu-20.04
-    steps:
-      - name: Checkout source code
-        uses: actions/checkout@v2
-
-      - name: Run e2e test
-        uses: ./.github/actions/run-e2e-test
-        with:
-          test-case: clearing_session_count
+  run-e2e-ban-threshold:
+    needs: [build-test-docker, build-test-client]
+    name: Run ban threshold test
+    runs-on: ubuntu-20.04
+    steps:
+      - name: Checkout source code
+        uses: actions/checkout@v2
+
+      - name: Run e2e test
+        uses: ./.github/actions/run-e2e-test
+        with:
+          test-case: ban_threshold
           follow-up-finalization-check: true
         timeout-minutes: 15
 
-  run-e2e-ban-threshold:
-    needs: [build-test-docker, build-test-client]
-    name: Run ban threshold test
-    runs-on: ubuntu-20.04
-    steps:
-      - name: Checkout source code
-        uses: actions/checkout@v2
-
-      - name: Run e2e test
-        uses: ./.github/actions/run-e2e-test
-        with:
-          test-case: ban_threshold
-          follow-up-finalization-check: true
-        timeout-minutes: 15
-
-<<<<<<< HEAD
-=======
   run-e2e-permissionless-ban:
     needs: [ build-test-docker, build-test-client ]
     name: Run permissionless ban test
@@ -594,7 +543,6 @@
           follow-up-finalization-check: true
         timeout-minutes: 15
 
->>>>>>> 7de6e775
   run-e2e-version-upgrade:
     needs: [build-test-docker, build-test-client]
     name: Run basic (positive) version-upgrade test
@@ -606,19 +554,13 @@
       - name: Run e2e test
         uses: ./.github/actions/run-e2e-test
         with:
-<<<<<<< HEAD
-          test-case: version_upgrade::schedule_version_change
-=======
           test-case: finality_version::schedule_version_change
->>>>>>> 7de6e775
         env:
           UPGRADE_VERSION: 1
           UPGRADE_SESSION: 3
           UPGRADE_FINALIZATION_WAIT_SESSIONS: 2
         timeout-minutes: 10
 
-<<<<<<< HEAD
-=======
   run-e2e-adder-contract-test:
     needs: [build-test-docker, build-test-client]
     name: Run e2e adder contract test
@@ -641,7 +583,6 @@
           test-case: adder
         timeout-minutes: 10
 
->>>>>>> 7de6e775
 # The tests below were written under the assumption that nonfinalized blocks are being produced, they need a rewrite before being reenabled.
 # TODO(A0-1644): Reenable these tests.
 #  run-e2e-failing-version-upgrade:
@@ -723,8 +664,6 @@
 #        run: |
 #          ./scripts/catchup_version_upgrade_test.sh
 
-<<<<<<< HEAD
-=======
   run-e2e-finality-version-change:
     needs: [build-test-docker, build-test-client]
     name: Run finality version change test
@@ -740,7 +679,6 @@
           follow-up-finalization-check: true
         timeout-minutes: 10
 
->>>>>>> 7de6e775
   check-e2e-test-suite-completion:
     needs: [
       run-e2e-finalization-test,
@@ -759,26 +697,17 @@
       run-e2e-rewards-stake-change,
       run-e2e-rewards-change-stake-force-new-era,
       run-e2e-rewards-points-basic,
-<<<<<<< HEAD
-#      run-e2e-authorities-are-staking,
-=======
       run-e2e-authorities-are-staking,
->>>>>>> 7de6e775
       run-e2e-ban-automatic,
       run-e2e-ban-manual,
       run-e2e-ban-counter-clearing,
       run-e2e-ban-threshold,
       run-e2e-version-upgrade,
-<<<<<<< HEAD
-#      run-e2e-failing-version-upgrade,
-#      run-e2e-version-upgrade-catchup,
-=======
       run-e2e-permissionless-ban,
       run-e2e-adder-contract-test,
 #      run-e2e-failing-version-upgrade,
 #      run-e2e-version-upgrade-catchup,
       run-e2e-finality-version-change,
->>>>>>> 7de6e775
     ]
     name: Check e2e test suite completion
     runs-on: ubuntu-20.04
@@ -937,12 +866,8 @@
       - name: Install Protoc
         uses: arduino/setup-protoc@v1
         with:
-<<<<<<< HEAD
-          version: '3.6.1'        
-=======
           version: '3.6.1'
           repo-token: ${{ secrets.GITHUB_TOKEN }}
->>>>>>> 7de6e775
 
       - name: Install WASM target
         run: rustup target add wasm32-unknown-unknown
