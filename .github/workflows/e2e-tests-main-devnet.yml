name: e2e-tests-main-devnet

on:
  pull_request:
    paths-ignore:
      - '*.md'
    branches:
      - main
      - "release-*"
  push:
    paths-ignore:
      - '*.md'
    branches:
      - main
      - "release-*"
  workflow_dispatch:

concurrency:
  group: ${{ github.ref }}-${{ github.workflow }}
  cancel-in-progress: true

jobs:
  build-new-node:
    name: Build node and runtime artifacts (PR version)
    uses: ./.github/workflows/build-node-and-runtime.yml
    secrets: inherit

  build-test-docker:
    needs: [build-new-node]
    name: Build docker image with the test node artifact
    runs-on: ubuntu-20.04
    steps:
      - name: Checkout Source code
        uses: actions/checkout@v2

      - name: Download test artifact
        uses: actions/download-artifact@v2
        with:
          name: aleph-test-node
          path: target/release/

      - name: Build test docker image
        id: build-image
        run: |
          chmod +x target/release/aleph-node
          docker build --tag aleph-node:latest -f ./docker/Dockerfile .
          docker save -o aleph-node.tar aleph-node:latest

      - name: Upload test docker image
        uses: actions/upload-artifact@v2
        with:
          name: aleph-test-docker
          path: aleph-node.tar
          if-no-files-found: error
          retention-days: 7


  build-cliain-image:
    name: Build docker image for cliain
    runs-on: ubuntu-20.04
    steps:
      - name: GIT | Checkout source code
        uses: actions/checkout@v2

      - name: Install Rust toolchain
        uses: actions-rs/toolchain@v1

      - name: Install Protoc
        uses: arduino/setup-protoc@v1
        with:
          version: '3.6.1'
<<<<<<< HEAD
=======
          repo-token: ${{ secrets.GITHUB_TOKEN }}
>>>>>>> 69435470

      - name: Restore cache
        uses: ./.github/actions/restore-cache
        with:
          target-key: cliain
          cache-version: v2
          cargo-targets: bin/cliain/target/

      - name: Cargo | Build release binary
        run: |
          cd bin/cliain && cargo build --release

      - name: Build docker image
        run: |
          cd bin/cliain
          docker build --tag cliain:latest -f ./Dockerfile .
          docker save -o cliain.tar cliain:latest

      - name: Upload test docker image
        uses: actions/upload-artifact@v2
        with:
          name: cliain-docker
          path: ./bin/cliain/cliain.tar
          if-no-files-found: error
          retention-days: 7

      - name: Cleanup cache
        uses: ./.github/actions/post-cache


  check-determinism:
    needs: [build-new-node]
    name: Verify runtime build determinism
    runs-on: ubuntu-20.04
    env:
      RUST_BACKTRACE: full
    steps:
      - name: Checkout Source code
        uses: actions/checkout@v2

      - name: Install Rust Toolchain
        uses: actions-rs/toolchain@v1

      - name: Install Protoc
        uses: arduino/setup-protoc@v1
        with:
          version: '3.6.1'
<<<<<<< HEAD
=======
          repo-token: ${{ secrets.GITHUB_TOKEN }}
>>>>>>> 69435470

      - name: Install WASM target
        run: rustup target add wasm32-unknown-unknown

      - name: Download artifact
        uses: actions/download-artifact@v2
        with:
          name: aleph-release-runtime

      - name: Build runtime and compare checksum with artifact
        env:
          ARTIFACT: aleph_runtime.compact.wasm
          TARGET_DIR: target/production/wbuild/aleph-runtime
        run: |
          mkdir -p "$TARGET_DIR"
          mv "$ARTIFACT" "$TARGET_DIR"
          sha256sum "$TARGET_DIR/$ARTIFACT" > checksum.sha256
          cargo clean
          cargo build --profile production -p aleph-runtime
          sha256sum -c checksum.sha256


  build-test-client:
    name: Build e2e test client suite
    runs-on: ubuntu-20.04
    env:
      RUST_BACKTRACE: full
    steps:
      - name: Checkout Source code
        uses: actions/checkout@v2

      - name: Install Rust Toolchain
        uses: actions-rs/toolchain@v1

      - name: Install Protoc
        uses: arduino/setup-protoc@v1
        with:
          version: '3.6.1'
<<<<<<< HEAD
=======
          repo-token: ${{ secrets.GITHUB_TOKEN }}
>>>>>>> 69435470

      - name: Restore cache
        uses: ./.github/actions/restore-cache
        with:
          target-key: e2e
          cargo-key: e2e
          cache-version: v2
          cargo-targets: e2e-tests/target/

      - name: Build binary and docker image
        run: |
          cd e2e-tests/
          rm -f target/release/deps/aleph_e2e_client*
          cp $(cargo test --no-run --release --message-format=json | jq -r .executable | grep aleph_e2e_client) target/release/aleph-e2e-client
          docker build --tag aleph-e2e-client:latest -f Dockerfile .
          docker save -o aleph-e2e-client.tar aleph-e2e-client:latest

      - name: Stop cache
        uses: ./.github/actions/post-cache

      - name: Upload Artifact
        uses: actions/upload-artifact@v2
        with:
          name: aleph-e2e-client
          path: e2e-tests/aleph-e2e-client.tar
          if-no-files-found: error
          retention-days: 7

  run-aleph-client-subxt-codegen-check:
    needs: [build-test-docker]
    name: Checks if runtime file in aleph-client is up-to-date
    runs-on: ubuntu-20.04
    steps:
      - name: Checkout source code
        uses: actions/checkout@v2

      - name: Run one node in the background
        uses: ./.github/actions/run-e2e-test
        with:
          node-count: 1
          min-validator-count: 1

      - name: check if runtime metadata matches
        run: |
          cd aleph-client
          docker pull public.ecr.aws/p6e8q1z1/subxt-client-integration:latest
          docker run --rm --network host --mount type=bind,source="$(pwd)/..",target=/subxt/aleph-node public.ecr.aws/p6e8q1z1/subxt-client-integration:latest

  run-e2e-finalization-test:
    needs: [build-test-docker, build-test-client]
    name: Run e2e finalization test
    runs-on: ubuntu-20.04
    steps:
      - name: Checkout source code
        uses: actions/checkout@v2

      - name: Run e2e test
        uses: ./.github/actions/run-e2e-test
        with:
          test-case: finalization::finalization
        timeout-minutes: 2


  run-e2e-rewards-disable-node-test:
    needs: [build-test-docker, build-test-client]
    name: Run e2e reward points - disable node test
    runs-on: ubuntu-20.04
    steps:
      - name: Checkout source code
        uses: actions/checkout@v2

      - name: Run e2e test
        uses: ./.github/actions/run-e2e-test
        with:
          test-case: rewards::disable_node
          follow-up-finalization-check: true
        timeout-minutes: 15


  run-e2e-token-transfer-test:
    needs: [build-test-docker, build-test-client]
    name: Run e2e token transfer test
    runs-on: ubuntu-20.04
    steps:
      - name: Checkout source code
        uses: actions/checkout@v2

      - name: Run e2e test
        uses: ./.github/actions/run-e2e-test
        with:
          test-case: token_transfer
        timeout-minutes: 3


  run-e2e-channeling-fee-test:
    needs: [build-test-docker, build-test-client]
    name: Run e2e channeling fee test
    runs-on: ubuntu-20.04
    steps:
      - name: Checkout source code
        uses: actions/checkout@v2

      - name: Run e2e test
        uses: ./.github/actions/run-e2e-test
        with:
          test-case: channeling_fee_and_tip
        timeout-minutes: 4

  run-e2e-treasury-access-test:
    needs: [build-test-docker, build-test-client]
    name: Run e2e treasury access test
    runs-on: ubuntu-20.04
    steps:
      - name: Checkout source code
        uses: actions/checkout@v2

      - name: Run e2e test
        uses: ./.github/actions/run-e2e-test
        with:
          test-case: treasury_access
        timeout-minutes: 4


  run-e2e-batch-transactions-test:
    needs: [build-test-docker, build-test-client]
    name: Run e2e batch transactions test
    runs-on: ubuntu-20.04
    steps:
      - name: Checkout source code
        uses: actions/checkout@v2

      - name: Run e2e test
        uses: ./.github/actions/run-e2e-test
        with:
          test-case: batch_transactions
        timeout-minutes: 4


  run-e2e-staking-era-payouts-test:
    needs: [build-test-docker, build-test-client]
    name: Run e2e staking era payouts test
    runs-on: ubuntu-20.04
    steps:
      - name: Checkout source code
        uses: actions/checkout@v2

      - name: Run e2e test
        uses: ./.github/actions/run-e2e-test
        with:
          test-case: staking_era_payouts
          follow-up-finalization-check: true
        timeout-minutes: 15


  run-e2e-staking-new-validator-test:
    needs: [build-test-docker, build-test-client]
    name: Run e2e staking new validator test
    runs-on: ubuntu-20.04
    steps:
      - name: Checkout source code
        uses: actions/checkout@v2

      - name: Run e2e test
        uses: ./.github/actions/run-e2e-test
        with:
          test-case: staking_new_validator
          follow-up-finalization-check: true
        timeout-minutes: 10


  run-e2e-change-validators-test:
    needs: [build-test-docker, build-test-client]
    name: Run e2e change validators test
    runs-on: ubuntu-20.04
    steps:
      - name: Checkout source code
        uses: actions/checkout@v2

      - name: Run e2e test
        uses: ./.github/actions/run-e2e-test
        with:
          test-case: change_validators
          follow-up-finalization-check: true
        timeout-minutes: 3


  run-e2e-fee-calculation:
    needs: [build-test-docker, build-test-client]
    name: Run e2e fee calculation test
    runs-on: ubuntu-20.04
    steps:
      - name: Checkout source code
        uses: actions/checkout@v2

      - name: Run e2e test
        uses: ./.github/actions/run-e2e-test
        with:
          test-case: fee_calculation
        timeout-minutes: 2


  run-e2e-validators-rotate:
    needs: [build-test-docker, build-test-client]
    name: Run validators rotation test
    runs-on: ubuntu-20.04
    steps:
      - name: Checkout source code
        uses: actions/checkout@v2

      - name: Run e2e test
        uses: ./.github/actions/run-e2e-test
        with:
          test-case: validators_rotate
          follow-up-finalization-check: true
        timeout-minutes: 10

  run-e2e-era-payout:
    needs: [build-test-docker, build-test-client]
    name: Run era payout test
    runs-on: ubuntu-20.04
    steps:
      - name: Checkout source code
        uses: actions/checkout@v2

      - name: Run e2e test
        uses: ./.github/actions/run-e2e-test
        with:
          test-case: era_payout::era_payout
          follow-up-finalization-check: true
        timeout-minutes: 10

  run-e2e-era-validators:
    needs: [build-test-docker, build-test-client]
    name: Run era validators test
    runs-on: ubuntu-20.04
    steps:
      - name: Checkout source code
        uses: actions/checkout@v2

      - name: Run e2e test
        uses: ./.github/actions/run-e2e-test
        with:
          test-case: era_validators
          follow-up-finalization-check: true
        timeout-minutes: 10

  run-e2e-rewards-force-new-era:
    needs: [build-test-docker, build-test-client]
    name: Run force new era test to check rewards
    runs-on: ubuntu-20.04
    steps:
      - name: Checkout source code
        uses: actions/checkout@v2

      - name: Run e2e test
        uses: ./.github/actions/run-e2e-test
        with:
          test-case: rewards::force_new_era
          follow-up-finalization-check: true
        timeout-minutes: 10

  run-e2e-rewards-stake-change:
    needs: [build-test-docker, build-test-client]
    name: Run reward points with stake changed test
    runs-on: ubuntu-20.04
    steps:
      - name: Checkout source code
        uses: actions/checkout@v2

      - name: Run e2e test
        uses: ./.github/actions/run-e2e-test
        with:
          test-case: rewards::points_stake_change
          follow-up-finalization-check: true
        timeout-minutes: 10

  run-e2e-rewards-change-stake-force-new-era:
    needs: [build-test-docker, build-test-client]
    name: Run reward points with stake changed and new era forced test
    runs-on: ubuntu-20.04
    steps:
      - name: Checkout source code
        uses: actions/checkout@v2

      - name: Run e2e test
        uses: ./.github/actions/run-e2e-test
        with:
          test-case: rewards::change_stake_and_force_new_era
          follow-up-finalization-check: true
        timeout-minutes: 10

  run-e2e-rewards-points-basic:
    needs: [build-test-docker, build-test-client]
    name: Run basic reward points calculation test
    runs-on: ubuntu-20.04
    steps:
      - name: Checkout source code
        uses: actions/checkout@v2

      - name: Run e2e test
        uses: ./.github/actions/run-e2e-test
        with:
          test-case: points_basic
          follow-up-finalization-check: true
        timeout-minutes: 10

#  run-e2e-authorities-are-staking:
#    needs: [build-test-docker, build-test-client]
#    name: Run authorities are staking test
#    runs-on: ubuntu-20.04
#    steps:
#      - name: Checkout source code
#        uses: actions/checkout@v2
#
#      - name: Run e2e test
#        uses: ./.github/actions/run-e2e-test
#        with:
#          test-case: authorities_are_staking
#          node-count: 6
#          reserved-seats: 3
#          non-reserved-seats: 3
#          follow-up-finalization-check: false
#        timeout-minutes: 15

  run-e2e-ban-automatic:
    needs: [build-test-docker, build-test-client]
    name: Run ban automatic test
    runs-on: ubuntu-20.04
    steps:
      - name: Checkout source code
        uses: actions/checkout@v2

      - name: Run e2e test
        uses: ./.github/actions/run-e2e-test
        with:
          test-case: ban_automatic
          follow-up-finalization-check: true
        timeout-minutes: 15

  run-e2e-ban-manual:
    needs: [build-test-docker, build-test-client]
    name: Run ban manual test
    runs-on: ubuntu-20.04
    steps:
      - name: Checkout source code
        uses: actions/checkout@v2

      - name: Run e2e test
        uses: ./.github/actions/run-e2e-test
        with:
          test-case: ban_manual
          follow-up-finalization-check: true
        timeout-minutes: 15

  run-e2e-ban-counter-clearing:
    needs: [build-test-docker, build-test-client]
    name: Run ban counter clearing test
    runs-on: ubuntu-20.04
    steps:
      - name: Checkout source code
        uses: actions/checkout@v2

      - name: Run e2e test
        uses: ./.github/actions/run-e2e-test
        with:
          test-case: clearing_session_count
          follow-up-finalization-check: true
        timeout-minutes: 15

  run-e2e-ban-threshold:
    needs: [build-test-docker, build-test-client]
    name: Run ban threshold test
    runs-on: ubuntu-20.04
    steps:
      - name: Checkout source code
        uses: actions/checkout@v2

      - name: Run e2e test
        uses: ./.github/actions/run-e2e-test
        with:
          test-case: ban_threshold
          follow-up-finalization-check: true
        timeout-minutes: 15

  run-e2e-permissionless-ban:
    needs: [ build-test-docker, build-test-client ]
    name: Run permissionless ban test
    runs-on: ubuntu-20.04
    steps:
      - name: Checkout source code
        uses: actions/checkout@v2

      - name: Run e2e test
        uses: ./.github/actions/run-e2e-test
        with:
          test-case: permissionless_ban
          follow-up-finalization-check: true
        timeout-minutes: 15

  run-e2e-version-upgrade:
    needs: [build-test-docker, build-test-client]
    name: Run basic (positive) version-upgrade test
    runs-on: ubuntu-20.04
    steps:
      - name: Checkout source code
        uses: actions/checkout@v2

      - name: Run e2e test
        uses: ./.github/actions/run-e2e-test
        with:
          test-case: version_upgrade::schedule_version_change
        env:
          UPGRADE_VERSION: 1
          UPGRADE_SESSION: 3
          UPGRADE_FINALIZATION_WAIT_SESSIONS: 2
        timeout-minutes: 10

  run-e2e-adder-contract-test:
    needs: [build-test-docker, build-test-client]
    name: Run e2e adder contract test
    runs-on: ubuntu-20.04
    steps:
      - name: Checkout source code
        uses: actions/checkout@v2

      - name: Install cargo-contract
        uses: baptiste0928/cargo-install@v1
        with:
          crate: cargo-contract
          version: "2.0.0-beta.1"

      - name: Install rust-src
        working-directory: ./contracts
        run: rustup component add rust-src

      - name: Run e2e test
        uses: ./.github/actions/run-e2e-test
        with:
          deploy-adder: true
          test-case: adder
        timeout-minutes: 10

# The tests below were written under the assumption that nonfinalized blocks are being produced, they need a rewrite before being reenabled.
# TODO(A0-1644): Reenable these tests.
#  run-e2e-failing-version-upgrade:
#    needs: [build-test-docker, build-test-client]
#    name: Run basic (failing) version-upgrade test
#    runs-on: ubuntu-20.04
#    steps:
#      - name: Checkout source code
#        uses: actions/checkout@v2
#
#      - name: Run e2e test
#        uses: ./.github/actions/run-e2e-test
#        with:
#          test-case: doomed_version_upgrade
#        env:
#          OVERRIDE_DOCKER_COMPOSE: ./.github/scripts/docker-compose.no_quorum_without_old.override.yml
#          UPGRADE_VERSION: 1
#          UPGRADE_SESSION: 3
#          UPGRADE_FINALIZATION_WAIT_SESSIONS: 2
#          ONLY_LEGACY: true
#        timeout-minutes: 10
#  run-e2e-version-upgrade-catchup:
#    needs: [build-test-docker, build-cliain-image]
#    name: Run series of tests where some of the nodes need to do version-upgrade during catch-up
#    runs-on: ubuntu-20.04
#    strategy:
#      matrix:
#        include:
#          - nodes: "Node1"
#            ports: "9934"
#            ext_status: "finalized"
#            upgrade_before_disable: "true"
#
#          - nodes: "Node1"
#            ports: "9934"
#            ext_status: "finalized"
#            upgrade_before_disable: "false"
#
#          - nodes: "Node1:Node2"
#            ports: "9934:9935"
#            ext_status: "in-block"
#            upgrade_before_disable: "true"
#
#          - nodes: "Node1:Node2"
#            ports: "9934:9935"
#            ext_status: "in-block"
#            upgrade_before_disable: "false"
#    steps:
#      - name: Checkout source code
#        uses: actions/checkout@v2
#
#      - name: Download artifact with docker image for aleph-node
#        uses: actions/download-artifact@v2
#        with:
#          name: aleph-test-docker
#
#      - name: Load node docker image
#        shell: bash
#        run: docker load -i aleph-node.tar
#
#      - name: Download artifact with docker image for cliain
#        uses: actions/download-artifact@v2
#        with:
#          name: cliain-docker
#
#      - name: Load cliain docker image
#        shell: bash
#        run: docker load -i cliain.tar
#
#      - name: Call catchup_test.sh
#        timeout-minutes: 10
#        env:
#          UPGRADE_BLOCK: 31
#          NODES: ${{ matrix.nodes }}
#          PORTS: ${{ matrix.ports }}
#          EXT_STATUS: ${{ matrix.ext_status }}
#          UPGRADE_BEFORE_DISABLE: ${{ matrix.upgrade_before_disable }}
#          DOCKER_COMPOSE: docker/docker-compose.bridged.yml
#        run: |
#          ./scripts/catchup_version_upgrade_test.sh

  check-e2e-test-suite-completion:
    needs: [
      run-e2e-finalization-test,
      run-e2e-rewards-disable-node-test,
      run-e2e-token-transfer-test,
      run-e2e-channeling-fee-test,
      run-e2e-treasury-access-test,
      run-e2e-batch-transactions-test,
      run-e2e-staking-era-payouts-test,
      run-e2e-staking-new-validator-test,
      run-e2e-change-validators-test,
      run-e2e-fee-calculation,
      run-e2e-validators-rotate,
      run-e2e-era-payout,
      run-e2e-era-validators,
      run-e2e-rewards-force-new-era,
      run-e2e-rewards-stake-change,
      run-e2e-rewards-change-stake-force-new-era,
      run-e2e-rewards-points-basic,
#      run-e2e-authorities-are-staking,
      run-e2e-ban-automatic,
      run-e2e-ban-manual,
      run-e2e-ban-counter-clearing,
      run-e2e-ban-threshold,
      run-e2e-version-upgrade,
      run-e2e-permissionless-ban,
      run-e2e-adder-contract-test,
#      run-e2e-failing-version-upgrade,
#      run-e2e-version-upgrade-catchup,
    ]
    name: Check e2e test suite completion
    runs-on: ubuntu-20.04
    steps:
     - name: All e2e tests completed
       run: echo "All e2e tests completed."


  push-image:
    needs: [check-e2e-test-suite-completion]
    name: Push node image to the ECR
    if: github.event_name == 'push'
    runs-on: ubuntu-20.04
    steps:
      - name: GIT | Checkout Source code
        uses: actions/checkout@v2

      # get the release binary, build docker image
      - name: Download release artifact
        uses: actions/download-artifact@v2
        with:
          name: aleph-release-node
          path: target/release/

      - name: Build docker image
        id: build-image
        run: |
          chmod +x target/release/aleph-node
          docker build --tag aleph-node:latest -f ./docker/Dockerfile .

      - name: Configure AWS credentials
        uses: aws-actions/configure-aws-credentials@v1
        with:
          aws-access-key-id: ${{ secrets.AWS_MAINNET_ACCESS_KEY_ID }}
          aws-secret-access-key: ${{ secrets.AWS_MAINNET_SECRET_ACCESS_KEY }}
          aws-region: eu-central-1

      - name: Login to Public Amazon ECR
        id: login-public-ecr
        uses: docker/login-action@v1
        with:
          registry: public.ecr.aws
          username: ${{ secrets.AWS_MAINNET_ACCESS_KEY_ID }}
          password: ${{ secrets.AWS_MAINNET_SECRET_ACCESS_KEY }}
        env:
          AWS_REGION: us-east-1

      - name: GIT | Get branch info & current commit sha.
        id: vars
        shell: bash
        run: |
          echo "##[set-output name=branch;]$(echo ${GITHUB_REF##*/})"
          echo "::set-output name=sha_short::$(git rev-parse --short HEAD)"

      - name: Push aleph-node Current Image to Public ECR
        env:
          CURRENT_IMAGE: aleph-node
          ECR_PUSH_IMAGE: public.ecr.aws/p6e8q1z1/aleph-node
        run: |
          docker tag ${{ env.CURRENT_IMAGE }} ${{ env.ECR_PUSH_IMAGE }}:${{ steps.vars.outputs.sha_short }}
          docker tag ${{ env.CURRENT_IMAGE }} ${{ env.ECR_PUSH_IMAGE }}:latest
          docker push ${{ env.ECR_PUSH_IMAGE }}:${{ steps.vars.outputs.sha_short }}
          docker push ${{ env.ECR_PUSH_IMAGE }}:latest

  test-catch-up:
    name: Test catching up
    runs-on: ubuntu-20.04
    needs: build-new-node
    steps:
      - name: Checkout source code
        uses: actions/checkout@v2

      - name: Download all artifacts
        uses: actions/download-artifact@v2
        with:
          path: local-tests/

      - name: Setup Python
        uses: actions/setup-python@v2
        with:
          python-version: '3.8'

      - name: Test catch up
        timeout-minutes: 10
        env:
          # Relative to local-tests/ directory
          ALEPH_NODE_BINARY: aleph-test-node/aleph-node
        run: ./.github/scripts/test_catch_up.sh

  test-multiple-restarts:
    name: Test multiple restarts
    runs-on: ubuntu-20.04
    needs: build-new-node
    steps:
      - name: Checkout source code
        uses: actions/checkout@v2

      - name: Download all artifacts
        uses: actions/download-artifact@v2
        with:
          path: local-tests/

      - name: Setup Python
        uses: actions/setup-python@v2
        with:
          python-version: '3.8'

      - name: Test multiple restarts
        timeout-minutes: 10
        env:
          # Relative to local-tests/ directory
          ALEPH_NODE_BINARY: aleph-release-node/aleph-node
        run: ./.github/scripts/test_multiple_restarts.sh

  check-runtime-change:
    name: Inspect whether runtime version has been changed (compared with main)
    runs-on: ubuntu-20.04
    outputs:
      runtime-updated: ${{ steps.inspect.outputs.diff }}
    steps:
      - name: Checkout current and old source code
        uses: actions/checkout@v3
        with:
          fetch-depth: 0

      - name: Inspect versions
        id: inspect
        run: |
          if [ ! $(git diff HEAD origin/main -- bin/runtime/src/lib.rs | grep ' spec_version: ') ]
          then
            echo "::set-output name=diff::0"
          else
            echo "::set-output name=diff::1"
          fi

  build-new-runtime-and-try_runtime:
    name: Build new runtime and try_runtime tool
    needs: [ check-runtime-change ]
    # Disbled check, reenable once we fix the issue with try-runtime test
    # if: ${{ needs.check-runtime-change.outputs.runtime-updated != 0 }}
    if: ${{ false }}
    runs-on: ubuntu-20.04
    steps:
      - name: Checkout source code
        uses: actions/checkout@v3

      - name: Install Rust toolchain
        uses: actions-rs/toolchain@v1

      - name: Install Protoc
        uses: arduino/setup-protoc@v1
        with:
          version: '3.6.1'
<<<<<<< HEAD
=======
          repo-token: ${{ secrets.GITHUB_TOKEN }}
>>>>>>> 69435470

      - name: Install WASM target
        run: rustup target add wasm32-unknown-unknown

      - name: Restore cache
        uses: ./.github/actions/restore-cache
        with:
          target-key: try-runtime
          cache-version: v2

      - name: Build try-runtime
        run: cargo build --release -p aleph-node --features "try-runtime"

      - name: Build runtime
        run: cargo build --release -p aleph-runtime --features "try-runtime"

      - name: Upload try-runtime
        uses: actions/upload-artifact@v3
        with:
          name: try_runtime
          path: target/release/aleph-node
          if-no-files-found: error
          retention-days: 7

      - name: Upload new runtime
        uses: actions/upload-artifact@v3
        with:
          name: aleph-runtime-try_runtime
          path: target/release/wbuild/aleph-runtime/aleph_runtime.compact.wasm
          if-no-files-found: error
          retention-days: 7

      - name: Cleanup cache
        uses: ./.github/actions/post-cache

  test-runtime-update:
    name: Test runtime update with try-runtime tool
    runs-on: ubuntu-20.04
    needs: [ build-new-runtime-and-try_runtime ]
    steps:
      - name: Checkout source code
        uses: actions/checkout@v3

      - name: Download all artifacts
        uses: actions/download-artifact@v3
        with:
          path: local-tests/

      - name: Setup Python
        uses: actions/setup-python@v4
        with:
          python-version: '3.8'

      - name: Test update
        timeout-minutes: 20
        env:
          NEW_RUNTIME: aleph-runtime-try_runtime/aleph_runtime.compact.wasm
          TRY_RUNTIME: try_runtime/aleph-node
        working-directory: local-tests/
        run: |
          chmod +x ${{ env.TRY_RUNTIME }}
          pip install -r requirements.txt
          ./test_runtime_update.py \
              wss://ws.test.azero.dev:443 \
              ../bin/node/src/resources/testnet_chainspec.json \
              ${{ env.NEW_RUNTIME }} \
              ${{ env.TRY_RUNTIME }}

  slack:
    name: Slack notification
    runs-on: ubuntu-20.04
    needs: [push-image]
    if: always()
    steps:
      - name: Checkout repository
        uses: actions/checkout@v2

      - name: Send Slack message
        uses: ./.github/actions/slack-notification
        with:
          notify-on: "failure"
        env:
          SLACK_WEBHOOK: ${{ secrets.SLACK_WEBHOOK }}<|MERGE_RESOLUTION|>--- conflicted
+++ resolved
@@ -69,10 +69,7 @@
         uses: arduino/setup-protoc@v1
         with:
           version: '3.6.1'
-<<<<<<< HEAD
-=======
           repo-token: ${{ secrets.GITHUB_TOKEN }}
->>>>>>> 69435470
 
       - name: Restore cache
         uses: ./.github/actions/restore-cache
@@ -120,10 +117,7 @@
         uses: arduino/setup-protoc@v1
         with:
           version: '3.6.1'
-<<<<<<< HEAD
-=======
           repo-token: ${{ secrets.GITHUB_TOKEN }}
->>>>>>> 69435470
 
       - name: Install WASM target
         run: rustup target add wasm32-unknown-unknown
@@ -162,10 +156,7 @@
         uses: arduino/setup-protoc@v1
         with:
           version: '3.6.1'
-<<<<<<< HEAD
-=======
           repo-token: ${{ secrets.GITHUB_TOKEN }}
->>>>>>> 69435470
 
       - name: Restore cache
         uses: ./.github/actions/restore-cache
@@ -871,10 +862,7 @@
         uses: arduino/setup-protoc@v1
         with:
           version: '3.6.1'
-<<<<<<< HEAD
-=======
           repo-token: ${{ secrets.GITHUB_TOKEN }}
->>>>>>> 69435470
 
       - name: Install WASM target
         run: rustup target add wasm32-unknown-unknown
