--- conflicted
+++ resolved
@@ -657,14 +657,9 @@
       run-e2e-ban-counter-clearing,
       run-e2e-ban-threshold,
       run-e2e-version-upgrade,
-<<<<<<< HEAD
-      run-e2e-failing-version-upgrade,
-      run-e2e-version-upgrade-catchup,
       run-e2e-permissionless-ban,
-=======
 #      run-e2e-failing-version-upgrade,
 #      run-e2e-version-upgrade-catchup,
->>>>>>> 5acf27dc
     ]
     name: Check e2e test suite completion
     runs-on: ubuntu-20.04
