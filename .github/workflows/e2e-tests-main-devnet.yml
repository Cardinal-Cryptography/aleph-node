name: e2e-tests-main-devnet

on:
  pull_request:
    paths-ignore:
      - '*.md'
    branches:
      - main
      - "release-*"
  push:
    paths-ignore:
      - '*.md'
    branches:
      - main
      - "release-*"
  workflow_dispatch:

concurrency:
  group: ${{ github.ref }}-${{ github.workflow }}
  cancel-in-progress: true

jobs:
  build-new-node:
    name: Build node and runtime artifacts (PR version)
    uses: ./.github/workflows/build-node-and-runtime.yml
    secrets: inherit

  build-test-docker:
    needs: [build-new-node]
    name: Build docker image with the test node artifact
    runs-on: ubuntu-20.04
    steps:
      - name: Checkout Source code
        uses: actions/checkout@v2

      - name: Download test artifact
        uses: actions/download-artifact@v2
        with:
          name: aleph-test-node
          path: target/release/

      - name: Build test docker image
        id: build-image
        run: |
          chmod +x target/release/aleph-node
          docker build --tag aleph-node:latest -f ./docker/Dockerfile .
          docker save -o aleph-node.tar aleph-node:latest

      - name: Upload test docker image
        uses: actions/upload-artifact@v2
        with:
          name: aleph-test-docker
          path: aleph-node.tar
          if-no-files-found: error
          retention-days: 7


  build-cliain-image:
    name: Build docker image for cliain
    runs-on: ubuntu-20.04
    steps:
      - name: GIT | Checkout source code
        uses: actions/checkout@v2

      - name: Install Rust toolchain
        uses: actions-rs/toolchain@v1

      - name: Install Protoc
        uses: arduino/setup-protoc@v1
        with:
          version: '3.6.1'
          repo-token: ${{ secrets.GITHUB_TOKEN }}

      - name: Restore cache
        uses: ./.github/actions/restore-cache
        with:
          target-key: cliain
          cache-version: v2
          cargo-targets: bin/cliain/target/

      - name: Cargo | Build release binary
        run: |
          cd bin/cliain && cargo build --release

      - name: Build docker image
        run: |
          cd bin/cliain
          docker build --tag cliain:latest -f ./Dockerfile .
          docker save -o cliain.tar cliain:latest

      - name: Upload test docker image
        uses: actions/upload-artifact@v2
        with:
          name: cliain-docker
          path: ./bin/cliain/cliain.tar
          if-no-files-found: error
          retention-days: 7

      - name: Cleanup cache
        uses: ./.github/actions/post-cache


  check-determinism:
    needs: [build-new-node]
    name: Verify runtime build determinism
    runs-on: ubuntu-20.04
    env:
      RUST_BACKTRACE: full
    steps:
      - name: Checkout Source code
        uses: actions/checkout@v2

      - name: Install Rust Toolchain
        uses: actions-rs/toolchain@v1

      - name: Install Protoc
        uses: arduino/setup-protoc@v1
        with:
          version: '3.6.1'
          repo-token: ${{ secrets.GITHUB_TOKEN }}

      - name: Install WASM target
        run: rustup target add wasm32-unknown-unknown

      - name: Download artifact
        uses: actions/download-artifact@v2
        with:
          name: aleph-release-runtime

      - name: Build runtime and compare checksum with artifact
        env:
          ARTIFACT: aleph_runtime.compact.wasm
          TARGET_DIR: target/production/wbuild/aleph-runtime
        run: |
          mkdir -p "$TARGET_DIR"
          mv "$ARTIFACT" "$TARGET_DIR"
          sha256sum "$TARGET_DIR/$ARTIFACT" > checksum.sha256
          cargo clean
          cargo build --profile production -p aleph-runtime
          sha256sum -c checksum.sha256


  build-test-client:
    name: Build e2e test client suite
    runs-on: ubuntu-20.04
    env:
      RUST_BACKTRACE: full
    steps:
      - name: Checkout Source code
        uses: actions/checkout@v2

      - name: Install Rust Toolchain
        uses: actions-rs/toolchain@v1

      - name: Install Protoc
        uses: arduino/setup-protoc@v1
        with:
          version: '3.6.1'
          repo-token: ${{ secrets.GITHUB_TOKEN }}

      - name: Restore cache
        uses: ./.github/actions/restore-cache
        with:
          target-key: e2e
          cargo-key: e2e
          cache-version: v2
          cargo-targets: e2e-tests/target/

      - name: Build binary and docker image
        run: |
          cd e2e-tests/
          rm -f target/release/deps/aleph_e2e_client*
          cp $(cargo test --no-run --release --message-format=json | jq -r .executable | grep aleph_e2e_client) target/release/aleph-e2e-client
          docker build --tag aleph-e2e-client:latest -f Dockerfile .
          docker save -o aleph-e2e-client.tar aleph-e2e-client:latest

      - name: Stop cache
        uses: ./.github/actions/post-cache

      - name: Upload Artifact
        uses: actions/upload-artifact@v2
        with:
          name: aleph-e2e-client
          path: e2e-tests/aleph-e2e-client.tar
          if-no-files-found: error
          retention-days: 7

  run-aleph-client-subxt-codegen-check:
    needs: [build-test-docker]
    name: Checks if runtime file in aleph-client is up-to-date
    # disabling this check as it causes troubles
    # this should be reworked to sth like https://github.com/paritytech/subxt/blob/master/examples/examples/metadata_compatibility.rs
    if: false
    runs-on: ubuntu-20.04
    steps:
      - name: Checkout source code
        uses: actions/checkout@v2

      - name: Run one node in the background
        uses: ./.github/actions/run-e2e-test
        with:
          node-count: 1
          min-validator-count: 1

      - name: check if runtime metadata matches
        run: |
          cd aleph-client
          docker pull public.ecr.aws/p6e8q1z1/subxt-client-integration:latest
          docker run --rm --network host --mount type=bind,source="$(pwd)/..",target=/subxt/aleph-node public.ecr.aws/p6e8q1z1/subxt-client-integration:latest

  run-e2e-finalization-test:
    needs: [build-test-docker, build-test-client]
    name: Run e2e finalization test
    runs-on: ubuntu-20.04
    steps:
      - name: Checkout source code
        uses: actions/checkout@v2

      - name: Run e2e test
        uses: ./.github/actions/run-e2e-test
        with:
          test-case: finalization::finalization
        timeout-minutes: 2


  run-e2e-rewards-disable-node-test:
    needs: [build-test-docker, build-test-client]
    name: Run e2e reward points - disable node test
    runs-on: ubuntu-20.04
    steps:
      - name: Checkout source code
        uses: actions/checkout@v2

      - name: Run e2e test
        uses: ./.github/actions/run-e2e-test
        with:
          test-case: rewards::disable_node
          follow-up-finalization-check: true
        timeout-minutes: 15


  run-e2e-token-transfer-test:
    needs: [build-test-docker, build-test-client]
    name: Run e2e token transfer test
    runs-on: ubuntu-20.04
    steps:
      - name: Checkout source code
        uses: actions/checkout@v2

      - name: Run e2e test
        uses: ./.github/actions/run-e2e-test
        with:
          test-case: token_transfer
        timeout-minutes: 3


  run-e2e-channeling-fee-test:
    needs: [build-test-docker, build-test-client]
    name: Run e2e channeling fee test
    runs-on: ubuntu-20.04
    steps:
      - name: Checkout source code
        uses: actions/checkout@v2

      - name: Run e2e test
        uses: ./.github/actions/run-e2e-test
        with:
          test-case: channeling_fee_and_tip
        timeout-minutes: 4

  run-e2e-treasury-access-test:
    needs: [build-test-docker, build-test-client]
    name: Run e2e treasury access test
    runs-on: ubuntu-20.04
    steps:
      - name: Checkout source code
        uses: actions/checkout@v2

      - name: Run e2e test
        uses: ./.github/actions/run-e2e-test
        with:
          test-case: treasury_access
        timeout-minutes: 4


  run-e2e-batch-transactions-test:
    needs: [build-test-docker, build-test-client]
    name: Run e2e batch transactions test
    runs-on: ubuntu-20.04
    steps:
      - name: Checkout source code
        uses: actions/checkout@v2

      - name: Run e2e test
        uses: ./.github/actions/run-e2e-test
        with:
          test-case: batch_transactions
        timeout-minutes: 4


  run-e2e-staking-era-payouts-test:
    needs: [build-test-docker, build-test-client]
    name: Run e2e staking era payouts test
    runs-on: ubuntu-20.04
    steps:
      - name: Checkout source code
        uses: actions/checkout@v2

      - name: Run e2e test
        uses: ./.github/actions/run-e2e-test
        with:
          test-case: staking_era_payouts
          follow-up-finalization-check: true
        timeout-minutes: 15


  run-e2e-staking-new-validator-test:
    needs: [build-test-docker, build-test-client]
    name: Run e2e staking new validator test
    runs-on: ubuntu-20.04
    steps:
      - name: Checkout source code
        uses: actions/checkout@v2

      - name: Run e2e test
        uses: ./.github/actions/run-e2e-test
        with:
          test-case: staking_new_validator
          follow-up-finalization-check: true
        timeout-minutes: 10


  run-e2e-change-validators-test:
    needs: [build-test-docker, build-test-client]
    name: Run e2e change validators test
    runs-on: ubuntu-20.04
    steps:
      - name: Checkout source code
        uses: actions/checkout@v2

      - name: Run e2e test
        uses: ./.github/actions/run-e2e-test
        with:
          test-case: change_validators
          follow-up-finalization-check: true
        timeout-minutes: 3

<<<<<<< HEAD

  # run-e2e-fee-calculation:
  #   needs: [build-test-docker, build-test-client]
  #   name: Run e2e fee calculation test
  #   runs-on: ubuntu-20.04
  #   steps:
  #     - name: Checkout source code
  #       uses: actions/checkout@v2

  #     - name: Run e2e test
  #       uses: ./.github/actions/run-e2e-test
  #       with:
  #         test-case: fee_calculation
  #       timeout-minutes: 2


=======
>>>>>>> 548d3c54
  run-e2e-validators-rotate:
    needs: [build-test-docker, build-test-client]
    name: Run validators rotation test
    runs-on: ubuntu-20.04
    steps:
      - name: Checkout source code
        uses: actions/checkout@v2

      - name: Run e2e test
        uses: ./.github/actions/run-e2e-test
        with:
          test-case: validators_rotate
          follow-up-finalization-check: true
        timeout-minutes: 10

  run-e2e-era-payout:
    needs: [build-test-docker, build-test-client]
    name: Run era payout test
    runs-on: ubuntu-20.04
    steps:
      - name: Checkout source code
        uses: actions/checkout@v2

      - name: Run e2e test
        uses: ./.github/actions/run-e2e-test
        with:
          test-case: era_payout::era_payout
          follow-up-finalization-check: true
        timeout-minutes: 10

  run-e2e-era-validators:
    needs: [build-test-docker, build-test-client]
    name: Run era validators test
    runs-on: ubuntu-20.04
    steps:
      - name: Checkout source code
        uses: actions/checkout@v2

      - name: Run e2e test
        uses: ./.github/actions/run-e2e-test
        with:
          test-case: era_validators
          follow-up-finalization-check: true
        timeout-minutes: 10

  run-e2e-rewards-force-new-era:
    needs: [build-test-docker, build-test-client]
    name: Run force new era test to check rewards
    runs-on: ubuntu-20.04
    steps:
      - name: Checkout source code
        uses: actions/checkout@v2

      - name: Run e2e test
        uses: ./.github/actions/run-e2e-test
        with:
          test-case: rewards::force_new_era
          follow-up-finalization-check: true
        timeout-minutes: 10

  run-e2e-rewards-stake-change:
    needs: [build-test-docker, build-test-client]
    name: Run reward points with stake changed test
    runs-on: ubuntu-20.04
    steps:
      - name: Checkout source code
        uses: actions/checkout@v2

      - name: Run e2e test
        uses: ./.github/actions/run-e2e-test
        with:
          test-case: rewards::points_stake_change
          follow-up-finalization-check: true
        timeout-minutes: 10

  run-e2e-rewards-change-stake-force-new-era:
    needs: [build-test-docker, build-test-client]
    name: Run reward points with stake changed and new era forced test
    runs-on: ubuntu-20.04
    steps:
      - name: Checkout source code
        uses: actions/checkout@v2

      - name: Run e2e test
        uses: ./.github/actions/run-e2e-test
        with:
          test-case: rewards::change_stake_and_force_new_era
          follow-up-finalization-check: true
        timeout-minutes: 10

  run-e2e-rewards-points-basic:
    needs: [build-test-docker, build-test-client]
    name: Run basic reward points calculation test
    runs-on: ubuntu-20.04
    steps:
      - name: Checkout source code
        uses: actions/checkout@v2

      - name: Run e2e test
        uses: ./.github/actions/run-e2e-test
        with:
          test-case: points_basic
          follow-up-finalization-check: true
        timeout-minutes: 10

  run-e2e-authorities-are-staking:
    needs: [build-test-docker, build-test-client]
    name: Run authorities are staking test
    runs-on: ubuntu-20.04
    steps:
      - name: Checkout source code
        uses: actions/checkout@v2

      - name: Run e2e test
        uses: ./.github/actions/run-e2e-test
        with:
          test-case: authorities_are_staking
          node-count: 6
          reserved-seats: 3
          non-reserved-seats: 3
          follow-up-finalization-check: true
        timeout-minutes: 15

  run-e2e-ban-automatic:
    needs: [build-test-docker, build-test-client]
    name: Run ban automatic test
    runs-on: ubuntu-20.04
    steps:
      - name: Checkout source code
        uses: actions/checkout@v2

      - name: Run e2e test
        uses: ./.github/actions/run-e2e-test
        with:
          test-case: ban_automatic
          follow-up-finalization-check: true
        timeout-minutes: 15

  run-e2e-ban-manual:
    needs: [build-test-docker, build-test-client]
    name: Run ban manual test
    runs-on: ubuntu-20.04
    steps:
      - name: Checkout source code
        uses: actions/checkout@v2

      - name: Run e2e test
        uses: ./.github/actions/run-e2e-test
        with:
          test-case: ban_manual
          follow-up-finalization-check: true
        timeout-minutes: 15

  run-e2e-ban-counter-clearing:
    needs: [build-test-docker, build-test-client]
    name: Run ban counter clearing test
    runs-on: ubuntu-20.04
    steps:
      - name: Checkout source code
        uses: actions/checkout@v2

      - name: Run e2e test
        uses: ./.github/actions/run-e2e-test
        with:
          test-case: clearing_session_count
          follow-up-finalization-check: true
        timeout-minutes: 15

  run-e2e-ban-threshold:
    needs: [build-test-docker, build-test-client]
    name: Run ban threshold test
    runs-on: ubuntu-20.04
    steps:
      - name: Checkout source code
        uses: actions/checkout@v2

      - name: Run e2e test
        uses: ./.github/actions/run-e2e-test
        with:
          test-case: ban_threshold
          follow-up-finalization-check: true
        timeout-minutes: 15

  run-e2e-permissionless-ban:
    needs: [ build-test-docker, build-test-client ]
    name: Run permissionless ban test
    runs-on: ubuntu-20.04
    steps:
      - name: Checkout source code
        uses: actions/checkout@v2

      - name: Run e2e test
        uses: ./.github/actions/run-e2e-test
        with:
          test-case: permissionless_ban
          follow-up-finalization-check: true
        timeout-minutes: 15

  run-e2e-version-upgrade:
    needs: [build-test-docker, build-test-client]
    name: Run basic (positive) version-upgrade test
    runs-on: ubuntu-20.04
    steps:
      - name: Checkout source code
        uses: actions/checkout@v2

      - name: Run e2e test
        uses: ./.github/actions/run-e2e-test
        with:
          test-case: finality_version::schedule_version_change
        env:
          UPGRADE_VERSION: 1
          UPGRADE_SESSION: 3
          UPGRADE_FINALIZATION_WAIT_SESSIONS: 2
        timeout-minutes: 10

  run-e2e-adder-contract-test:
    needs: [build-test-docker, build-test-client]
    name: Run e2e adder contract test
    runs-on: ubuntu-20.04
    steps:
      - name: Checkout source code
        uses: actions/checkout@v2

      - name: Install cargo-contract
        run: cargo install cargo-contract --version 2.0.0-beta.1

      - name: Install rust-src
        working-directory: ./contracts
        run: rustup component add rust-src

      - name: Run e2e test
        uses: ./.github/actions/run-e2e-test
        with:
          deploy-adder: true
          test-case: adder
        timeout-minutes: 10

# The tests below were written under the assumption that nonfinalized blocks are being produced, they need a rewrite before being reenabled.
# TODO(A0-1644): Reenable these tests.
#  run-e2e-failing-version-upgrade:
#    needs: [build-test-docker, build-test-client]
#    name: Run basic (failing) version-upgrade test
#    runs-on: ubuntu-20.04
#    steps:
#      - name: Checkout source code
#        uses: actions/checkout@v2
#
#      - name: Run e2e test
#        uses: ./.github/actions/run-e2e-test
#        with:
#          test-case: doomed_version_upgrade
#        env:
#          OVERRIDE_DOCKER_COMPOSE: ./.github/scripts/docker-compose.no_quorum_without_old.override.yml
#          UPGRADE_VERSION: 1
#          UPGRADE_SESSION: 3
#          UPGRADE_FINALIZATION_WAIT_SESSIONS: 2
#          ONLY_LEGACY: true
#        timeout-minutes: 10
#  run-e2e-version-upgrade-catchup:
#    needs: [build-test-docker, build-cliain-image]
#    name: Run series of tests where some of the nodes need to do version-upgrade during catch-up
#    runs-on: ubuntu-20.04
#    strategy:
#      matrix:
#        include:
#          - nodes: "Node1"
#            ports: "9934"
#            ext_status: "finalized"
#            upgrade_before_disable: "true"
#
#          - nodes: "Node1"
#            ports: "9934"
#            ext_status: "finalized"
#            upgrade_before_disable: "false"
#
#          - nodes: "Node1:Node2"
#            ports: "9934:9935"
#            ext_status: "in-block"
#            upgrade_before_disable: "true"
#
#          - nodes: "Node1:Node2"
#            ports: "9934:9935"
#            ext_status: "in-block"
#            upgrade_before_disable: "false"
#    steps:
#      - name: Checkout source code
#        uses: actions/checkout@v2
#
#      - name: Download artifact with docker image for aleph-node
#        uses: actions/download-artifact@v2
#        with:
#          name: aleph-test-docker
#
#      - name: Load node docker image
#        shell: bash
#        run: docker load -i aleph-node.tar
#
#      - name: Download artifact with docker image for cliain
#        uses: actions/download-artifact@v2
#        with:
#          name: cliain-docker
#
#      - name: Load cliain docker image
#        shell: bash
#        run: docker load -i cliain.tar
#
#      - name: Call catchup_test.sh
#        timeout-minutes: 10
#        env:
#          UPGRADE_BLOCK: 31
#          NODES: ${{ matrix.nodes }}
#          PORTS: ${{ matrix.ports }}
#          EXT_STATUS: ${{ matrix.ext_status }}
#          UPGRADE_BEFORE_DISABLE: ${{ matrix.upgrade_before_disable }}
#          DOCKER_COMPOSE: docker/docker-compose.bridged.yml
#        run: |
#          ./scripts/catchup_version_upgrade_test.sh

  run-e2e-finality-version-change:
    needs: [build-test-docker, build-test-client]
    name: Run finality version change test
    runs-on: ubuntu-20.04
    steps:
      - name: Checkout source code
        uses: actions/checkout@v2

      - name: Run e2e test
        uses: ./.github/actions/run-e2e-test
        with:
          test-case: finality_version::finality_version_change
          follow-up-finalization-check: true
        timeout-minutes: 10

  check-e2e-test-suite-completion:
    needs: [
      run-e2e-finalization-test,
      run-e2e-rewards-disable-node-test,
      run-e2e-token-transfer-test,
      run-e2e-channeling-fee-test,
      run-e2e-treasury-access-test,
      run-e2e-batch-transactions-test,
      run-e2e-staking-era-payouts-test,
      run-e2e-staking-new-validator-test,
      run-e2e-change-validators-test,
<<<<<<< HEAD
      # run-e2e-fee-calculation,
=======
>>>>>>> 548d3c54
      run-e2e-validators-rotate,
      run-e2e-era-payout,
      run-e2e-era-validators,
      run-e2e-rewards-force-new-era,
      run-e2e-rewards-stake-change,
      run-e2e-rewards-change-stake-force-new-era,
      run-e2e-rewards-points-basic,
      run-e2e-authorities-are-staking,
      run-e2e-ban-automatic,
      run-e2e-ban-manual,
      run-e2e-ban-counter-clearing,
      run-e2e-ban-threshold,
      run-e2e-version-upgrade,
      run-e2e-permissionless-ban,
      run-e2e-adder-contract-test,
#      run-e2e-failing-version-upgrade,
#      run-e2e-version-upgrade-catchup,
      run-e2e-finality-version-change,
    ]
    name: Check e2e test suite completion
    runs-on: ubuntu-20.04
    steps:
     - name: All e2e tests completed
       run: echo "All e2e tests completed."


  push-image:
    needs: [check-e2e-test-suite-completion]
    name: Push node image to the ECR
    if: github.event_name == 'push'
    runs-on: ubuntu-20.04
    steps:
      - name: GIT | Checkout Source code
        uses: actions/checkout@v2

      # get the release binary, build docker image
      - name: Download release artifact
        uses: actions/download-artifact@v2
        with:
          name: aleph-release-node
          path: target/release/

      - name: Build docker image
        id: build-image
        run: |
          chmod +x target/release/aleph-node
          docker build --tag aleph-node:latest -f ./docker/Dockerfile .

      - name: Configure AWS credentials
        uses: aws-actions/configure-aws-credentials@v1
        with:
          aws-access-key-id: ${{ secrets.AWS_MAINNET_ACCESS_KEY_ID }}
          aws-secret-access-key: ${{ secrets.AWS_MAINNET_SECRET_ACCESS_KEY }}
          aws-region: eu-central-1

      - name: Login to Public Amazon ECR
        id: login-public-ecr
        uses: docker/login-action@v1
        with:
          registry: public.ecr.aws
          username: ${{ secrets.AWS_MAINNET_ACCESS_KEY_ID }}
          password: ${{ secrets.AWS_MAINNET_SECRET_ACCESS_KEY }}
        env:
          AWS_REGION: us-east-1

      - name: GIT | Get branch info & current commit sha.
        id: vars
        shell: bash
        run: |
          echo "##[set-output name=branch;]$(echo ${GITHUB_REF##*/})"
          echo "::set-output name=sha_short::$(git rev-parse --short HEAD)"

      - name: Push aleph-node Current Image to Public ECR
        env:
          CURRENT_IMAGE: aleph-node
          ECR_PUSH_IMAGE: public.ecr.aws/p6e8q1z1/aleph-node
        run: |
          docker tag ${{ env.CURRENT_IMAGE }} ${{ env.ECR_PUSH_IMAGE }}:${{ steps.vars.outputs.sha_short }}
          docker tag ${{ env.CURRENT_IMAGE }} ${{ env.ECR_PUSH_IMAGE }}:latest
          docker push ${{ env.ECR_PUSH_IMAGE }}:${{ steps.vars.outputs.sha_short }}
          docker push ${{ env.ECR_PUSH_IMAGE }}:latest

  test-catch-up:
    name: Test catching up
    runs-on: ubuntu-20.04
    needs: build-new-node
    strategy:
      matrix:
        pruning: ['', '--state-pruning 90']
    steps:
      - name: Checkout source code
        uses: actions/checkout@v2

      - name: Download all artifacts
        uses: actions/download-artifact@v2
        with:
          path: local-tests/

      - name: Setup Python
        uses: actions/setup-python@v2
        with:
          python-version: '3.8'

      - name: Test catch up
        timeout-minutes: 10
        env:
          # Relative to local-tests/ directory
          ALEPH_NODE_BINARY: aleph-test-node/aleph-node
        run: ./.github/scripts/test_catch_up.sh ${{ matrix.pruning }}

  test-multiple-restarts:
    name: Test multiple restarts
    runs-on: ubuntu-20.04
    needs: build-new-node
    strategy:
      matrix:
        pruning: ['', '--state-pruning 2048']
    steps:
      - name: Checkout source code
        uses: actions/checkout@v2

      - name: Download all artifacts
        uses: actions/download-artifact@v2
        with:
          path: local-tests/

      - name: Setup Python
        uses: actions/setup-python@v2
        with:
          python-version: '3.8'

      - name: Test multiple restarts
        timeout-minutes: 10
        env:
          # Relative to local-tests/ directory
          ALEPH_NODE_BINARY: aleph-release-node/aleph-node
        run: ./.github/scripts/test_multiple_restarts.sh ${{ matrix.pruning }}

  check-runtime-change:
    name: Inspect whether runtime version has been changed (compared with main)
    runs-on: ubuntu-20.04
    outputs:
      runtime-updated: ${{ steps.inspect.outputs.diff }}
    steps:
      - name: Checkout current and old source code
        uses: actions/checkout@v3
        with:
          fetch-depth: 0

      - name: Inspect versions
        id: inspect
        run: |
          if [ ! $(git diff HEAD origin/main -- bin/runtime/src/lib.rs | grep ' spec_version: ') ]
          then
            echo "::set-output name=diff::0"
          else
            echo "::set-output name=diff::1"
          fi

  build-new-runtime-and-try_runtime:
    name: Build new runtime and try_runtime tool
    needs: [ check-runtime-change ]
    # Disbled check, reenable once we fix the issue with try-runtime test
    # if: ${{ needs.check-runtime-change.outputs.runtime-updated != 0 }}
    if: ${{ false }}
    runs-on: ubuntu-20.04
    steps:
      - name: Checkout source code
        uses: actions/checkout@v3

      - name: Install Rust toolchain
        uses: actions-rs/toolchain@v1

      - name: Install Protoc
        uses: arduino/setup-protoc@v1
        with:
          version: '3.6.1'
          repo-token: ${{ secrets.GITHUB_TOKEN }}

      - name: Install WASM target
        run: rustup target add wasm32-unknown-unknown

      - name: Restore cache
        uses: ./.github/actions/restore-cache
        with:
          target-key: try-runtime
          cache-version: v2

      - name: Build try-runtime
        run: cargo build --release -p aleph-node --features "try-runtime"

      - name: Build runtime
        run: cargo build --release -p aleph-runtime --features "try-runtime"

      - name: Upload try-runtime
        uses: actions/upload-artifact@v3
        with:
          name: try_runtime
          path: target/release/aleph-node
          if-no-files-found: error
          retention-days: 7

      - name: Upload new runtime
        uses: actions/upload-artifact@v3
        with:
          name: aleph-runtime-try_runtime
          path: target/release/wbuild/aleph-runtime/aleph_runtime.compact.wasm
          if-no-files-found: error
          retention-days: 7

      - name: Cleanup cache
        uses: ./.github/actions/post-cache

  test-runtime-update:
    name: Test runtime update with try-runtime tool
    runs-on: ubuntu-20.04
    needs: [ build-new-runtime-and-try_runtime ]
    steps:
      - name: Checkout source code
        uses: actions/checkout@v3

      - name: Download all artifacts
        uses: actions/download-artifact@v3
        with:
          path: local-tests/

      - name: Setup Python
        uses: actions/setup-python@v4
        with:
          python-version: '3.8'

      - name: Test update
        timeout-minutes: 20
        env:
          NEW_RUNTIME: aleph-runtime-try_runtime/aleph_runtime.compact.wasm
          TRY_RUNTIME: try_runtime/aleph-node
        working-directory: local-tests/
        run: |
          chmod +x ${{ env.TRY_RUNTIME }}
          pip install -r requirements.txt
          ./test_runtime_update.py \
              wss://ws.test.azero.dev:443 \
              ../bin/node/src/resources/testnet_chainspec.json \
              ${{ env.NEW_RUNTIME }} \
              ${{ env.TRY_RUNTIME }}

  slack:
    name: Slack notification
    runs-on: ubuntu-20.04
    needs: [push-image]
    if: always()
    steps:
      - name: Checkout repository
        uses: actions/checkout@v2

      - name: Send Slack message
        uses: ./.github/actions/slack-notification
        with:
          notify-on: "failure"
        env:
          SLACK_WEBHOOK: ${{ secrets.SLACK_WEBHOOK }}<|MERGE_RESOLUTION|>--- conflicted
+++ resolved
@@ -345,25 +345,6 @@
           follow-up-finalization-check: true
         timeout-minutes: 3
 
-<<<<<<< HEAD
-
-  # run-e2e-fee-calculation:
-  #   needs: [build-test-docker, build-test-client]
-  #   name: Run e2e fee calculation test
-  #   runs-on: ubuntu-20.04
-  #   steps:
-  #     - name: Checkout source code
-  #       uses: actions/checkout@v2
-
-  #     - name: Run e2e test
-  #       uses: ./.github/actions/run-e2e-test
-  #       with:
-  #         test-case: fee_calculation
-  #       timeout-minutes: 2
-
-
-=======
->>>>>>> 548d3c54
   run-e2e-validators-rotate:
     needs: [build-test-docker, build-test-client]
     name: Run validators rotation test
@@ -709,10 +690,6 @@
       run-e2e-staking-era-payouts-test,
       run-e2e-staking-new-validator-test,
       run-e2e-change-validators-test,
-<<<<<<< HEAD
-      # run-e2e-fee-calculation,
-=======
->>>>>>> 548d3c54
       run-e2e-validators-rotate,
       run-e2e-era-payout,
       run-e2e-era-validators,
