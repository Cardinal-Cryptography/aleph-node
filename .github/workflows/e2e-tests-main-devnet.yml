name: e2e-tests-main-devnet

on:
  pull_request:
    paths-ignore:
      - '*.md'
    branches:
      - main
      - "release-*"
  push:
    paths-ignore:
      - '*.md'
    branches:
      - main
      - "release-*"
  workflow_dispatch:

concurrency:
  group: ${{ github.ref }}-${{ github.workflow }}
  cancel-in-progress: true

jobs:
  build-new-node:
    name: Build node and runtime artifacts (PR version)
    uses: ./.github/workflows/build-node-and-runtime.yml

  build-test-docker:
    needs: [build-new-node]
    name: Build docker image with the test node artifact
    runs-on: ubuntu-20.04
    steps:
      - name: Checkout Source code
        uses: actions/checkout@v2

      - name: Download test artifact
        uses: actions/download-artifact@v2
        with:
          name: aleph-test-node
          path: target/release/

      - name: Build test docker image
        id: build-image
        run: |
          chmod +x target/release/aleph-node
          docker build --tag aleph-node:latest -f ./docker/Dockerfile .
          docker save -o aleph-node.tar aleph-node:latest

      - name: Upload test docker image
        uses: actions/upload-artifact@v2
        with:
          name: aleph-test-docker
          path: aleph-node.tar
          if-no-files-found: error
          retention-days: 7


  check-determinism:
    needs: [build-new-node]
    name: Verify runtime build determinism
    runs-on: ubuntu-20.04
    env:
      RUST_BACKTRACE: full
    steps:
      - name: Checkout Source code
        uses: actions/checkout@v2

      - name: Install Rust Toolchain
        uses: actions-rs/toolchain@v1

      - name: Install WASM target
        run: rustup target add wasm32-unknown-unknown

      - name: Download artifact
        uses: actions/download-artifact@v2
        with:
          name: aleph-release-runtime

      - name: Build runtime and compare checksum with artifact
        env:
          ARTIFACT: aleph_runtime.compact.wasm
          TARGET_DIR: target/production/wbuild/aleph-runtime
        run: |
          mkdir -p "$TARGET_DIR"
          mv "$ARTIFACT" "$TARGET_DIR"
          sha256sum "$TARGET_DIR/$ARTIFACT" > checksum.sha256
          cargo clean
          cargo build --profile production -p aleph-runtime
          sha256sum -c checksum.sha256


  build-test-client:
    name: Build e2e test client suite
    runs-on: ubuntu-20.04
    env:
      RUST_BACKTRACE: full
    steps:
      - name: Checkout Source code
        uses: actions/checkout@v2

      - name: Install Rust Toolchain
        uses: actions-rs/toolchain@v1

      - name: Restore cache
        uses: ./.github/actions/restore-cache
        with:
          target-key: e2e
          cargo-key: e2e
          cache-version: v2
          cargo-targets: e2e-tests/target/

      - name: Build binary and docker image
        run: |
          cd e2e-tests/
          cargo build --release
          docker build --tag aleph-e2e-client:latest -f Dockerfile .
          docker save -o aleph-e2e-client.tar aleph-e2e-client:latest

      - name: Stop cache
        uses: ./.github/actions/post-cache

      - name: Upload Artifact
        uses: actions/upload-artifact@v2
        with:
          name: aleph-e2e-client
          path: e2e-tests/aleph-e2e-client.tar
          if-no-files-found: error
          retention-days: 7


  run-e2e-finalization-test:
    needs: [build-test-docker, build-test-client]
    name: Run e2e finalization test
    runs-on: ubuntu-20.04
    steps:
      - name: Checkout source code
        uses: actions/checkout@v2

      - name: Run e2e test
        uses: ./.github/actions/run-e2e-test
        with:
          test-case: finalization
        timeout-minutes: 2


  run-e2e-rewards-disable-node-test:
    needs: [build-test-docker, build-test-client]
    name: Run e2e reward points - disable node test
    runs-on: ubuntu-20.04
    steps:
      - name: Checkout source code
        uses: actions/checkout@v2

      - name: Run e2e test
        uses: ./.github/actions/run-e2e-test
        with:
          test-case: rewards_disable_node
          follow-up-finalization-check: true
        timeout-minutes: 15


  run-e2e-token-transfer-test:
    needs: [build-test-docker, build-test-client]
    name: Run e2e token transfer test
    runs-on: ubuntu-20.04
    steps:
      - name: Checkout source code
        uses: actions/checkout@v2

      - name: Run e2e test
        uses: ./.github/actions/run-e2e-test
        with:
          test-case: token_transfer
        timeout-minutes: 3


  run-e2e-channeling-fee-test:
    needs: [build-test-docker, build-test-client]
    name: Run e2e channeling fee test
    runs-on: ubuntu-20.04
    steps:
      - name: Checkout source code
        uses: actions/checkout@v2

      - name: Run e2e test
        uses: ./.github/actions/run-e2e-test
        with:
          test-case: channeling_fee_and_tip
        timeout-minutes: 4

  run-e2e-treasury-access-test:
    needs: [build-test-docker, build-test-client]
    name: Run e2e treasury access test
    runs-on: ubuntu-20.04
    steps:
      - name: Checkout source code
        uses: actions/checkout@v2

      - name: Run e2e test
        uses: ./.github/actions/run-e2e-test
        with:
          test-case: treasury_access
        timeout-minutes: 4


  run-e2e-batch-transactions-test:
    needs: [build-test-docker, build-test-client]
    name: Run e2e batch transactions test
    runs-on: ubuntu-20.04
    steps:
      - name: Checkout source code
        uses: actions/checkout@v2

      - name: Run e2e test
        uses: ./.github/actions/run-e2e-test
        with:
          test-case: batch_transactions
        timeout-minutes: 4


  run-e2e-staking-era-payouts-test:
    needs: [build-test-docker, build-test-client]
    name: Run e2e staking era payouts test
    runs-on: ubuntu-20.04
    steps:
      - name: Checkout source code
        uses: actions/checkout@v2

      - name: Run e2e test
        uses: ./.github/actions/run-e2e-test
        with:
          test-case: staking_era_payouts
          follow-up-finalization-check: true
        timeout-minutes: 15


  run-e2e-staking-new-validator-test:
    needs: [build-test-docker, build-test-client]
    name: Run e2e staking new validator test
    runs-on: ubuntu-20.04
    steps:
      - name: Checkout source code
        uses: actions/checkout@v2

      - name: Run e2e test
        uses: ./.github/actions/run-e2e-test
        with:
          test-case: staking_new_validator
          follow-up-finalization-check: true
        timeout-minutes: 10


  run-e2e-change-validators-test:
    needs: [build-test-docker, build-test-client]
    name: Run e2e change validators test
    runs-on: ubuntu-20.04
    steps:
      - name: Checkout source code
        uses: actions/checkout@v2

      - name: Run e2e test
        uses: ./.github/actions/run-e2e-test
        with:
          test-case: change_validators
          follow-up-finalization-check: true
        timeout-minutes: 3


  run-e2e-fee-calculation:
    needs: [build-test-docker, build-test-client]
    name: Run e2e fee calculation test
    runs-on: ubuntu-20.04
    steps:
      - name: Checkout source code
        uses: actions/checkout@v2

      - name: Run e2e test
        uses: ./.github/actions/run-e2e-test
        with:
          test-case: fee_calculation
        timeout-minutes: 2

  run-e2e-validators-rotate:
    needs: [build-test-docker, build-test-client]
    name: Run validators rotation test
    runs-on: ubuntu-20.04
    steps:
      - name: Checkout source code
        uses: actions/checkout@v2

      - name: Run e2e test
        uses: ./.github/actions/run-e2e-test
        with:
          test-case: validators_rotate
          follow-up-finalization-check: true
        timeout-minutes: 10

  run-e2e-era-payout:
    needs: [build-test-docker, build-test-client]
    name: Run era payout test
    runs-on: ubuntu-20.04
    steps:
      - name: Checkout source code
        uses: actions/checkout@v2

      - name: Run e2e test
        uses: ./.github/actions/run-e2e-test
        with:
          test-case: era_payout
          follow-up-finalization-check: true
        timeout-minutes: 10

  run-e2e-era-validators:
    needs: [build-test-docker, build-test-client]
    name: Run era validators test
    runs-on: ubuntu-20.04
    steps:
      - name: Checkout source code
        uses: actions/checkout@v2

      - name: Run e2e test
        uses: ./.github/actions/run-e2e-test
        with:
          test-case: era_validators
          follow-up-finalization-check: true
        timeout-minutes: 10

  run-e2e-rewards-force-new-era:
    needs: [build-test-docker, build-test-client]
    name: Run force new era test to check rewards
    runs-on: ubuntu-20.04
    steps:
      - name: Checkout source code
        uses: actions/checkout@v2

      - name: Run e2e test
        uses: ./.github/actions/run-e2e-test
        with:
          test-case: rewards_force_new_era
          follow-up-finalization-check: true
        timeout-minutes: 10

  run-e2e-rewards-stake-change:
    needs: [build-test-docker, build-test-client]
    name: Run reward points with stake changed test
    runs-on: ubuntu-20.04
    steps:
      - name: Checkout source code
        uses: actions/checkout@v2

      - name: Run e2e test
        uses: ./.github/actions/run-e2e-test
        with:
          test-case: rewards_stake_change
          follow-up-finalization-check: true
        timeout-minutes: 10

  run-e2e-rewards-change-stake-force-new-era:
    needs: [build-test-docker, build-test-client]
    name: Run reward points with stake changed and new era forced test
    runs-on: ubuntu-20.04
    steps:
      - name: Checkout source code
        uses: actions/checkout@v2

      - name: Run e2e test
        uses: ./.github/actions/run-e2e-test
        with:
          test-case: rewards_change_stake_and_force_new_era
          follow-up-finalization-check: true
        timeout-minutes: 10

  run-e2e-rewards-points-basic:
    needs: [build-test-docker, build-test-client]
    name: Run basic reward points calculation test
    runs-on: ubuntu-20.04
    steps:
      - name: Checkout source code
        uses: actions/checkout@v2

      - name: Run e2e test
        uses: ./.github/actions/run-e2e-test
        with:
          test-case: points_basic
          follow-up-finalization-check: true
        timeout-minutes: 10

  run-e2e-authorities-are-staking:
    needs: [build-test-docker, build-test-client]
    name: Run authorities are staking test
    runs-on: ubuntu-20.04
    steps:
      - name: Checkout source code
        uses: actions/checkout@v2

      - name: Run e2e test
        uses: ./.github/actions/run-e2e-test
        with:
          test-case: authorities_are_staking
          node-count: 6
          reserved-seats: 3
          non-reserved-seats: 3
          follow-up-finalization-check: true
        timeout-minutes: 15

  run-e2e-ban-automatic:
    needs: [build-test-docker, build-test-client]
    name: Run ban automatic test
    runs-on: ubuntu-20.04
    steps:
      - name: Checkout source code
        uses: actions/checkout@v2

      - name: Run e2e test
        uses: ./.github/actions/run-e2e-test
        with:
          test-case: ban_automatic
          follow-up-finalization-check: true
        timeout-minutes: 15

  run-e2e-ban-manual:
    needs: [build-test-docker, build-test-client]
    name: Run ban manual test
    runs-on: ubuntu-20.04
    steps:
      - name: Checkout source code
        uses: actions/checkout@v2

      - name: Run e2e test
        uses: ./.github/actions/run-e2e-test
        with:
          test-case: ban_manual
          follow-up-finalization-check: true
        timeout-minutes: 15

  run-e2e-ban-counter-clearing:
    needs: [build-test-docker, build-test-client]
    name: Run ban counter clearing test
    runs-on: ubuntu-20.04
    steps:
      - name: Checkout source code
        uses: actions/checkout@v2

      - name: Run e2e test
        uses: ./.github/actions/run-e2e-test
        with:
          test-case: clearing_session_count
          follow-up-finalization-check: true
        timeout-minutes: 15

  run-e2e-ban-threshold:
    needs: [build-test-docker, build-test-client]
    name: Run ban threshold test
    runs-on: ubuntu-20.04
    steps:
      - name: Checkout source code
        uses: actions/checkout@v2

      - name: Run e2e test
        uses: ./.github/actions/run-e2e-test
        with:
<<<<<<< HEAD
          test-case: ban_threshold
          follow-up-finalization-check: true
        timeout-minutes: 15
=======
          test-case: version_upgrade
        env:
          UPGRADE_VERSION: 1
          UPGRADE_SESSION: 3
          UPGRADE_FINALIZATION_WAIT_SESSIONS: 2
        timeout-minutes: 10

  run-e2e-failing-version-upgrade:
    needs: [build-test-docker, build-test-client]
    name: Run basic (failing) version-upgrade test
    runs-on: ubuntu-20.04
    steps:
      - name: Checkout source code
        uses: actions/checkout@v2

      - name: Run e2e test
        uses: ./.github/actions/run-e2e-test
        with:
          test-case: doomed_version_upgrade
        env:
          OVERRIDE_DOCKER_COMPOSE: ./.github/scripts/docker-compose.no_quorum_without_old.override.yml
          UPGRADE_VERSION: 1
          UPGRADE_SESSION: 3
          UPGRADE_FINALIZATION_WAIT_SESSIONS: 2
          ONLY_LEGACY: true
        timeout-minutes: 10
>>>>>>> 33aca04c

  run-e2e-version-upgrade:
    needs: [build-test-docker, build-test-client]
    name: Run basic (positive) version-upgrade test
    runs-on: ubuntu-20.04
    steps:
      - name: Checkout source code
        uses: actions/checkout@v2

      - name: Run e2e test
        uses: ./.github/actions/run-e2e-test
        with:
          test-case: version_upgrade
        env:
          UPGRADE_VERSION: 1,
          UPGRADE_SESSION: 3,
          UPGRADE_FINALIZATION_WAIT_SESSIONS: 2,
        timeout-minutes: 10

  check-e2e-test-suite-completion:
    needs: [
      run-e2e-finalization-test,
      run-e2e-rewards-disable-node-test,
      run-e2e-token-transfer-test,
      run-e2e-channeling-fee-test,
      run-e2e-treasury-access-test,
      run-e2e-batch-transactions-test,
      run-e2e-staking-era-payouts-test,
      run-e2e-staking-new-validator-test,
      run-e2e-change-validators-test,
      run-e2e-fee-calculation,
      run-e2e-validators-rotate,
      run-e2e-era-payout,
      run-e2e-era-validators,
      run-e2e-rewards-force-new-era,
      run-e2e-rewards-stake-change,
      run-e2e-rewards-change-stake-force-new-era,
      run-e2e-rewards-points-basic,
      run-e2e-authorities-are-staking,
      run-e2e-ban-automatic,
      run-e2e-ban-manual,
      run-e2e-ban-counter-clearing,
      run-e2e-ban-threshold,
      run-e2e-version-upgrade,
      run-e2e-failing-version-upgrade,
    ]
    name: Check e2e test suite completion
    runs-on: ubuntu-20.04
    steps:
     - name: All e2e tests completed
       run: echo "All e2e tests completed."


  push-image:
    needs: [check-e2e-test-suite-completion]
    name: Push node image to the ECR
    if: github.event_name == 'push'
    runs-on: ubuntu-20.04
    steps:
      - name: GIT | Checkout Source code
        uses: actions/checkout@v2

      # get the release binary, build docker image
      - name: Download release artifact
        uses: actions/download-artifact@v2
        with:
          name: aleph-release-node
          path: target/release/

      - name: Build docker image
        id: build-image
        run: |
          chmod +x target/release/aleph-node
          docker build --tag aleph-node:latest -f ./docker/Dockerfile .

      - name: Configure AWS credentials
        uses: aws-actions/configure-aws-credentials@v1
        with:
          aws-access-key-id: ${{ secrets.AWS_MAINNET_ACCESS_KEY_ID }}
          aws-secret-access-key: ${{ secrets.AWS_MAINNET_SECRET_ACCESS_KEY }}
          aws-region: eu-central-1

      - name: Login to Public Amazon ECR
        id: login-public-ecr
        uses: docker/login-action@v1
        with:
          registry: public.ecr.aws
          username: ${{ secrets.AWS_MAINNET_ACCESS_KEY_ID }}
          password: ${{ secrets.AWS_MAINNET_SECRET_ACCESS_KEY }}
        env:
          AWS_REGION: us-east-1

      - name: GIT | Get branch info & current commit sha.
        id: vars
        shell: bash
        run: |
          echo "##[set-output name=branch;]$(echo ${GITHUB_REF##*/})"
          echo "::set-output name=sha_short::$(git rev-parse --short HEAD)"

      - name: Push aleph-node Current Image to Public ECR
        env:
          CURRENT_IMAGE: aleph-node
          ECR_PUSH_IMAGE: public.ecr.aws/p6e8q1z1/aleph-node
        run: |
          docker tag ${{ env.CURRENT_IMAGE }} ${{ env.ECR_PUSH_IMAGE }}:${{ steps.vars.outputs.sha_short }}
          docker tag ${{ env.CURRENT_IMAGE }} ${{ env.ECR_PUSH_IMAGE }}:latest
          docker push ${{ env.ECR_PUSH_IMAGE }}:${{ steps.vars.outputs.sha_short }}
          docker push ${{ env.ECR_PUSH_IMAGE }}:latest

  test-catch-up:
    name: Test catching up
    runs-on: ubuntu-20.04
    needs: build-new-node
    steps:
      - name: Checkout source code
        uses: actions/checkout@v2

      - name: Download all artifacts
        uses: actions/download-artifact@v2
        with:
          path: local-tests/

      - name: Setup Python
        uses: actions/setup-python@v2
        with:
          python-version: '3.8'

      - name: Test catch up
        timeout-minutes: 10
        env:
          # Relative to local-tests/ directory
          ALEPH_NODE_BINARY: aleph-test-node/aleph-node
        run: ./.github/scripts/test_catch_up.sh

  test-multiple-restarts:
    name: Test multiple restarts
    runs-on: ubuntu-20.04
    needs: build-new-node
    steps:
      - name: Checkout source code
        uses: actions/checkout@v2

      - name: Download all artifacts
        uses: actions/download-artifact@v2
        with:
          path: local-tests/

      - name: Setup Python
        uses: actions/setup-python@v2
        with:
          python-version: '3.8'

      - name: Test multiple restarts
        timeout-minutes: 10
        env:
          # Relative to local-tests/ directory
          ALEPH_NODE_BINARY: aleph-release-node/aleph-node
        run: ./.github/scripts/test_multiple_restarts.sh

  check-runtime-change:
    name: Inspect whether runtime version has been changed (compared with main)
    runs-on: ubuntu-20.04
    outputs:
      runtime-updated: ${{ steps.inspect.outputs.diff }}
    steps:
      - name: Checkout current and old source code
        uses: actions/checkout@v3
        with:
          fetch-depth: 0

      - name: Inspect versions
        id: inspect
        run: |
          if [ ! $(git diff HEAD origin/main -- bin/runtime/src/lib.rs | grep ' spec_version: ') ]
          then
            echo "::set-output name=diff::0"
          else
            echo "::set-output name=diff::1"
          fi

  build-new-runtime-and-try_runtime:
    name: Build new runtime and try_runtime tool
    needs: [ check-runtime-change ]
    if: ${{ needs.check-runtime-change.outputs.runtime-updated != 0 }}
    runs-on: ubuntu-20.04
    steps:
      - name: Checkout source code
        uses: actions/checkout@v3

      - name: Install Rust toolchain
        uses: actions-rs/toolchain@v1

      - name: Install WASM target
        run: rustup target add wasm32-unknown-unknown

      - name: Restore cache
        uses: ./.github/actions/restore-cache
        with:
          target-key: try-runtime
          cache-version: v2

      - name: Build try-runtime
        run: cargo build --release -p aleph-node --features "try-runtime"

      - name: Build runtime
        run: cargo build --release -p aleph-runtime --features "try-runtime"

      - name: Upload try-runtime
        uses: actions/upload-artifact@v3
        with:
          name: try_runtime
          path: target/release/aleph-node
          if-no-files-found: error
          retention-days: 7

      - name: Upload new runtime
        uses: actions/upload-artifact@v3
        with:
          name: aleph-runtime-try_runtime
          path: target/release/wbuild/aleph-runtime/aleph_runtime.compact.wasm
          if-no-files-found: error
          retention-days: 7

      - name: Cleanup cache
        uses: ./.github/actions/post-cache

  test-runtime-update:
    name: Test runtime update with try-runtime tool
    runs-on: ubuntu-20.04
    needs: [ build-new-runtime-and-try_runtime ]
    steps:
      - name: Checkout source code
        uses: actions/checkout@v3

      - name: Download all artifacts
        uses: actions/download-artifact@v3
        with:
          path: local-tests/

      - name: Setup Python
        uses: actions/setup-python@v4
        with:
          python-version: '3.8'

      - name: Test update
        timeout-minutes: 20
        env:
          NEW_RUNTIME: aleph-runtime-try_runtime/aleph_runtime.compact.wasm
          TRY_RUNTIME: try_runtime/aleph-node
        working-directory: local-tests/
        run: |
          chmod +x ${{ env.TRY_RUNTIME }}
          pip install -r requirements.txt
          ./test_runtime_update.py \
              wss://ws.test.azero.dev:443 \
              ../bin/node/src/resources/testnet_chainspec.json \
              ${{ env.NEW_RUNTIME }} \
              ${{ env.TRY_RUNTIME }}

  slack:
    name: Slack notification
    runs-on: ubuntu-20.04
    needs: [push-image]
    if: always()
    steps:
      - name: Checkout repository
        uses: actions/checkout@v2

      - name: Send Slack message
        uses: ./.github/actions/slack-notification
        with:
          notify-on: "failure"
        env:
          SLACK_WEBHOOK: ${{ secrets.SLACK_WEBHOOK }}<|MERGE_RESOLUTION|>--- conflicted
+++ resolved
@@ -458,11 +458,21 @@
       - name: Run e2e test
         uses: ./.github/actions/run-e2e-test
         with:
-<<<<<<< HEAD
           test-case: ban_threshold
           follow-up-finalization-check: true
         timeout-minutes: 15
-=======
+
+  run-e2e-version-upgrade:
+    needs: [build-test-docker, build-test-client]
+    name: Run basic (positive) version-upgrade test
+    runs-on: ubuntu-20.04
+    steps:
+      - name: Checkout source code
+        uses: actions/checkout@v2
+
+      - name: Run e2e test
+        uses: ./.github/actions/run-e2e-test
+        with:
           test-case: version_upgrade
         env:
           UPGRADE_VERSION: 1
@@ -488,25 +498,6 @@
           UPGRADE_SESSION: 3
           UPGRADE_FINALIZATION_WAIT_SESSIONS: 2
           ONLY_LEGACY: true
-        timeout-minutes: 10
->>>>>>> 33aca04c
-
-  run-e2e-version-upgrade:
-    needs: [build-test-docker, build-test-client]
-    name: Run basic (positive) version-upgrade test
-    runs-on: ubuntu-20.04
-    steps:
-      - name: Checkout source code
-        uses: actions/checkout@v2
-
-      - name: Run e2e test
-        uses: ./.github/actions/run-e2e-test
-        with:
-          test-case: version_upgrade
-        env:
-          UPGRADE_VERSION: 1,
-          UPGRADE_SESSION: 3,
-          UPGRADE_FINALIZATION_WAIT_SESSIONS: 2,
         timeout-minutes: 10
 
   check-e2e-test-suite-completion:
