--- conflicted
+++ resolved
@@ -29,25 +29,17 @@
 jobs:
   ## After that job run, artefact with aleph-node is created with name: aleph-release-node
   build_aleph_node_binary:
-<<<<<<< HEAD
-    if: (github.event.label.name == '[AZERO] DEPLOY-FEATURE-ENV') || (github.event.label.name == '[AZERO] DEPLOY-HOT-FEATURE-ENV')
-=======
     if: >
       (github.event.label.name == '[AZERO] DEPLOY-FEATURE-ENV') ||
       (github.event.label.name == '[AZERO] DEPLOY-HOT-FEATURE-ENV')
->>>>>>> 00936173
     name: Build runtime and aleph-node binary artefacts
     uses: ./.github/workflows/build-node-and-runtime.yml
     secrets: inherit
 
   push_pr_image:
-<<<<<<< HEAD
-    if: (github.event.label.name == '[AZERO] DEPLOY-FEATURE-ENV') || (github.event.label.name == '[AZERO] DEPLOY-HOT-FEATURE-ENV')
-=======
     if: >
       (github.event.label.name == '[AZERO] DEPLOY-FEATURE-ENV') ||
       (github.event.label.name == '[AZERO] DEPLOY-HOT-FEATURE-ENV')
->>>>>>> 00936173
     needs: [build_aleph_node_binary]
     name: Build, prepare and push aleph-node image from PR to ECR
     runs-on: ubuntu-20.04
@@ -67,22 +59,14 @@
 
       - name: Build docker image with PR aleph-node binary
         env:
-<<<<<<< HEAD
-          IMAGE_TAG: ${{ env.FE_IMAGETAG_PREFIX }}${{ steps.get_branch.outputs.branch_imagetag_full }}
-=======
           IMAGE_TAG:
             ${{ env.FE_IMAGETAG_PREFIX }}${{ steps.get_branch.outputs.branch_imagetag_full }}
->>>>>>> 00936173
         run: |
           chmod +x target/release/aleph-node
           ls -alh target/release/
           ls -alh ./docker/
-<<<<<<< HEAD
-          docker build --tag ${{ env.FE_ALEPHNODE_REGISTRY }}:${{ env.IMAGE_TAG }} -f ./docker/Dockerfile .
-=======
           docker build --tag ${{ env.FE_ALEPHNODE_REGISTRY }}:${{ env.IMAGE_TAG }} \
             -f ./docker/Dockerfile .
->>>>>>> 00936173
 
       - name: Login to ECR
         uses: docker/login-action@v1
@@ -93,24 +77,16 @@
 
       - name: Push FE aleph-node image to the feature-env-aleph-node registry
         env:
-<<<<<<< HEAD
-          IMAGE_TAG: ${{ env.FE_IMAGETAG_PREFIX }}${{ steps.get_branch.outputs.branch_imagetag_full }}
-=======
           IMAGE_TAG:
             ${{ env.FE_IMAGETAG_PREFIX }}${{ steps.get_branch.outputs.branch_imagetag_full }}
->>>>>>> 00936173
         run: |
           docker push ${{ env.FE_ALEPHNODE_REGISTRY }}:${{ env.IMAGE_TAG }}
 
 
   deploy_feature_env:
-<<<<<<< HEAD
-    if: (github.event.label.name == '[AZERO] DEPLOY-FEATURE-ENV') || (github.event.label.name == '[AZERO] DEPLOY-HOT-FEATURE-ENV')
-=======
     if: >
       (github.event.label.name == '[AZERO] DEPLOY-FEATURE-ENV') ||
       (github.event.label.name == '[AZERO] DEPLOY-HOT-FEATURE-ENV')
->>>>>>> 00936173
     name: Deploy feature environment based on the PR
     runs-on: ubuntu-20.04
     outputs:
@@ -168,13 +144,9 @@
           CHAIN_ID: a0fenet
         # yamllint disable rule:line-length
         run: |
-<<<<<<< HEAD
-          COMMIT_ID=$(curl -s -H "Content-Type: application/json" -d '{"id":1, "jsonrpc":"2.0", "method": "system_version"}' ${{ env.RPC_TESTNET_URL }} | jq -r '.result' | cut -d "-" -f 2 | head -c 7)
-=======
           COMMIT_ID=$(curl -s -H "Content-Type: application/json" \
             -d '{"id":1, "jsonrpc":"2.0", "method": "system_version"}' ${{ env.RPC_TESTNET_URL }} \
             | jq -r '.result' | cut -d "-" -f 2 | head -c 7)
->>>>>>> 00936173
           echo $COMMIT_ID
           TESTNET_IMAGE="${{ env.PUBLIC_ALEPHNODE_REGISTRY }}:$COMMIT_ID"
 
@@ -194,16 +166,6 @@
           done
 
           # Generate chainspec skeleton, it will reuse keys from the synced keystore
-<<<<<<< HEAD
-          docker run -v $(pwd)/data:/data --env RUST_BACKTRACE=1 --entrypoint "/usr/local/bin/aleph-node" $TESTNET_IMAGE bootstrap-chain --raw --base-path /data --chain-id $CHAIN_ID --account-ids 5GrwvaEF5zXb26Fz9rcQpDWS57CtERHpNehXCPcNoHGKutQY,5FHneW46xGXgs5mUiveU4sbTyGBzmstUspZC92UhjJM694ty,5FLSigC9HGRKVhB9FiEo4Y3koPsNmBmLJbpXg2mp1hXcS59Y,5DAAnrj7VHTznn2AWBemMuyBwZWs6FNFjdyVXUeYum3PTXFy,5HGjWAeFDfFCWPsjFQdVV2Msvz2XtMktvgocEZcCj68kUMaw --sudo-account-id 5GrwvaEF5zXb26Fz9rcQpDWS57CtERHpNehXCPcNoHGKutQY --faucet-account-id 5GrwvaEF5zXb26Fz9rcQpDWS57CtERHpNehXCPcNoHGKutQY > chainspec.json
-
-          # Generate chainspec from skeleton
-          # docker run -v $(pwd):/app --env RUST_LOG=info ${{ env.FORKOFF_IMAGE }} --ws-rpc-endpoint=${{ env.WSS_TESTNET_URL }} --initial-spec-path=chainspec.skeleton.json --combined-spec-path=chainspec.json 
-          #--storage-keep-state=Aura,Aleph,Sudo,Staking,Session,Elections,Balances
-
-          aws s3 cp chainspec.json s3://${{ env.FE_KEYS_S3BUCKET }}/${{ env.FE_KEYS_S3PATH_PREFIX }}${{ env.BRANCH_NAME }}/chainspec.json
-          aws s3 cp s3://${{ env.FE_KEYS_S3BUCKET }}/data/ s3://${{ env.FE_KEYS_S3BUCKET }}/${{ env.FE_KEYS_S3PATH_PREFIX }}${{ env.BRANCH_NAME }}/data/ --recursive
-=======
           docker run -v $(pwd)/data:/data --env RUST_BACKTRACE=1 \
             --entrypoint "/usr/local/bin/aleph-node" $TESTNET_IMAGE bootstrap-chain --raw \
             --base-path /data --chain-id $CHAIN_ID \
@@ -218,7 +180,6 @@
             s3://${{ env.FE_KEYS_S3BUCKET }}/${{ env.FE_KEYS_S3PATH_PREFIX }}${{ env.BRANCH_NAME }}/data/ \
             --recursive
         # yamllint enable rule:line-length
->>>>>>> 00936173
 
       - name: Build chainspec for Hotnet FE and send it to S3
         if: contains( github.event.pull_request.labels.*.name, env.LABEL_DEPLOY_HOT)
@@ -227,13 +188,9 @@
           CHAIN_ID: a0fenet
         # yamllint disable rule:line-length
         run: |
-<<<<<<< HEAD
-          SYSTEM_VERSION=$(curl -s -H "Content-Type: application/json" -d '{"id":1, "jsonrpc":"2.0", "method": "system_version"}' ${{ env.RPC_MAINNET_URL }} | jq -r '.result')
-=======
           SYSTEM_VERSION=$(curl -s -H "Content-Type: application/json" \
             -d '{"id":1, "jsonrpc":"2.0", "method": "system_version"}' ${{ env.RPC_MAINNET_URL }} \
             | jq -r '.result')
->>>>>>> 00936173
           SUFFIX="-x86_64-linux-gnu"
           LONG_COMMIT_ID=${SYSTEM_VERSION/%$SUFFIX}
           COMMIT_ID=${LONG_COMMIT_ID: -7}
@@ -256,16 +213,6 @@
           done
 
           # Generate chainspec skeleton, it will reuse keys from the synced keystore
-<<<<<<< HEAD
-          docker run -v $(pwd)/data:/data --env RUST_BACKTRACE=1 --entrypoint "/usr/local/bin/aleph-node" $MAINNET_IMAGE bootstrap-chain --raw --base-path /data --chain-id $CHAIN_ID --account-ids 5GrwvaEF5zXb26Fz9rcQpDWS57CtERHpNehXCPcNoHGKutQY,5FHneW46xGXgs5mUiveU4sbTyGBzmstUspZC92UhjJM694ty,5FLSigC9HGRKVhB9FiEo4Y3koPsNmBmLJbpXg2mp1hXcS59Y,5DAAnrj7VHTznn2AWBemMuyBwZWs6FNFjdyVXUeYum3PTXFy,5HGjWAeFDfFCWPsjFQdVV2Msvz2XtMktvgocEZcCj68kUMaw --sudo-account-id 5GrwvaEF5zXb26Fz9rcQpDWS57CtERHpNehXCPcNoHGKutQY > chainspec.json
-
-          # Generate chainspec from skeleton
-          # docker run -v $(pwd):/app --env RUST_LOG=info ${{ env.FORKOFF_IMAGE }} --ws-rpc-endpoint=${{ env.RPC_MAINNET_URL }} --initial-spec-path=chainspec.skeleton.json --combined-spec-path=chainspec.json
-
-          aws s3 cp chainspec.json s3://${{ env.FE_KEYS_S3BUCKET }}/${{ env.FE_KEYS_S3PATH_PREFIX }}${{ env.BRANCH_NAME }}/chainspec.json
-          aws s3 cp s3://${{ env.FE_KEYS_S3BUCKET }}/data/ s3://${{ env.FE_KEYS_S3BUCKET }}/${{ env.FE_KEYS_S3PATH_PREFIX }}${{ env.BRANCH_NAME }}/data/ --recursive
-
-=======
           docker run -v $(pwd)/data:/data --env RUST_BACKTRACE=1 \
             --entrypoint "/usr/local/bin/aleph-node" $MAINNET_IMAGE bootstrap-chain --raw \
             --base-path /data --chain-id $CHAIN_ID \
@@ -282,7 +229,6 @@
             s3://${{ env.FE_KEYS_S3BUCKET }}/${{ env.FE_KEYS_S3PATH_PREFIX }}${{ env.BRANCH_NAME }}/data/ \
             --recursive
       # yamllint enable rule:line-length
->>>>>>> 00936173
 
       - name: GIT | Checkout aleph-apps repo
         uses: actions/checkout@master
@@ -301,13 +247,9 @@
           CREATE_HOOK: false
         run: |
           # Set up envs
-<<<<<<< HEAD
-          COMMIT_ID=$(curl -s -H "Content-Type: application/json" -d '{"id":1, "jsonrpc":"2.0", "method": "system_version"}' ${{ env.RPC_TESTNET_URL }} | jq -r '.result' | cut -d "-" -f 2 | head -c 7)
-=======
           COMMIT_ID=$(curl -s -H "Content-Type: application/json" \
             -d '{"id":1, "jsonrpc":"2.0", "method": "system_version"}' ${{ env.RPC_TESTNET_URL }} \
             | jq -r '.result' | cut -d "-" -f 2 | head -c 7)
->>>>>>> 00936173
           TESTNET_IMAGE="${{ env.PUBLIC_ALEPHNODE_REGISTRY_ESCAPED }}:$COMMIT_ID"
           ALEPH_PATH=$(pwd)
 
@@ -344,13 +286,9 @@
           CREATE_HOOK: false
         run: |
           # Set up envs
-<<<<<<< HEAD
-          SYSTEM_VERSION=$(curl -s -H "Content-Type: application/json" -d '{"id":1, "jsonrpc":"2.0", "method": "system_version"}' ${{ env.RPC_MAINNET_URL }} | jq -r '.result')
-=======
           SYSTEM_VERSION=$(curl -s -H "Content-Type: application/json" \
            -d '{"id":1, "jsonrpc":"2.0", "method": "system_version"}' ${{ env.RPC_MAINNET_URL }} | \
            jq -r '.result')
->>>>>>> 00936173
           SUFFIX="-x86_64-linux-gnu"
           LONG_COMMIT_ID=${SYSTEM_VERSION/%$SUFFIX}
           COMMIT_ID=${LONG_COMMIT_ID: -7}
@@ -420,15 +358,10 @@
           time: 5m
 
   update_feature_env_image:
-<<<<<<< HEAD
-    if: (github.event.label.name == '[AZERO] DEPLOY-FEATURE-ENV') || (github.event.label.name == '[AZERO] DEPLOY-HOT-FEATURE-ENV')
-    needs: [push_pr_image,deploy_feature_env]
-=======
     if: >
       (github.event.label.name == '[AZERO] DEPLOY-FEATURE-ENV') ||
       (github.event.label.name == '[AZERO] DEPLOY-HOT-FEATURE-ENV')
     needs: [push_pr_image, deploy_feature_env]
->>>>>>> 00936173
     name: Update feature environment to the latest PR aleph-node image
     runs-on: ubuntu-20.04
     steps:
@@ -449,12 +382,8 @@
 
       - name: Update feature environment to the latest PR image
         env:
-<<<<<<< HEAD
-          IMAGE_TAG: ${{ env.FE_IMAGETAG_PREFIX }}${{ steps.get_branch.outputs.branch_imagetag_full }}
-=======
           IMAGE_TAG:
             ${{ env.FE_IMAGETAG_PREFIX }}${{ steps.get_branch.outputs.branch_imagetag_full }}
->>>>>>> 00936173
           APP_NAME: ${{ env.FE_APP_PREFIX }}${{ steps.get_branch.outputs.branch_appname }}
           ARGOCD_URL: argocd.dev.azero.dev
           NAMESPACE: ${{ env.FE_APP_PREFIX }}${{ steps.get_branch.outputs.branch_appname }}
@@ -489,24 +418,16 @@
       - name: GIT | Commit changes to aleph-apps repository.
         uses: EndBug/add-and-commit@v5.1.0
         env:
-<<<<<<< HEAD
-          IMAGE_TAG: ${{ env.FE_IMAGETAG_PREFIX }}${{ steps.get_branch.outputs.branch_imagetag_full }}
-=======
           IMAGE_TAG:
             ${{ env.FE_IMAGETAG_PREFIX }}${{ steps.get_branch.outputs.branch_imagetag_full }}
->>>>>>> 00936173
           APP_NAME: ${{ env.FE_APP_PREFIX }}${{ steps.get_branch.outputs.branch_appname }}
           GITHUB_TOKEN: ${{ secrets.CI_GH_TOKEN }}
         with:
           author_name: AlephZero Automation
           author_email: alephzero@10clouds.com
-<<<<<<< HEAD
-          message: "Image changed for the feature environment to: ${{ env.FE_ALEPHNODE_REGISTRY }}:${{ env.IMAGE_TAG }}"
-=======
           message:
             "Image changed for the feature environment to:
             ${{ env.FE_ALEPHNODE_REGISTRY }}:${{ env.IMAGE_TAG }}"
->>>>>>> 00936173
           add: "*.yaml"
           cwd: "aleph-apps"
           branch: main
@@ -567,10 +488,7 @@
           status: ${{ job.status }}
           env: ${{ steps.get_branch.outputs.branch_name }}
           deployment_id: ${{ needs.deploy_feature_env.outputs.deployment-id }}
-<<<<<<< HEAD
-=======
           # yamllint disable-line rule:line-length
->>>>>>> 00936173
           env_url: https://dev.azero.dev/?rpc=wss%3A%2F%2Fws-${{ env.FE_APP_PREFIX }}${{ steps.get_branch.outputs.branch_appname }}.dev.azero.dev#/explorer
           ref: ${{ github.head_ref }}
 
