---
name: Main or release branch commit

on:
  push:
    branches:
      - main
      - 'release-*'

jobs:
  check-vars-and-secrets:
    name: Check vars and secrets
    uses: ./.github/workflows/_check-vars-and-secrets.yml
    secrets: inherit

<<<<<<< HEAD
  build-and-push-e2e-client-image:
    needs: [check-vars-and-secrets]
    name: Build and push e2e client image
    secrets: inherit
    uses: ./.github/workflows/_build-and-push-e2e-client-image.yml
    with:
      push: true
=======
  build-and-push-cliain:
    needs: [check-vars-and-secrets]
    name: Build and push cliain
    uses: ./.github/workflows/_build-and-push-cliain.yml
    secrets: inherit
    with:
      liminal-runtime: false
      check-only: false
>>>>>>> ab9b6c19

  build-production-node-and-runtime:
    needs: [check-vars-and-secrets]
    name: Build production node and runtime
    uses: ./.github/workflows/_build-production-node-and-runtime.yml

  check-runtime-determinism:
    needs: [build-production-node-and-runtime]
    uses: ./.github/workflows/_check-runtime-determimism.yml

  store-production-node-and-runtime-in-mainnet-s3:
    name: Store production node and runtime in Mainnet bucket
    runs-on: ubuntu-20.04
    needs: [build-production-node-and-runtime]
    steps:
      - name: Checkout aleph-node source code
        uses: actions/checkout@v4

      - name: Store production node and runtime
        uses: ./.github/actions/store-node-and-runtime
        with:
          profile: production
          aws-access-key-id: ${{ secrets.AWS_MAINNET_ACCESS_KEY_ID }}
          aws-secret-access-key: ${{ secrets.AWS_MAINNET_SECRET_ACCESS_KEY }}
          aws-bucket: ${{ secrets.CI_MAINNET_S3BUCKET_NAME }}

  store-production-node-and-runtime-in-devnet-s3:
    name: Store production node and runtime in Devnet bucket
    runs-on: ubuntu-20.04
    needs: [build-production-node-and-runtime]
    steps:
      - name: Checkout aleph-node source code
        uses: actions/checkout@v4

      - name: Store production node and runtime
        uses: ./.github/actions/store-node-and-runtime
        with:
          profile: production
          aws-access-key-id: ${{ secrets.AWS_DEVNET_ACCESS_KEY_ID }}
          aws-secret-access-key: ${{ secrets.AWS_DEVNET_SECRET_ACCESS_KEY }}
          aws-bucket: ${{ secrets.CI_DEVNET_S3BUCKET_NAME }}

  push-production-node-image-to-ecr:
    name: Push production node docker image to ECR
    needs: [build-production-node-and-runtime]
<<<<<<< HEAD
    runs-on: ubuntu-20.04
    steps:
      - name: Checkout aleph-node sources
        uses: actions/checkout@v4

      - name: Call action get-ref-properties
        id: get-ref-properties
        uses: Cardinal-Cryptography/github-actions/get-ref-properties@v4

      - name: Download node production binary from artifacts
        uses: actions/download-artifact@v3
        with:
          name: aleph-production-node
          path: target/release/

      - name: Build production docker node image
        id: build-image
        run: |
          chmod +x target/release/aleph-node
          docker build --tag aleph-node:latest -f ./docker/Dockerfile .

      - name: Login to Public Amazon ECR
        id: login-public-ecr
        uses: docker/login-action@v3
        with:
          registry: ${{ vars.ECR_PUBLIC_HOST }}
          username: ${{ secrets.AWS_MAINNET_ACCESS_KEY_ID }}
          password: ${{ secrets.AWS_MAINNET_SECRET_ACCESS_KEY }}

      - name: Push aleph-node image to ECR
        env:
          CURRENT_IMAGE: aleph-node
          ECR_PUSH_IMAGE: ${{ vars.ECR_PUBLIC_REGISTRY }}aleph-node
        run: |
          docker tag '${{ env.CURRENT_IMAGE }}' \
            '${{ env.ECR_PUSH_IMAGE }}:${{ steps.get-ref-properties.outputs.sha }}'
          docker push '${{ env.ECR_PUSH_IMAGE }}:${{ steps.get-ref-properties.outputs.sha }}'
          if [[ '${{ steps.get-ref-properties.outputs.branch }}' -eq 'main' ]]; then
            docker tag '${{ env.CURRENT_IMAGE }}' '${{ env.ECR_PUSH_IMAGE }}:latest'
            docker push '${{ env.ECR_PUSH_IMAGE }}:latest'
          fi
=======
    uses: ./.github/workflows/_push-node-image-to-ecr.yml
    secrets: inherit
    with:
      node-binary: aleph-production-node
      docker-image-name: aleph-node
>>>>>>> ab9b6c19

  send-slack-notification-release:
    name: Send Slack notification about workflow status
    runs-on: ubuntu-20.04
    if: always() && startsWith(github.ref_name, 'release-')
    needs: [push-production-node-image-to-ecr]
    steps:
      - name: Checkout repository
        uses: actions/checkout@v4

      - name: Send Slack message
        uses: ./.github/actions/slack-notification
        with:
          notify-on: "always"
        env:
          SLACK_WEBHOOK: ${{ secrets.SLACK_WEBHOOK_DEV_ONDUTY }}

  send-slack-notification-main:
    name: Send Slack notification about workflow status
    runs-on: ubuntu-20.04
    if: always() && github.ref_name == 'main'
    needs: [push-production-node-image-to-ecr]
    steps:
      - name: Checkout repository
        uses: actions/checkout@v4

      - name: Send Slack message
        uses: ./.github/actions/slack-notification
        with:
          notify-on: "failure"
        env:
          SLACK_WEBHOOK: ${{ secrets.SLACK_WEBHOOK_DEV_ONDUTY }}<|MERGE_RESOLUTION|>--- conflicted
+++ resolved
@@ -13,15 +13,6 @@
     uses: ./.github/workflows/_check-vars-and-secrets.yml
     secrets: inherit
 
-<<<<<<< HEAD
-  build-and-push-e2e-client-image:
-    needs: [check-vars-and-secrets]
-    name: Build and push e2e client image
-    secrets: inherit
-    uses: ./.github/workflows/_build-and-push-e2e-client-image.yml
-    with:
-      push: true
-=======
   build-and-push-cliain:
     needs: [check-vars-and-secrets]
     name: Build and push cliain
@@ -30,7 +21,6 @@
     with:
       liminal-runtime: false
       check-only: false
->>>>>>> ab9b6c19
 
   build-production-node-and-runtime:
     needs: [check-vars-and-secrets]
@@ -76,55 +66,11 @@
   push-production-node-image-to-ecr:
     name: Push production node docker image to ECR
     needs: [build-production-node-and-runtime]
-<<<<<<< HEAD
-    runs-on: ubuntu-20.04
-    steps:
-      - name: Checkout aleph-node sources
-        uses: actions/checkout@v4
-
-      - name: Call action get-ref-properties
-        id: get-ref-properties
-        uses: Cardinal-Cryptography/github-actions/get-ref-properties@v4
-
-      - name: Download node production binary from artifacts
-        uses: actions/download-artifact@v3
-        with:
-          name: aleph-production-node
-          path: target/release/
-
-      - name: Build production docker node image
-        id: build-image
-        run: |
-          chmod +x target/release/aleph-node
-          docker build --tag aleph-node:latest -f ./docker/Dockerfile .
-
-      - name: Login to Public Amazon ECR
-        id: login-public-ecr
-        uses: docker/login-action@v3
-        with:
-          registry: ${{ vars.ECR_PUBLIC_HOST }}
-          username: ${{ secrets.AWS_MAINNET_ACCESS_KEY_ID }}
-          password: ${{ secrets.AWS_MAINNET_SECRET_ACCESS_KEY }}
-
-      - name: Push aleph-node image to ECR
-        env:
-          CURRENT_IMAGE: aleph-node
-          ECR_PUSH_IMAGE: ${{ vars.ECR_PUBLIC_REGISTRY }}aleph-node
-        run: |
-          docker tag '${{ env.CURRENT_IMAGE }}' \
-            '${{ env.ECR_PUSH_IMAGE }}:${{ steps.get-ref-properties.outputs.sha }}'
-          docker push '${{ env.ECR_PUSH_IMAGE }}:${{ steps.get-ref-properties.outputs.sha }}'
-          if [[ '${{ steps.get-ref-properties.outputs.branch }}' -eq 'main' ]]; then
-            docker tag '${{ env.CURRENT_IMAGE }}' '${{ env.ECR_PUSH_IMAGE }}:latest'
-            docker push '${{ env.ECR_PUSH_IMAGE }}:latest'
-          fi
-=======
     uses: ./.github/workflows/_push-node-image-to-ecr.yml
     secrets: inherit
     with:
       node-binary: aleph-production-node
       docker-image-name: aleph-node
->>>>>>> ab9b6c19
 
   send-slack-notification-release:
     name: Send Slack notification about workflow status
