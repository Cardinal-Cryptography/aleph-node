--- conflicted
+++ resolved
@@ -22,30 +22,12 @@
     env:
       CARGO_INCREMENTAL: 0
     steps:
-      - name: Maximize build space
-        uses: easimon/maximize-build-space@v6
-        with:
-          root-reserve-mb: 10240
-          swap-size-mb: 1024
-          remove-dotnet: 'true'
-          remove-android: 'true'
-          remove-haskell: 'true'
-
       - name: Checkout Source code
         uses: actions/checkout@v2
 
       - name: Install Rust Toolchain
         uses: actions-rs/toolchain@v1
 
-<<<<<<< HEAD
-      - name: Install Protoc
-        uses: arduino/setup-protoc@v1
-        with:
-          version: '3.6.1'
-          repo-token: ${{ secrets.GITHUB_TOKEN }}
-
-=======
->>>>>>> c940eb2f
       - name: Install clippy and fmt
         run: rustup component add clippy rustfmt
 
@@ -57,7 +39,6 @@
         with:
           command: fmt
           args: --all
-
 
       - name: Run Linter
         uses: actions-rs/cargo@v1
