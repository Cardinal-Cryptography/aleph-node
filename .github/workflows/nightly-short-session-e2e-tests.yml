--- conflicted
+++ resolved
@@ -114,26 +114,16 @@
         id: get-ref-properties
         uses: Cardinal-Cryptography/github-actions/get-ref-properties@v1
 
-<<<<<<< HEAD
-      - name: Get featurenet name
-        id: get-featurenet-name
-        shell: bash
-        env:
-          # yamllint disable-line rule:line-length
-          APP_NAME: ${{ format('fe-{0}-{1}', github.run_id, matrix.testcase) }}
-        run: |
-          name_local=${{ env.APP_NAME }}
-          echo "name=$(printf $name_local | sed 's|::|-|g' | sed 's|_|-|g')" >> $GITHUB_OUTPUT
-=======
       - name: Get fe name
         id: get-final-featurenet-name
         shell: bash
+	env:
         # yamllint disable rule:line-length
+          APP_NAME: ${{ format('{0}-{1}', github.run_id, matrix.testcase) }}
         run: |
-          final_featurename_local=${{ steps.get-ref-properties.outputs.branch-name-for-argo }}-${{ github.run_id }}
-          echo "final-featurenet-name=$final_featurename_local" >> $GITHUB_OUTPUT
+          final_featurename_local=${{ env.APP_NAME }}
+          echo "final-featurenet-name=$(printf $final_featurename_local | sed 's|::|-|g' | sed 's|_|-|g')" >> $GITHUB_OUTPUT
         # yamllint enable rule:line-length
->>>>>>> eedfc0dd
 
       - name: Create featurenet from scratch
         uses: ./.github/actions/create-featurenet
@@ -141,11 +131,11 @@
         with:
           gh-ci-token: ${{ secrets.CI_GH_TOKEN }}
           argo-sync-user-token: ${{ secrets.ARGO_SYNC_USER_TOKEN }}
+          repo-apps-name: ${{ secrets.REPO_ARGOCD_APPS_NAME }}
           repo-featurenets-name: ${{ secrets.REPO_OPS_FEATURENETS_NAME }}
           argo-host: ${{ secrets.ARGOCD_DEVNET_HOST }}
           ecr-public-registry: ${{ vars.ECR_PUBLIC_REGISTRY }}
           featurenet-keys-s3bucket-name: ${{ secrets.FEATURENET_KEYS_S3BUCKET_NAME }}
-          featurenet-name: ${{ steps.get-featurenet-name.outputs.name }}
           expiration: '3h'
           featurenet-name: ${{ steps.get-final-featurenet-name.outputs.final-featurenet-name }}
           git-commit-author: ${{ secrets.AUTOCOMMIT_AUTHOR }}
@@ -155,14 +145,9 @@
         uses: ./.github/actions/wait-for-finalized-heads
         with:
           gh-ci-token: ${{ secrets.CI_GH_TOKEN }}
-<<<<<<< HEAD
-          repo-apps-name: ${{ secrets.REPO_ARGOCD_APPS_NAME }}
-          json-rpc-endpoint: https://ws-${{ steps.get-featurenet-name.outputs.name }}.dev.azero.dev
-=======
           repo-featurenets-name: ${{ secrets.REPO_OPS_FEATURENETS_NAME }}
           # yamllint disable-line rule:line-length
           json-rpc-endpoint: https://${{ steps.create-featurenet.outputs.ws-hostname }}
->>>>>>> eedfc0dd
 
       - name: Download artifact with the test suite image
         uses: actions/download-artifact@v2
@@ -175,26 +160,16 @@
 
       - name: Run ${{ matrix.testcase }} e2e test
         shell: bash
+        # yamllint disable rule:line-length
         run: |
-          echo "Running e2e test ${{ matrix.testcase }}"
           docker run --network host \
-<<<<<<< HEAD
-            -e NODE_URL="wss://ws-${{ steps.get-featurenet-name.outputs.name }}.dev.azero.dev:443"\
+            -e NODE_URL="wss://${{ steps.create-featurenet.outputs.ws-hostname }}.dev.azero.dev:443" \
             -e TEST_CASES="${{ matrix.testcase }}" \
-=======
-            -e NODE_URL="wss://${{ steps.create-featurenet.outputs.ws-hostname }}.dev.azero.dev:443" \
-            -e TEST_CASES="finalization::finalization" \
->>>>>>> eedfc0dd
             -e RUST_LOG=info \
             aleph-e2e-client:latest
         timeout-minutes: 15
 
-<<<<<<< HEAD
-      - name: Delete old featurenet app and data
-        if: always()
-=======
       - name: Delete featurenet app and data
->>>>>>> eedfc0dd
         uses: ./.github/actions/delete-featurenet
         with:
           gh-ci-token: ${{ secrets.CI_GH_TOKEN }}
@@ -205,13 +180,9 @@
           repo-featurenets-name: ${{ secrets.REPO_OPS_FEATURENETS_NAME }}
           argo-host: ${{ secrets.ARGOCD_DEVNET_HOST }}
           featurenet-keys-s3bucket-name: ${{ secrets.FEATURENET_KEYS_S3BUCKET_NAME }}
-<<<<<<< HEAD
-          featurenet-name: ${{ steps.get-featurenet-name.outputs.name }}
-=======
           featurenet-name: ${{ steps.get-final-featurenet-name.outputs.final-featurenet-name }}
           git-commit-author: ${{ secrets.AUTOCOMMIT_AUTHOR }}
           git-commit-email: ${{ secrets.AUTOCOMMIT_EMAIL }}
->>>>>>> eedfc0dd
 
   slack-notification:
     name: Slack notification
