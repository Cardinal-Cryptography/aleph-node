--- conflicted
+++ resolved
@@ -36,12 +36,8 @@
       - name: Install Protoc
         uses: arduino/setup-protoc@v1
         with:
-<<<<<<< HEAD
-          version: '3.6.1'        
-=======
           version: '3.6.1'
           repo-token: ${{ secrets.GITHUB_TOKEN }}
->>>>>>> 7de6e775
 
       - name: Build binary
         run: |
