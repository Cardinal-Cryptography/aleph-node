name: integration-tests

on:
  pull_request:
    paths-ignore:
      - ".github/**"
      - "*.md"
    branches:
      - main
  push:
    paths-ignore:
      - ".github/**"
      - "*.md"
    branches:
      - main

jobs:
  build:
    name: Build binary artifact
    runs-on: ubuntu-latest
    env:
      RUST_TOOLCHAIN_VERSION: nightly-2021-07-05
      RUST_BACKTRACE: full
      SCCACHE_VERSION: 0.2.13
      SCCACHE_CACHE_SIZE: 2G
      SCCACHE_PATH: /home/runner/.cache/sccache
      # SCCACHE_RECACHE: 1 # to clear cache uncomment this, let the workflow run once, then comment it out again
    steps:
      - name: Cancel Previous Runs
        uses: styfle/cancel-workflow-action@0.9.0
        with:
          access_token: ${{ github.token }}

      - name: Checkout Source code
        uses: actions/checkout@v2

      - name: Install sccache for ubuntu-latest
        env:
          LINK: https://github.com/mozilla/sccache/releases/download
        run: |
          SCCACHE_FILE=sccache-$SCCACHE_VERSION-x86_64-unknown-linux-musl
          mkdir -p $HOME/.local/bin
          curl -L "$LINK/$SCCACHE_VERSION/$SCCACHE_FILE.tar.gz" | tar xz
          mv -f $SCCACHE_FILE/sccache $HOME/.local/bin/sccache
          echo "$HOME/.local/bin" >> $GITHUB_PATH
      - name: Restore Cargo Cache
        uses: actions/cache@v2
        with:
          path: |
            ~/.cargo/bin/
            ~/.cargo/registry/index/
            ~/.cargo/registry/cache/
            ~/.cargo/git/db/
            target/
          key: ${{ runner.os }}-cargo-${{ hashFiles('**/Cargo.lock') }}

      - name: Install Rust Toolchain
        uses: actions-rs/toolchain@v1
        with:
          profile: minimal
          toolchain: ${{ env.RUST_TOOLCHAIN_VERSION }}
          override: true

      - name: Install WASM target
        run: rustup target add wasm32-unknown-unknown --toolchain "$RUST_TOOLCHAIN_VERSION"

      - name: Restore sccache
        uses: actions/cache@v2
        continue-on-error: false
        with:
          path: ${{ env.SCCACHE_PATH }}
          key: ${{ runner.os }}-sccache-${{ hashFiles('**/Cargo.lock') }}

      - name: Start sccache server
        run: sccache --start-server

      - name: Build Binary
        run: |
          export RUSTC_WRAPPER=$HOME/.local/bin/sccache
          cargo build --release
          chmod +x target/release/aleph-node
      - name: Print sccache stats
        run: sccache --show-stats

      - name: Stop sccache server
        run: sccache --stop-server || true

      - name: Upload Binary
        uses: actions/upload-artifact@v2
        with:
          name: aleph-node
          path: target/release/aleph-node
          if-no-files-found: error
          retention-days: 20

  integration-tests:
    needs: build
    name: Run integration tests suite
    runs-on: ubuntu-latest
    steps:
      - name: Cancel Previous Runs
        uses: styfle/cancel-workflow-action@0.9.0
        with:
          access_token: ${{ github.token }}

      - name: Checkout Source code
        uses: actions/checkout@v2

      - name: Download artifact with aleph-node binary
        uses: actions/download-artifact@v2
        with:
          name: aleph-node

      - name: Build docker image
        id: build-image
        run: |
          # copy downloaded artifact to the path that the scripts expect
          mkdir -p target/release/
          cp aleph-node target/release/aleph-node
          docker build --tag aleph-node:latest -f ./docker/Dockerfile .
<<<<<<< HEAD
=======

>>>>>>> d8753a70
      - name: Generate chainspec and populate comittee keystores
        shell: bash
        run: ./.github/scripts/generate_chainspec.sh

      - name: Run consensus party
        run: docker-compose -f docker/docker-compose.yml up -d

      - name: Display bootnode logs
        run: docker logs damian --follow &

      # - name: Setup upterm session
      #   uses: lhotari/action-upterm@v1

      # NOTE: this step waits until chain starts finalizing blocks
      - name: Wait for consensus
        shell: bash
        timeout-minutes: 5
        run: ./.github/scripts/check_finalization.sh

      # note: more complex test scenarios can be run from here on out

      - name: Save docker image
        run: docker save -o aleph-node.tar aleph-node:latest

      # NOTE: stores the final artifacts if tests completed successfully
      - name: Upload docker image
        uses: actions/upload-artifact@v2
        with:
          name: aleph-node-image
          path: aleph-node.tar
          if-no-files-found: error
          retention-days: 20

      - name: Send Slack Notification
        uses: rtCamp/action-slack-notify@v2
        continue-on-error: true
        env:
          SLACK_COLOR: ${{ job.status }}
          SLACK_WEBHOOK: ${{ secrets.SLACK_WEBHOOK }}
          SLACK_USERNAME: GithubActions
          SLACK_TITLE: integration tests job has finished
          MSG_MINIMAL: actions url<|MERGE_RESOLUTION|>--- conflicted
+++ resolved
@@ -118,10 +118,7 @@
           mkdir -p target/release/
           cp aleph-node target/release/aleph-node
           docker build --tag aleph-node:latest -f ./docker/Dockerfile .
-<<<<<<< HEAD
-=======
 
->>>>>>> d8753a70
       - name: Generate chainspec and populate comittee keystores
         shell: bash
         run: ./.github/scripts/generate_chainspec.sh
