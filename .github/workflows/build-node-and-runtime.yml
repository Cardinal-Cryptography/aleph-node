name: Build aleph-node and aleph-runtime

on:
  workflow_call:
    inputs:
      ref:
        description: 'The `ref` argument for `actions/checkout@v2`'
        required: false
        type: string
      artifact-prefix:
        description: 'A string that will be prepended to the artifact names'
        required: false
        type: string

jobs:
  build:
    name: Build binary artifacts
    runs-on: ubuntu-20.04
    env:
      RUST_BACKTRACE: full
      SECRETS_AWS_MAINNET_ACCESS_KEY_ID: ${{ secrets.AWS_MAINNET_ACCESS_KEY_ID }}
      SECRETS_AWS_MAINNET_SECRET_ACCESS_KEY: ${{ secrets.AWS_MAINNET_SECRET_ACCESS_KEY }}
    steps:
      - name: Checkout source code
        uses: actions/checkout@v2
        with:
          ref: ${{ inputs.ref }}

      - name: Get branch name and commit SHA
        id: get_branch
        uses: ./.github/actions/get-branch

      - name: Install Rust toolchain
        uses: actions-rs/toolchain@v1

      - name: Install Protoc
        uses: arduino/setup-protoc@v1
        with:
          version: '3.6.1'
<<<<<<< HEAD
=======
          repo-token: ${{ secrets.GITHUB_TOKEN }}
>>>>>>> 7de6e775

      - name: Install WASM target
        run: rustup target add wasm32-unknown-unknown

      - name: Restore cache
        uses: ./.github/actions/restore-cache
        with:
          target-key: release
          cache-version: v2

      - name: Build binary and runtime
        run: cargo build --profile production -p aleph-node

      - name: Upload release binary
        uses: actions/upload-artifact@v2
        with:
          name: ${{ inputs.artifact-prefix }}aleph-release-node
          path: target/production/aleph-node
          if-no-files-found: error
          retention-days: 7

      - name: Upload release runtime
        uses: actions/upload-artifact@v2
        with:
          name: ${{ inputs.artifact-prefix }}aleph-release-runtime
          path: target/production/wbuild/aleph-runtime/aleph_runtime.compact.wasm
          if-no-files-found: error
          retention-days: 7

      - name: S3 CI | Configure AWS credentials
        if: env.SECRETS_AWS_MAINNET_ACCESS_KEY_ID != '' && env.SECRETS_AWS_MAINNET_SECRET_ACCESS_KEY != ''
        uses: aws-actions/configure-aws-credentials@v1
        env:
          AWS_REGION: us-east-1
        with:
          aws-access-key-id: ${{ secrets.AWS_MAINNET_ACCESS_KEY_ID }}
          aws-secret-access-key: ${{ secrets.AWS_MAINNET_SECRET_ACCESS_KEY }}
          aws-region: ${{ env.AWS_REGION }}

      - name: S3 CI | Copy release binary to S3 bucket
        if: env.SECRETS_AWS_MAINNET_ACCESS_KEY_ID != '' && env.SECRETS_AWS_MAINNET_SECRET_ACCESS_KEY != ''
        shell: bash
        env:
          BINARY_DIR: target/production
          BINARY_FILE: aleph-node
          S3BUCKET_URL: s3://${{ secrets.CI_MAINNET_S3BUCKET_NAME }}/builds/aleph-node/commits/${{ steps.get_branch.outputs.sha_short }}/aleph-node
          S3BUCKET_FILE: aleph-node-${{ steps.get_branch.outputs.sha_short }}.tar.gz
        run: |
          tar -cvzf ${{ env.S3BUCKET_FILE }} -C ${{ env.BINARY_DIR }} ${{ env.BINARY_FILE }}
          aws s3 cp ${{ env.S3BUCKET_FILE }} ${{ env.S3BUCKET_URL }}/${{ env.S3BUCKET_FILE }}

      - name: S3 CI | Copy release runtime to S3 bucket
        if: env.SECRETS_AWS_MAINNET_ACCESS_KEY_ID != '' && env.SECRETS_AWS_MAINNET_SECRET_ACCESS_KEY != ''
        shell: bash
        env:
          BINARY_DIR: target/production/wbuild/aleph-runtime
          BINARY_FILE: aleph_runtime.compact.wasm
          S3BUCKET_URL: s3://${{ secrets.CI_MAINNET_S3BUCKET_NAME }}/builds/aleph-node/commits/${{ steps.get_branch.outputs.sha_short }}/aleph-runtime
          S3BUCKET_FILE: aleph-runtime-${{ steps.get_branch.outputs.sha_short }}.tar.gz
        run: |
          tar -cvzf ${{ env.S3BUCKET_FILE }} -C ${{ env.BINARY_DIR }} ${{ env.BINARY_FILE }}
          aws s3 cp ${{ env.S3BUCKET_FILE }} ${{ env.S3BUCKET_URL }}/${{ env.S3BUCKET_FILE }}

      - name: Build test binary
        run: cargo build --release -p aleph-node --features "short_session enable_treasury_proposals only_legacy"

      - name: Upload test binary
        uses: actions/upload-artifact@v2
        with:
          name: ${{ inputs.artifact-prefix }}aleph-test-node
          path: target/release/aleph-node
          if-no-files-found: error
          retention-days: 7

      - name: Upload test runtime
        uses: actions/upload-artifact@v2
        with:
          name: ${{ inputs.artifact-prefix }}aleph-test-runtime
          path: target/release/wbuild/aleph-runtime/aleph_runtime.compact.wasm
          if-no-files-found: error
          retention-days: 7

      - name: S3 CI | Copy test binary to S3 bucket
        if: env.SECRETS_AWS_MAINNET_ACCESS_KEY_ID != '' && env.SECRETS_AWS_MAINNET_SECRET_ACCESS_KEY != ''
        shell: bash
        env:
          BINARY_DIR: target/release
          BINARY_FILE: aleph-node
          S3BUCKET_URL: s3://${{ secrets.CI_MAINNET_S3BUCKET_NAME }}/builds/aleph-node/commits/${{ steps.get_branch.outputs.sha_short }}/aleph-test-node
          S3BUCKET_FILE: aleph-test-node-${{ steps.get_branch.outputs.sha_short }}.tar.gz
        run: |
          tar -cvzf ${{ env.S3BUCKET_FILE }} -C ${{ env.BINARY_DIR }} ${{ env.BINARY_FILE }}
          aws s3 cp ${{ env.S3BUCKET_FILE }} ${{ env.S3BUCKET_URL }}/${{ env.S3BUCKET_FILE }}

      - name: S3 CI | Copy test runtime to S3 bucket
        if: env.SECRETS_AWS_MAINNET_ACCESS_KEY_ID != '' && env.SECRETS_AWS_MAINNET_SECRET_ACCESS_KEY != ''
        shell: bash
        env:
          BINARY_DIR: target/release/wbuild/aleph-runtime
          BINARY_FILE: aleph_runtime.compact.wasm
          S3BUCKET_URL: s3://${{ secrets.CI_MAINNET_S3BUCKET_NAME }}/builds/aleph-node/commits/${{ steps.get_branch.outputs.sha_short }}/aleph-test-runtime
          S3BUCKET_FILE: aleph-test-runtime-${{ steps.get_branch.outputs.sha_short }}.tar.gz
        run: |
          tar -cvzf ${{ env.S3BUCKET_FILE }} -C ${{ env.BINARY_DIR }} ${{ env.BINARY_FILE }}
          aws s3 cp ${{ env.S3BUCKET_FILE }} ${{ env.S3BUCKET_URL }}/${{ env.S3BUCKET_FILE }}

      - name: Cleanup cache
        uses: ./.github/actions/post-cache<|MERGE_RESOLUTION|>--- conflicted
+++ resolved
@@ -37,10 +37,7 @@
         uses: arduino/setup-protoc@v1
         with:
           version: '3.6.1'
-<<<<<<< HEAD
-=======
           repo-token: ${{ secrets.GITHUB_TOKEN }}
->>>>>>> 7de6e775
 
       - name: Install WASM target
         run: rustup target add wasm32-unknown-unknown
