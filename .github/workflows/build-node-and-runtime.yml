name: Build aleph-node and aleph-runtime

on:
  workflow_call:
    inputs:
      ref:
        description: 'The `ref` argument for `actions/checkout@v2`'
        required: false
        type: string
      artifact-prefix:
        description: 'A string that will be prepended to the artifact names'
        required: false
        type: string


jobs:
  build:
    name: Build binary artifacts
    runs-on: ubuntu-latest
    env:
      RUST_BACKTRACE: full
      # SCCACHE_RECACHE: 1 # to clear cache uncomment this, let the workflow run once, then comment it out again
    steps:
      - name: Checkout source code
        uses: actions/checkout@v2
        with:
          ref: ${{ inputs.ref }}

      - name: Install Rust toolchain
        uses: actions-rs/toolchain@v1

      - name: Install WASM target
        run: rustup target add wasm32-unknown-unknown

      - name: Restore cache
        uses: ./.github/actions/restore-cache

<<<<<<< HEAD
      - name: Build release binary
        run: cargo build --release -p aleph-node

      - name: Upload release binary
        uses: actions/upload-artifact@v2
        with:
          name: ${{ inputs.artifact-prefix }}aleph-release-node
          path: target/release/aleph-node
          if-no-files-found: error
          retention-days: 7
=======
      - name: Build binary and runtime
        run: cargo build --release -p aleph-node
>>>>>>> 7ce10dfa

      - name: Upload release runtime
        uses: actions/upload-artifact@v2
        with:
          name: ${{ inputs.artifact-prefix }}aleph-release-runtime
          path: target/release/wbuild/aleph-runtime/aleph_runtime.compact.wasm
          if-no-files-found: error
          retention-days: 7

      # changes runtime constants and uploads new binaries
      - name: Set test constants
        run: ./scripts/change_consts.sh 1000 30 3

      - name: Build test binary
        run: cargo build --release -p aleph-node

      - name: Upload test binary
        uses: actions/upload-artifact@v2
        with:
          name: ${{ inputs.artifact-prefix }}aleph-test-node
          path: target/release/aleph-node
          if-no-files-found: error
          retention-days: 7

      - name: Upload test runtime
        uses: actions/upload-artifact@v2
        with:
          name: ${{ inputs.artifact-prefix }}aleph-test-runtime
          path: target/release/wbuild/aleph-runtime/aleph_runtime.compact.wasm
          if-no-files-found: error
          retention-days: 7

      - name: Stop cache
        uses: ./.github/actions/post-cache<|MERGE_RESOLUTION|>--- conflicted
+++ resolved
@@ -35,21 +35,19 @@
       - name: Restore cache
         uses: ./.github/actions/restore-cache
 
-<<<<<<< HEAD
-      - name: Build release binary
+      - name: Build binary and runtime
         run: cargo build --release -p aleph-node
 
-      - name: Upload release binary
+      - name: Stop cache
+        uses: ./.github/actions/post-cache
+
+      - name: Upload binary
         uses: actions/upload-artifact@v2
         with:
           name: ${{ inputs.artifact-prefix }}aleph-release-node
           path: target/release/aleph-node
           if-no-files-found: error
           retention-days: 7
-=======
-      - name: Build binary and runtime
-        run: cargo build --release -p aleph-node
->>>>>>> 7ce10dfa
 
       - name: Upload release runtime
         uses: actions/upload-artifact@v2
