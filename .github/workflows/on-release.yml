---
name: Upload CI artifacts to GitHub Release

on:
  release:
    types:
      - released
      - prereleased

concurrency:
  group: ${{ github.ref }}-${{ github.workflow }}
  cancel-in-progress: false

jobs:
  check-vars-and-secrets:
    name: Check vars and secrets
    uses: ./.github/workflows/_check-vars-and-secrets.yml
    secrets: inherit

  add-ci-artifacts-to-release:
    needs: [check-vars-and-secrets]
<<<<<<< HEAD
    name: Add runtime and binary to release
    runs-on: ubuntu-24.04
=======
    name: Add CI artifacts to the release
    runs-on: ubuntu-20.04
>>>>>>> 12ca40e8
    steps:
      - name: Checkout source code
        uses: actions/checkout@v4

      - name: Call action get-ref-properties
        id: get-ref-properties
        uses: Cardinal-Cryptography/github-actions/get-ref-properties@v7

      - name: Configure AWS credentials
        uses: aws-actions/configure-aws-credentials@v4
        env:
          AWS_REGION: us-east-1
        with:
          aws-access-key-id: ${{ secrets.AWS_MAINNET_ACCESS_KEY_ID }}
          aws-secret-access-key: ${{ secrets.AWS_MAINNET_SECRET_ACCESS_KEY }}
          aws-region: ${{ env.AWS_REGION }}

      - name: Download release runtime from S3 bucket
        shell: bash
        env:
          # yamllint disable-line rule:line-length
          S3BUCKET_URL: s3://${{ secrets.CI_MAINNET_S3BUCKET_NAME }}/builds/aleph-node/commits/${{ steps.get-ref-properties.outputs.sha }}/aleph-production-runtime
          S3BUCKET_FILE: aleph-production-runtime-${{ steps.get-ref-properties.outputs.sha }}.tar.gz
        run: |
          aws s3 cp '${{ env.S3BUCKET_URL }}/${{ env.S3BUCKET_FILE }}' \
            'aleph-runtime-${{ steps.get-ref-properties.outputs.sha }}.tar.gz'

      - name: Download release binary from S3 bucket
        shell: bash
        env:
          # yamllint disable-line rule:line-length
          S3BUCKET_URL: s3://${{ secrets.CI_MAINNET_S3BUCKET_NAME }}/builds/aleph-node/commits/${{ steps.get-ref-properties.outputs.sha }}/aleph-production-node
          S3BUCKET_FILE: aleph-production-node-${{ steps.get-ref-properties.outputs.sha }}.tar.gz
        run: |
          aws s3 cp '${{ env.S3BUCKET_URL }}/${{ env.S3BUCKET_FILE }}' \
             'aleph-node-${{ steps.get-ref-properties.outputs.sha }}-linux-amd64.tar.gz'

      - name: Download chain-bootstrapper binary from S3 bucket
        shell: bash
        env:
          # yamllint disable-line rule:line-length
          S3BUCKET_URL: s3://${{ secrets.CI_MAINNET_S3BUCKET_NAME }}/builds/aleph-node/commits/${{ steps.get-ref-properties.outputs.sha }}/chain-bootstrapper-production
          # yamllint disable-line rule:line-length
          S3BUCKET_FILE: chain-bootstrapper-production-${{ steps.get-ref-properties.outputs.sha }}.tar.gz
        run: |
          aws s3 cp '${{ env.S3BUCKET_URL }}/${{ env.S3BUCKET_FILE }}' \
             'chain-bootstrapper-${{ steps.get-ref-properties.outputs.sha }}-linux-amd64.tar.gz'

      - name: Generate release artifacts checksum (SHA256)
        uses: jmgilman/actions-generate-checksum@v1
        with:
          output:
            checksums-${{ steps.get-ref-properties.outputs.sha }}-linux-amd64.tar.gz.SHA256.txt
          patterns: |
            *.tar.gz

      - name: Add CI artifacts to the release
        uses: softprops/action-gh-release@v2
        with:
          files: |
            checksums-${{ steps.get-ref-properties.outputs.sha }}-linux-amd64.tar.gz.SHA256.txt
            aleph-runtime-${{ steps.get-ref-properties.outputs.sha }}.tar.gz
            aleph-node-${{ steps.get-ref-properties.outputs.sha }}-linux-amd64.tar.gz
            chain-bootstrapper-${{ steps.get-ref-properties.outputs.sha }}-linux-amd64.tar.gz

  slack:
    name: Slack notification
<<<<<<< HEAD
    runs-on: ubuntu-24.04
    needs: [add-runtime-and-binary-to-release]
=======
    runs-on: ubuntu-20.04
    needs: [add-ci-artifacts-to-release]
>>>>>>> 12ca40e8
    if: always()
    steps:
      - name: Send Slack message
        uses: Cardinal-Cryptography/github-actions/slack-notification@v7
        with:
          notify-on: "always"
        env:
          SLACK_WEBHOOK: ${{ secrets.SLACK_WEBHOOK_DEV_ONDUTY }}<|MERGE_RESOLUTION|>--- conflicted
+++ resolved
@@ -19,13 +19,8 @@
 
   add-ci-artifacts-to-release:
     needs: [check-vars-and-secrets]
-<<<<<<< HEAD
-    name: Add runtime and binary to release
+    name: Add CI artifacts to the release
     runs-on: ubuntu-24.04
-=======
-    name: Add CI artifacts to the release
-    runs-on: ubuntu-20.04
->>>>>>> 12ca40e8
     steps:
       - name: Checkout source code
         uses: actions/checkout@v4
@@ -93,13 +88,8 @@
 
   slack:
     name: Slack notification
-<<<<<<< HEAD
     runs-on: ubuntu-24.04
-    needs: [add-runtime-and-binary-to-release]
-=======
-    runs-on: ubuntu-20.04
     needs: [add-ci-artifacts-to-release]
->>>>>>> 12ca40e8
     if: always()
     steps:
       - name: Send Slack message
