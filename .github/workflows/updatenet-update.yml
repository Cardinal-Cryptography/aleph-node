--- conflicted
+++ resolved
@@ -94,11 +94,7 @@
           override: true
 
       - name: Update featurenet data, app and deploy it
-<<<<<<< HEAD
         uses: Cardinal-Cryptography/github-actions/create-featurenet@A0-3223-add-featurenet-compatibility
-=======
-        uses: Cardinal-Cryptography/github-actions/create-featurenet@v1
->>>>>>> fdf7716c
         id: create-updatenet
         with:
           gh-ci-token: ${{ secrets.CI_GH_TOKEN }}
