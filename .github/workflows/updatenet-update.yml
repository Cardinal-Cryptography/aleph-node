---
name: UpdateNet Update

on:
  workflow_dispatch:
    inputs:
      name:
        description: Name of deployment (updatenet)
        required: true
        type: string
      destination:
        description: Node image tag, ie 7-byte SHA of some existing ECR aleph-node image tag
        required: true
        type: string
      rolling-update-partition:
        description: |
          Number from 0 to N-1, where N is size of am existing feature net.
          All aleph-node-validator-N with an ordinal N that is great than or equal to the partition
          will be updated. If not specified, all nodes will be updated.
        required: false
        default: "0"
      replicas:
        description: 'Number of replicas to start, from 0 to 50'
        required: true
        default: '5'
      internal:
        description: 'Internal network, accessible from VPN only'
        required: false
        type: boolean
        default: false

jobs:
  check-vars-and-secrets:
    name: Check vars and secrets
    uses: ./.github/workflows/_check-vars-and-secrets.yml
    secrets: inherit

  update-updatenet:
    needs: [check-vars-and-secrets]
    name: Update updatenet
    runs-on: [self-hosted, Linux, X64, small]
    outputs:
      deployment-id: ${{ steps.deployment.outputs.deployment_id }}
    steps:
      - name: Validate inputs
        shell: bash
        run: |
          if [[ ! "${{ inputs.name }}" =~ ^[a-z0-9][a-z0-9\-]{4,44}$ ]]; then
            echo "!!! Invalid updatenet name"
            exit 1
          fi
          if [[
            "${{ inputs.destination }}" != "" && \
            ! "${{ inputs.destination }}" =~ ^[a-f0-9]{7}$
          ]]; then
            echo "!!! Expected a 7-byte SHA in destination parameter"
            exit 1
          fi
          if [[
            "${{ inputs.rolling-update-partition }}" != "" && \
            ! "${{ inputs.rolling-update-partition }}" =~ ^[0-9]$ \
          ]]; then
            echo "!!! Expected rolling update partition to be a cardinal value from 0 to 9"
            exit 1
          fi

      - name: Get updatenet name
        id: get-updatenet-name
        shell: bash
        # yamllint disable rule:line-length
        run: |
          if [[
            "${{ inputs.name }}" != "" && \
            ! "${{ inputs.name }}" =~ ^[a-z0-9][a-z0-9\-]{4,30}$
          ]]
          then
            echo "!!! Invalid name"
            exit 1
          fi
          final_updatenet_name_local=updnet-${{ inputs.name }}
          echo "final-updatenet-name=$final_updatenet_name_local" >> $GITHUB_OUTPUT
        # yamllint enable rule:line-length

      - name: Checkout repo
        uses: actions/checkout@v4

      - name: Start featurenet Deployment
        uses: bobheadxi/deployments@v1.1.0
        id: deployment
        with:
          step: start
          token: ${{ secrets.CI_GH_TOKEN }}
          env: ${{ steps.get-updatenet-name.outputs.final-updatenet-name }}
          override: true

      - name: Update featurenet data, app and deploy it
<<<<<<< HEAD
        uses: Cardinal-Cryptography/github-actions/create-featurenet@v1
=======
        uses: ./.github/actions/create-featurenet
        id: create-updatenet
>>>>>>> ef29969a
        with:
          gh-ci-token: ${{ secrets.CI_GH_TOKEN }}
          argo-sync-user-token: ${{ secrets.ARGO_SYNC_USER_TOKEN }}
          repo-featurenets-name: ${{ secrets.REPO_OPS_FEATURENETS_NAME }}
          argo-host: ${{ secrets.ARGOCD_DEVNET_HOST }}
          ecr-public-registry: ${{ vars.ECR_PUBLIC_REGISTRY }}
          featurenet-keys-s3bucket-name: ${{ secrets.FEATURENET_KEYS_S3BUCKET_NAME }}
          featurenet-name: ${{ steps.get-updatenet-name.outputs.final-updatenet-name }}
          featurenet-aleph-node-image: ${{ inputs.destination }}
          rolling-update-partition: ${{ inputs.rolling-update-partition }}
          replicas: ${{ inputs.replicas }}
          internal: ${{ inputs.internal && 'true' || 'false' }}
          git-commit-author: ${{ secrets.AUTOCOMMIT_AUTHOR }}
          git-commit-email: ${{ secrets.AUTOCOMMIT_EMAIL }}
          hard-refresh: 'true'

      - name: Wait for the aleph-node binary to accept some blocks
        uses: Cardinal-Cryptography/github-actions/wait-for-finalized-heads@v1
        with:
          gh-ci-token: ${{ secrets.CI_GH_TOKEN }}
          repo-featurenets-name: ${{ secrets.REPO_OPS_FEATURENETS_NAME }}
          json-rpc-endpoint: https://${{ steps.create-updatenet.outputs.ws-hostname }}

      - name: Finish featurenet Deployment
        uses: bobheadxi/deployments@v1
        if: always()
        with:
          step: finish
          token: ${{ secrets.CI_GH_TOKEN }}
          status: ${{ job.status }}
          env: ${{ steps.get-updatenet-name.outputs.final-updatenet-name }}
          deployment_id: ${{ steps.deployment.outputs.deployment_id }}
          # yamllint disable-line rule:line-length
          env_url: https://dev.azero.dev/?rpc=wss%3A%2F%2F${{ steps.create-updatenet.outputs.ws-hostname }}#/explorer<|MERGE_RESOLUTION|>--- conflicted
+++ resolved
@@ -94,12 +94,7 @@
           override: true
 
       - name: Update featurenet data, app and deploy it
-<<<<<<< HEAD
         uses: Cardinal-Cryptography/github-actions/create-featurenet@v1
-=======
-        uses: ./.github/actions/create-featurenet
-        id: create-updatenet
->>>>>>> ef29969a
         with:
           gh-ci-token: ${{ secrets.CI_GH_TOKEN }}
           argo-sync-user-token: ${{ secrets.ARGO_SYNC_USER_TOKEN }}
