--- conflicted
+++ resolved
@@ -98,12 +98,7 @@
           debug: true
 
       - name: Create updatenet from scratch, node binary from testnet or mainnet
-<<<<<<< HEAD
         uses: Cardinal-Cryptography/github-actions/create-featurenet@v1
-=======
-        uses: ./.github/actions/create-featurenet
-        id: create-updatenet
->>>>>>> ef29969a
         with:
           gh-ci-token: ${{ secrets.CI_GH_TOKEN }}
           argo-sync-user-token: ${{ secrets.ARGO_SYNC_USER_TOKEN }}
