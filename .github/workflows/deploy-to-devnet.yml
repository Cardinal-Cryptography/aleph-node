--- conflicted
+++ resolved
@@ -60,9 +60,6 @@
           #!/bin/bash
           aws s3 cp s3://alephzero-devnet-eu-central-1-keys-bucket/data data --recursive
           # rename validator paths
-<<<<<<< HEAD
-          declare -A NAMES=([aleph-node-validator-0]=5D34dL5prEUaGNQtPPZ3yN5Y6BnkfXunKXXz6fo7ZJbLwRRH [aleph-node-validator-1]=5GBNeWRhZc2jXu7D55rBimKYDk8PGk8itRYFTPfC8RJLKG5o [aleph-node-validator-2]=5Dfis6XL8J2P6JHUnUtArnFWndn62SydeP8ee8sG2ky9nfm9 [aleph-node-validator-3]=5F4H97f7nQovyrbiq4ZetaaviNwThSVcFobcA5aGab6167dK [aleph-node-validator-4]=5DiDShBWa1fQx6gLzpf3SFBhMinCoyvHM1BWjPNsmXS8hkrW [aleph-node-validator-5]=5EFb84yH9tpcFuiKUcsmdoF7xeeY3ajG1ZLQimxQoFt9HMKR [aleph-node-validator-6]=5DZLHESsfGrJ5YzT3HuRPXsSNb589xQ4Unubh1mYLodzKdVY [aleph-node-validator-7]=5GHJzqvG6tXnngCpG7B12qjUvbo5e4e9z8Xjidk3CQZHxTPZ [aleph-node-validator-8]=5CUnSsgAyLND3bxxnfNhgWXSe9Wn676JzLpGLgyJv858qhoX [aleph-node-validator-9]=5CVKn7HAZW1Ky4r7Vkgsr7VEW88C2sHgUNDiwHY9Ct2hjU8q)
-=======
           declare -A \
             NAMES=([aleph-node-validator-0]=5D34dL5prEUaGNQtPPZ3yN5Y6BnkfXunKXXz6fo7ZJbLwRRH \
               [aleph-node-validator-1]=5GBNeWRhZc2jXu7D55rBimKYDk8PGk8itRYFTPfC8RJLKG5o \
@@ -74,7 +71,6 @@
               [aleph-node-validator-7]=5GHJzqvG6tXnngCpG7B12qjUvbo5e4e9z8Xjidk3CQZHxTPZ \
               [aleph-node-validator-8]=5CUnSsgAyLND3bxxnfNhgWXSe9Wn676JzLpGLgyJv858qhoX \
               [aleph-node-validator-9]=5CVKn7HAZW1Ky4r7Vkgsr7VEW88C2sHgUNDiwHY9Ct2hjU8q)
->>>>>>> eebcb39c
           for NAME in "${!NAMES[@]}"; do
             mv -v data/$NAME data/${NAMES[$NAME]}
           done
@@ -83,12 +79,6 @@
         env:
           RELEASE_TAG: ${{ steps.vars.outputs.sha_short }}
 
-<<<<<<< HEAD
-        run: |
-          #!/bin/bash
-          aws s3 cp s3://alephzero-devnet-eu-central-1-keys-bucket/data data --recursive
-          docker run -i -v $(pwd)/data:/data --env RUST_BACKTRACE=1 --entrypoint "/usr/local/bin/aleph-node" public.ecr.aws/p6e8q1z1/aleph-node:${RELEASE_TAG} bootstrap-chain --raw --base-path /data --chain-id a0dnet1 --account-ids 5D34dL5prEUaGNQtPPZ3yN5Y6BnkfXunKXXz6fo7ZJbLwRRH,5GBNeWRhZc2jXu7D55rBimKYDk8PGk8itRYFTPfC8RJLKG5o,5Dfis6XL8J2P6JHUnUtArnFWndn62SydeP8ee8sG2ky9nfm9,5F4H97f7nQovyrbiq4ZetaaviNwThSVcFobcA5aGab6167dK,5DiDShBWa1fQx6gLzpf3SFBhMinCoyvHM1BWjPNsmXS8hkrW,5EFb84yH9tpcFuiKUcsmdoF7xeeY3ajG1ZLQimxQoFt9HMKR,5DZLHESsfGrJ5YzT3HuRPXsSNb589xQ4Unubh1mYLodzKdVY,5GHJzqvG6tXnngCpG7B12qjUvbo5e4e9z8Xjidk3CQZHxTPZ,5CUnSsgAyLND3bxxnfNhgWXSe9Wn676JzLpGLgyJv858qhoX,5CVKn7HAZW1Ky4r7Vkgsr7VEW88C2sHgUNDiwHY9Ct2hjU8q --sudo-account-id 5F4SvwaUEQubiqkPF8YnRfcN77cLsT2DfG4vFeQmSXNjR7hD > chainspec.json
-=======
         # yamllint disable rule:line-length
         run: |
           #!/bin/bash
@@ -98,7 +88,6 @@
             bootstrap-chain --raw --base-path /data --chain-id a0dnet1 \
             --account-ids 5D34dL5prEUaGNQtPPZ3yN5Y6BnkfXunKXXz6fo7ZJbLwRRH,5GBNeWRhZc2jXu7D55rBimKYDk8PGk8itRYFTPfC8RJLKG5o,5Dfis6XL8J2P6JHUnUtArnFWndn62SydeP8ee8sG2ky9nfm9,5F4H97f7nQovyrbiq4ZetaaviNwThSVcFobcA5aGab6167dK,5DiDShBWa1fQx6gLzpf3SFBhMinCoyvHM1BWjPNsmXS8hkrW,5EFb84yH9tpcFuiKUcsmdoF7xeeY3ajG1ZLQimxQoFt9HMKR,5DZLHESsfGrJ5YzT3HuRPXsSNb589xQ4Unubh1mYLodzKdVY,5GHJzqvG6tXnngCpG7B12qjUvbo5e4e9z8Xjidk3CQZHxTPZ,5CUnSsgAyLND3bxxnfNhgWXSe9Wn676JzLpGLgyJv858qhoX,5CVKn7HAZW1Ky4r7Vkgsr7VEW88C2sHgUNDiwHY9Ct2hjU8q \
             --sudo-account-id 5F4SvwaUEQubiqkPF8YnRfcN77cLsT2DfG4vFeQmSXNjR7hD > chainspec.json
->>>>>>> eebcb39c
           aws s3 cp chainspec.json s3://alephzero-devnet-eu-central-1-keys-bucket/chainspec.json
         # yamllint enable rule:line-length
 
@@ -117,12 +106,8 @@
           #!/bin/bash
 
           cd aleph-apps/aleph-node-validators/overlays/devnet/eu-central-1
-<<<<<<< HEAD
-          kustomize edit set image "aleph-node-validator-image-placeholder=public.ecr.aws/p6e8q1z1/aleph-node:${RELEASE_TAG}"
-=======
           kustomize edit set image \
             "aleph-node-validator-image-placeholder=public.ecr.aws/p6e8q1z1/aleph-node:${RELEASE_TAG}"
->>>>>>> eebcb39c
           kustomize build . | kubectl apply -f -
           sleep 2
           kubectl rollout status --watch --timeout=3600s statefulset/aleph-node-validator -n devnet
