--- conflicted
+++ resolved
@@ -44,51 +44,4 @@
           name: aleph-test-runtime
           path: target/release/wbuild/aleph-runtime/aleph_runtime.compact.wasm
           if-no-files-found: error
-<<<<<<< HEAD
-          retention-days: 7
-
-      - name: Configure AWS credentials for S3 Mainnet AWS
-        if: >
-          env.SECRETS_AWS_MAINNET_ACCESS_KEY_ID != '' &&
-          env.SECRETS_AWS_MAINNET_SECRET_ACCESS_KEY != ''
-        uses: aws-actions/configure-aws-credentials@v2
-        env:
-          AWS_ACCESS_KEY_ID: ""
-          AWS_SECRET_ACCESS_KEY: ""
-          AWS_SESSION_TOKEN: ""
-          AWS_DEFAULT_REGION: ""
-          AWS_REGION: us-east-1
-        with:
-          aws-access-key-id: ${{ secrets.AWS_MAINNET_ACCESS_KEY_ID }}
-          aws-secret-access-key: ${{ secrets.AWS_MAINNET_SECRET_ACCESS_KEY }}
-          aws-region: ${{ env.AWS_REGION }}
-
-      - name: Copy test binary to S3 Mainnet AWS bucket
-        if: >
-          env.SECRETS_AWS_MAINNET_ACCESS_KEY_ID != '' &&
-          env.SECRETS_AWS_MAINNET_SECRET_ACCESS_KEY != ''
-        uses: ./.github/actions/copy-file-to-s3
-        with:
-          binary-dir: target/release
-          binary-file: aleph-node
-          s3-bucket-path:
-            builds/aleph-node/commits/${{ steps.get-ref-properties.outputs.sha }}/aleph-test-node
-          s3-bucket-file: aleph-test-node-${{ steps.get-ref-properties.outputs.sha }}.tar.gz
-          s3-bucket-name: ${{ secrets.CI_MAINNET_S3BUCKET_NAME }}
-
-      - name: Copy test runtime to S3 Mainnet AWS bucket
-        if: >
-          env.SECRETS_AWS_MAINNET_ACCESS_KEY_ID != '' &&
-          env.SECRETS_AWS_MAINNET_SECRET_ACCESS_KEY != ''
-        uses: ./.github/actions/copy-file-to-s3
-
-        with:
-          binary-dir: target/release/wbuild/aleph-runtime
-          binary-file: aleph_runtime.compact.wasm
-          s3-bucket-path:
-            builds/aleph-node/commits/${{ steps.get-ref-properties.outputs.sha }}/aleph-test-runtime
-          s3-bucket-file: aleph-test-runtime-${{ steps.get-ref-properties.outputs.sha }}.tar.gz
-          s3-bucket-name: ${{ secrets.CI_MAINNET_S3BUCKET_NAME }}
-=======
-          retention-days: 7
->>>>>>> 73553e92
+          retention-days: 7