--- conflicted
+++ resolved
@@ -136,12 +136,7 @@
           override: true
 
       - name: Create featurenet from scratch
-<<<<<<< HEAD
         uses: Cardinal-Cryptography/github-actions/create-featurenet@v1
-=======
-        uses: ./.github/actions/create-featurenet
-        id: create-featurenet
->>>>>>> ef29969a
         with:
           gh-ci-token: ${{ secrets.CI_GH_TOKEN }}
           argo-sync-user-token: ${{ secrets.ARGO_SYNC_USER_TOKEN }}
