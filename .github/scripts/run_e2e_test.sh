#!/usr/bin/env bash

set -euo pipefail

function usage {
    cat << EOF
Usage:
  $0
    -t
      Test cases to run.
    -m
      Minimum number of validators before chain enters emergency state. Set in chain spec, stored as
      MinimumValidatorCount in pallet_Staking.
    -r
      Whether to randomize test case params, "true" and "false" values supported.
      Can only be used if both the `-f` and `-n` params are empty.
    -f
      Number of reserved seats available to validators, ignored if empty or `-n` is empty.
      Cannot be used with `-r=true`.
    -n
      Number of non-reserved seats available to validators, ignored if empty or `-f` is empty.
      Cannot be used with `-r=true`.
EOF
  exit 0
}

while getopts "h:t:m:r:f:n:" flag
do
  case "${flag}" in
    h) usage;;
    t) TEST_CASES="${OPTARG}";;
    m) MIN_VALIDATOR_COUNT="${OPTARG}";;
    r) RANDOMIZED="${OPTARG}";;
    f) RESERVED_SEATS="${OPTARG}";;
    n) NON_RESERVED_SEATS="${OPTARG}";;
    *)
      echo "Unrecognized argument "${flag}"!"
      usage
      exit 1
      ;;
  esac
done

if [[ -z "${MIN_VALIDATOR_COUNT:-}" ]]; then
  echo "Minimum validator count required but not provided!"
  usage
  exit 1
fi

# This is arbitrary.
MAX_VALIDATOR_COUNT=20

function set_randomized_test_params {
  VALIDATOR_COUNT=$(shuf -i "${MIN_VALIDATOR_COUNT}"-"${MAX_VALIDATOR_COUNT}" -n 1)
  # Assumes there is at least one reserved seat for validators.
  RESERVED_SEATS=$(shuf -i 1-"${VALIDATOR_COUNT}" -n 1)
  NON_RESERVED_SEATS=$((${VALIDATOR_COUNT} - ${RESERVED_SEATS}))
}

ARGS=(
  --network "container:Node0"
  -e NODE_URL="ws://127.0.0.1:9943"
  -e RUST_LOG=info
)

if [[ -n "${TEST_CASES:-}" ]]; then
  ARGS+=(-e TEST_CASES="${TEST_CASES}")
fi

RANDOMIZED="${RANDOMIZED:-"false"}"
RESERVED_SEATS="${RESERVED_SEATS:-}"
NON_RESERVED_SEATS="${NON_RESERVED_SEATS:-}"

# Do not accept randomization together with test case parameters.
if [[ "${RANDOMIZED}" == "true" && ( -n "${RESERVED_SEATS}" || -n "${NON_RESERVED_SEATS}" )]]; then
  echo "Cannot both randomize and provide test case parameters!"
  exit 1
fi

# If randomization requested, generate random test params.
if [[ "${RANDOMIZED}" == "true" ]]; then
  set_randomized_test_params
  echo "Test case params have been randomized."
elif [[ "${RANDOMIZED}" == "false" ]]; then
  echo "Test case params have not been randomized."
else
  echo "Only 'true' and 'false' values supported, "${RANDOMIZED}" provided!"
  exit 1
fi

# If both test params are not empty, pass them. Otherwise, do not pass them.
if [[ -n "${RESERVED_SEATS}" && -n "${NON_RESERVED_SEATS}" ]]; then
  echo "Test case params: "${RESERVED_SEATS}" reserved and "${NON_RESERVED_SEATS}" non-reserved seats."
  ARGS+=(
    -e "${RESERVED_SEATS}"
    -e "${NON_RESERVED_SEATS}"
  )
else
  echo "Falling back on default test case param values."
fi

if [[ -n "${UPGRADE_VERSION:-}" && -n "${UPGRADE_SESSION:-}" && -n "${UPGRADE_FINALIZATION_WAIT_SESSIONS:-}" ]]; then
    ARGS+=(
        -e UPGRADE_VERSION
        -e UPGRADE_SESSION
        -e UPGRADE_FINALIZATION_WAIT_SESSIONS
    )
fi

if [[ -n "${ONLY_LEGACY:-}" ]]; then
    ARGS+=(-e ONLY_LEGACY)
fi

<<<<<<< HEAD
docker run -v $(pwd)/docker/data:/data "${ARGS[@]}" aleph-e2e-client:latest
=======
if [[ -n "${ADDER:-}" ]]; then
    ARGS+=(-e "ADDER=${ADDER}")
    ARGS+=(-e "ADDER_METADATA=/contracts/adder/target/ink/adder.json")
fi

if [[ -n "${OUT_LATENCY:-}" ]]; then
    ARGS+=(-e OUT_LATENCY)
fi

docker run -v "$(pwd)/contracts:/contracts" -v "$(pwd)/docker/data:/data" "${ARGS[@]}" aleph-e2e-client:latest
>>>>>>> 7de6e775

exit $?<|MERGE_RESOLUTION|>--- conflicted
+++ resolved
@@ -111,9 +111,6 @@
     ARGS+=(-e ONLY_LEGACY)
 fi
 
-<<<<<<< HEAD
-docker run -v $(pwd)/docker/data:/data "${ARGS[@]}" aleph-e2e-client:latest
-=======
 if [[ -n "${ADDER:-}" ]]; then
     ARGS+=(-e "ADDER=${ADDER}")
     ARGS+=(-e "ADDER_METADATA=/contracts/adder/target/ink/adder.json")
@@ -124,6 +121,5 @@
 fi
 
 docker run -v "$(pwd)/contracts:/contracts" -v "$(pwd)/docker/data:/data" "${ARGS[@]}" aleph-e2e-client:latest
->>>>>>> 7de6e775
 
 exit $?