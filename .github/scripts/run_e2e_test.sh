--- conflicted
+++ resolved
@@ -84,11 +84,7 @@
 if [[ -n "${OUT_LATENCY:-}" ]]; then
     ARGS+=(-e OUT_LATENCY)
 fi
-<<<<<<< HEAD
 timeout_duration="${TIMEOUT_MINUTES:-15m}"
-=======
-timeout_duration="20m"
->>>>>>> ed16a906
 echo "Running test, logs will be shown when tests finishes or after ${timeout_duration} timeout."
 # a hack to set global timeout on a e2e testcase run
 # we can't do that on GH yaml level due to https://github.com/actions/runner/issues/1979
