[workspace]

members = [
    "aggregator",
    "bin/node",
    "bin/runtime",
    "finality-aleph",
    "pallets/aleph",
    "pallets/elections",
    "pallets/support",
    "pallets/snarcos",
    "primitives",
]

exclude = [
<<<<<<< HEAD
    "flooder",
    "e2e-tests",
    "aleph-client",
    "fork-off",
    "benches/payout-stakers",
    "bin/cliain",
    "bin/runtime/src/chain_extension/snarcos-extension",
    "contracts/public_token",
    "contracts/shielder",
    "contracts/snarcos-contract",
]
=======
  "flooder",
  "e2e-tests",
  "aleph-client",
  "fork-off",
  "benches/payout-stakers",
  "bin/cliain",
]

[profile.release]
# Substrate runtime requires unwinding.
panic = "unwind"

[profile.production]
inherits = "release"
lto = true
codegen-units = 1
>>>>>>> 5acf27dc
<|MERGE_RESOLUTION|>--- conflicted
+++ resolved
@@ -13,7 +13,6 @@
 ]
 
 exclude = [
-<<<<<<< HEAD
     "flooder",
     "e2e-tests",
     "aleph-client",
@@ -25,14 +24,6 @@
     "contracts/shielder",
     "contracts/snarcos-contract",
 ]
-=======
-  "flooder",
-  "e2e-tests",
-  "aleph-client",
-  "fork-off",
-  "benches/payout-stakers",
-  "bin/cliain",
-]
 
 [profile.release]
 # Substrate runtime requires unwinding.
@@ -41,5 +32,4 @@
 [profile.production]
 inherits = "release"
 lto = true
-codegen-units = 1
->>>>>>> 5acf27dc
+codegen-units = 1