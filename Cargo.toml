--- conflicted
+++ resolved
@@ -13,24 +13,14 @@
 ]
 
 exclude = [
-<<<<<<< HEAD
     "aleph-client",
     "bin/cliain",
     "bin/runtime/src/chain_extension/baby-liminal-extension",
+    "contracts/adder",
+    "contracts/poseidon_host_bench",
     "relations",
     "relations/src/proc_macro",
     "poseidon",
-    "contracts/poseidon_host_bench",
-=======
-  "flooder",
-  "e2e-tests",
-  "aleph-client",
-  "fork-off",
-  "benches/payout-stakers",
-  "bin/cliain",
-  "contracts/adder",
-  "scripts/synthetic-network/synthetic-link",
->>>>>>> 7de6e775
 ]
 
 [profile.release]
