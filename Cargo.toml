--- conflicted
+++ resolved
@@ -15,9 +15,6 @@
   "aleph-client",
   "local-tests/send-runtime",
   "fork-off",
-<<<<<<< HEAD
+  "benches/payout-stakers",
   "bin/cliain",
-=======
-  "benches/payout-stakers",
->>>>>>> deeda8dc
 ]