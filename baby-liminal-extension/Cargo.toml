[package]
name = "baby-liminal-extension"
version = "0.1.0"
authors = ["Cardinal"]
edition = "2021"
homepage = "https://alephzero.org"
repository = "https://github.com/aleph-zero-foundation/aleph-node"
license = "Apache-2.0"

[dependencies]
# Frontend dependencies:

ink = { version = "5.0.0-rc", default-features = false, optional = true }
sp-core = { default-features = false, git = "https://github.com/Cardinal-Cryptography/polkadot-sdk.git", branch = "aleph-v1.2.0", optional = true }

# Backend dependencies:

log = { version = "0.4", default-features = false, optional = true }
scale = { package = "parity-scale-codec", version = "3", default-features = false, features = ["derive"], optional = true }

frame-support = { git = "https://github.com/Cardinal-Cryptography/polkadot-sdk.git", branch = "aleph-v1.2.0", default-features = false, optional = true }
frame-system = { git = "https://github.com/Cardinal-Cryptography/polkadot-sdk.git", branch = "aleph-v1.2.0", default-features = false, optional = true }
pallet-contracts = { git = "https://github.com/Cardinal-Cryptography/polkadot-sdk.git", branch = "aleph-v1.2.0", default-features = false, optional = true }
sp-std = { git = "https://github.com/Cardinal-Cryptography/polkadot-sdk.git", branch = "aleph-v1.2.0", default-features = false, optional = true }

## Proof verification dependencies:

pallet-vk-storage = { path = "../pallets/vk-storage", default-features = false, optional = true }
ark-bls12-381 = { version = "0.4.0", default-features = false, features = ["curve"], optional = true }
ark-serialize = { version = "0.4.0", default-features = false, optional = true }
jf-plonk = { git = "https://github.com/Cardinal-Cryptography/jellyfish", branch = "substrate-compatible", default-features = false, optional = true }

# Benchmarking

frame-benchmarking = { default-features = false, git = "https://github.com/Cardinal-Cryptography/polkadot-sdk.git", branch = "aleph-v1.2.0", optional = true }

[dev-dependencies]
aleph-runtime = { path = "../bin/runtime", features = ["liminal"] }

[features]
# This is an artificial feature that is used by 3rd party crates in macro expansions.
std = []

# `runtime` and `runtime-std` features are dedicated to the runtime crate. They bring the backend part of the extension.
runtime = [
    "log",
    "scale",
    "frame-support",
    "frame-system",
    "pallet-contracts",
    "sp-std",
    "pallet-vk-storage",
    "ark-bls12-381",
    "ark-serialize",
    "jf-plonk",
]
runtime-std = [
    "runtime",
    "std",
    "scale/std",
    "frame-support/std",
    "frame-system/std",
    "pallet-contracts/std",
    "sp-std/std",
    "pallet-vk-storage/std",
    "ark-bls12-381/std",
    "ark-serialize/std",
    "jf-plonk/std",
]

# `ink` and `ink-std` features are dedicated to the ink! part of the extension. They bring the smart contract part of
# the extension.
ink = [
    "dep:ink",
    "sp-core",
]
ink-std = [
    "ink",
    "std",
    "ink/std",
    "sp-core/std",
<<<<<<< HEAD
    "scale/std",
    "scale-info/std",
]

runtime-benchmarks = [
    "runtime",
    "frame-benchmarking",
=======
>>>>>>> 87c45ef6
]<|MERGE_RESOLUTION|>--- conflicted
+++ resolved
@@ -79,14 +79,9 @@
     "std",
     "ink/std",
     "sp-core/std",
-<<<<<<< HEAD
-    "scale/std",
-    "scale-info/std",
 ]
 
 runtime-benchmarks = [
     "runtime",
     "frame-benchmarking",
-=======
->>>>>>> 87c45ef6
 ]