[package]
name = "aleph_client"
version = "0.4.0"
edition = "2021"

<<<<<<< HEAD
# client
[dependencies.substrate-api-client]
git = "https://github.com/Cardinal-Cryptography/substrate-api-client.git"
tag = "polkadot-v0.9.18.b26ad4db"
features = ["staking-xt"]

[dependencies]
# Substrate dependencies
sp-core = { git = "https://github.com/paritytech/substrate.git", branch = "polkadot-v0.9.18", features = ["full_crypto"] }
sp-runtime = { git = "https://github.com/paritytech/substrate.git", branch = "polkadot-v0.9.18", default-features = false }
pallet-staking = {git = "https://github.com/paritytech/substrate.git",branch = "polkadot-v0.9.18", default-features = false }
=======

[dependencies]
# Substrate dependencies
sp-core = { git = "https://github.com/paritytech/substrate.git", branch = "polkadot-v0.9.13", features = ["full_crypto"] }
sp-runtime = { git = "https://github.com/paritytech/substrate.git", branch = "polkadot-v0.9.13", default-features = false }
pallet-staking = { git = "https://github.com/paritytech/substrate.git", branch = "polkadot-v0.9.13", default-features = false }
pallet-treasury = { git = "https://github.com/paritytech/substrate.git", branch = "polkadot-v0.9.13", default-features = false }
pallet-aleph = { path = "../pallets/aleph", default-features = false }
pallet-balances = { git = "https://github.com/paritytech/substrate.git", branch = "polkadot-v0.9.13", default-features = false }

substrate-api-client = { git = "https://github.com/Cardinal-Cryptography/substrate-api-client.git", tag = "polkadot-v0.9.13.b2bfc0c3", features = ["staking-xt"] }
primitives = { path = "../primitives", default-features = false }
>>>>>>> 6b552eb7

# other dependencies
hex = { version = "0.4.3", default-features = false, features = ["alloc"] }
log = "0.4"
serde_json = { version = "1.0" }
anyhow = "1.0"
<<<<<<< HEAD
codec = { package = 'parity-scale-codec', version = "3.0.0", default-features = false,  features = ['derive']}
=======
codec = { package = 'parity-scale-codec', version = "2.0.0", default-features = false, features = ['derive'] }
>>>>>>> 6b552eb7

[features]
default = ["std"]
std = [
    "sp-core/std",
    "sp-runtime/std",
    "pallet-staking/std",
    "pallet-treasury/std",
    "pallet-aleph/std",
    "primitives/std",
    "pallet-balances/std",
]<|MERGE_RESOLUTION|>--- conflicted
+++ resolved
@@ -3,7 +3,6 @@
 version = "0.4.0"
 edition = "2021"
 
-<<<<<<< HEAD
 # client
 [dependencies.substrate-api-client]
 git = "https://github.com/Cardinal-Cryptography/substrate-api-client.git"
@@ -15,31 +14,17 @@
 sp-core = { git = "https://github.com/paritytech/substrate.git", branch = "polkadot-v0.9.18", features = ["full_crypto"] }
 sp-runtime = { git = "https://github.com/paritytech/substrate.git", branch = "polkadot-v0.9.18", default-features = false }
 pallet-staking = {git = "https://github.com/paritytech/substrate.git",branch = "polkadot-v0.9.18", default-features = false }
-=======
-
-[dependencies]
-# Substrate dependencies
-sp-core = { git = "https://github.com/paritytech/substrate.git", branch = "polkadot-v0.9.13", features = ["full_crypto"] }
-sp-runtime = { git = "https://github.com/paritytech/substrate.git", branch = "polkadot-v0.9.13", default-features = false }
-pallet-staking = { git = "https://github.com/paritytech/substrate.git", branch = "polkadot-v0.9.13", default-features = false }
-pallet-treasury = { git = "https://github.com/paritytech/substrate.git", branch = "polkadot-v0.9.13", default-features = false }
+pallet-treasury = { git = "https://github.com/paritytech/substrate.git", branch = "polkadot-v0.9.18", default-features = false }
 pallet-aleph = { path = "../pallets/aleph", default-features = false }
-pallet-balances = { git = "https://github.com/paritytech/substrate.git", branch = "polkadot-v0.9.13", default-features = false }
-
-substrate-api-client = { git = "https://github.com/Cardinal-Cryptography/substrate-api-client.git", tag = "polkadot-v0.9.13.b2bfc0c3", features = ["staking-xt"] }
+pallet-balances = { git = "https://github.com/paritytech/substrate.git", branch = "polkadot-v0.9.18", default-features = false }
 primitives = { path = "../primitives", default-features = false }
->>>>>>> 6b552eb7
 
 # other dependencies
 hex = { version = "0.4.3", default-features = false, features = ["alloc"] }
 log = "0.4"
 serde_json = { version = "1.0" }
 anyhow = "1.0"
-<<<<<<< HEAD
 codec = { package = 'parity-scale-codec', version = "3.0.0", default-features = false,  features = ['derive']}
-=======
-codec = { package = 'parity-scale-codec', version = "2.0.0", default-features = false, features = ['derive'] }
->>>>>>> 6b552eb7
 
 [features]
 default = ["std"]
