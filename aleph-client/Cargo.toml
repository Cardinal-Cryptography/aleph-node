--- conflicted
+++ resolved
@@ -1,9 +1,6 @@
 [package]
 name = "aleph_client"
-<<<<<<< HEAD
-=======
 # TODO bump major version when API stablize
->>>>>>> 88be7524
 version = "2.5.0"
 edition = "2021"
 license = "Apache 2.0"
