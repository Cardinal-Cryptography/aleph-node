[package]
name = "aleph_client"
version = "3.3.0"
edition = "2021"
authors = ["Cardinal"]
documentation = "https://docs.rs/aleph_client"
readme = "README.md"
license = "Apache-2.0"
homepage = "https://alephzero.org"
repository = "https://github.com/Cardinal-Cryptography/aleph-node"
description = "This crate provides a Rust application interface for submitting transactions to `aleph-node` chain."

[dependencies]
async-trait = "0.1.58"
anyhow = "1.0"
codec = { package = 'parity-scale-codec', version = "3.0.0", features = ['derive'] }
hex = { version = "0.4.3", features = ["alloc"] }
log = "0.4"
thiserror = "1.0"
serde_json = { version = "1.0.94" }
contract-transcode = "2.1.0"
ink_metadata = "4.0.1"
subxt = "0.25.0"
futures = "0.3.25"
serde = { version = "1.0", features = ["derive"] }

<<<<<<< HEAD
# In order to publish `aleph-client`, we have to provide dependency from crates.io registry. While we could pass
# also `git = "https://github.com/Cardinal-Cryptography/substrate.git", branch = "aleph-v0.9.39"` (as in
# https://doc.rust-lang.org/cargo/reference/specifying-dependencies.html#multiple-locations), this would pose a risk
# that there are subtle differences between local building and crates.io-based building. Hence we stick to just
# versioned dependency.
pallet-contracts-primitives = { version = "7.0.0" }
=======
pallet-contracts-primitives = { git = "https://github.com/Cardinal-Cryptography/substrate.git", branch = "aleph-v0.9.38", default-features = false }
>>>>>>> 36015b7d

primitives = { path = "../primitives" }

[dev-dependencies]
tokio = "1.21"

[features]
liminal = []<|MERGE_RESOLUTION|>--- conflicted
+++ resolved
@@ -24,16 +24,7 @@
 futures = "0.3.25"
 serde = { version = "1.0", features = ["derive"] }
 
-<<<<<<< HEAD
-# In order to publish `aleph-client`, we have to provide dependency from crates.io registry. While we could pass
-# also `git = "https://github.com/Cardinal-Cryptography/substrate.git", branch = "aleph-v0.9.39"` (as in
-# https://doc.rust-lang.org/cargo/reference/specifying-dependencies.html#multiple-locations), this would pose a risk
-# that there are subtle differences between local building and crates.io-based building. Hence we stick to just
-# versioned dependency.
-pallet-contracts-primitives = { version = "7.0.0" }
-=======
-pallet-contracts-primitives = { git = "https://github.com/Cardinal-Cryptography/substrate.git", branch = "aleph-v0.9.38", default-features = false }
->>>>>>> 36015b7d
+pallet-contracts-primitives = { git = "https://github.com/Cardinal-Cryptography/substrate.git", branch = "aleph-v0.9.39", default-features = false }
 
 primitives = { path = "../primitives" }
 
