--- conflicted
+++ resolved
@@ -1,10 +1,6 @@
 [package]
 name = "aleph_client"
-<<<<<<< HEAD
-# TODO bump major version when API stablize
-=======
->>>>>>> 995f6e2f
-version = "2.11.0"
+version = "2.12.0"
 edition = "2021"
 license = "Apache 2.0"
 
