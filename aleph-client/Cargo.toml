--- conflicted
+++ resolved
@@ -1,10 +1,6 @@
 [package]
 name = "aleph_client"
-<<<<<<< HEAD
-version = "2.1.0"
-=======
-version = "2.3.0"
->>>>>>> 7d41148e
+version = "2.4.0"
 edition = "2021"
 license = "Apache 2.0"
 
@@ -16,28 +12,15 @@
 log = "0.4"
 serde_json = { version = "1.0" }
 thiserror = "1.0"
-<<<<<<< HEAD
-contract-metadata = "1.5"
-contract-transcode = "2.0.0-beta"
-ink_metadata = "3.3"
-=======
 contract-metadata = "2.0.0-beta"
 contract-transcode = "2.0.0-beta"
 ink_metadata = "4.0.0-beta"
->>>>>>> 7d41148e
 subxt = "0.25.0"
 futures = "0.3.25"
 serde = { version = "1.0", features = ["derive"] }
 
-<<<<<<< HEAD
 frame-support = { git = "https://github.com/Cardinal-Cryptography/substrate.git", branch = "aleph-v0.9.32" }
 sp-core = { git = "https://github.com/Cardinal-Cryptography/substrate.git", branch = "aleph-v0.9.32", features = ["full_crypto"] }
 sp-runtime = { git = "https://github.com/Cardinal-Cryptography/substrate.git", branch = "aleph-v0.9.32" }
 pallet-contracts-primitives = { git = "https://github.com/Cardinal-Cryptography/substrate.git", branch = "aleph-v0.9.32" }
-=======
-frame-support = { git = "https://github.com/Cardinal-Cryptography/substrate.git", branch = "aleph-v0.9.31" }
-sp-core = { git = "https://github.com/Cardinal-Cryptography/substrate.git", branch = "aleph-v0.9.31", features = ["full_crypto"] }
-sp-runtime = { git = "https://github.com/Cardinal-Cryptography/substrate.git", branch = "aleph-v0.9.31" }
-pallet-contracts-primitives = { git = "https://github.com/Cardinal-Cryptography/substrate.git", branch = "aleph-v0.9.31" }
->>>>>>> 7d41148e
 primitives = { path = "../primitives" }