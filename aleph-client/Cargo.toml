[package]
name = "aleph_client"
<<<<<<< HEAD
version = "2.1.0"
=======
version = "2.2.0"
>>>>>>> 61fe15e7
edition = "2021"
license = "Apache 2.0"

[dependencies]
async-trait = "0.1.58"
anyhow = "1.0"
codec = { package = 'parity-scale-codec', version = "3.0.0", features = ['derive'] }
hex = { version = "0.4.3", features = ["alloc"] }
log = "0.4"
serde_json = { version = "1.0" }
thiserror = "1.0"
contract-metadata = "1.5"
contract-transcode = "2.0.0-beta"
ink_metadata = "3.3"
subxt = "0.25.0"
futures = "0.3.25"
serde = { version = "1.0", features = ["derive"] }

<<<<<<< HEAD
frame-support = { git = "https://github.com/Cardinal-Cryptography/substrate.git", branch = "aleph-v0.9.31" }
sp-core = { git = "https://github.com/Cardinal-Cryptography/substrate.git", branch = "aleph-v0.9.31", features = ["full_crypto"] }
sp-runtime = { git = "https://github.com/Cardinal-Cryptography/substrate.git", branch = "aleph-v0.9.31" }
pallet-contracts-primitives = { git = "https://github.com/Cardinal-Cryptography/substrate.git", branch = "aleph-v0.9.31" }
=======
frame-support = { git = "https://github.com/Cardinal-Cryptography/substrate.git", branch = "aleph-v0.9.30" }
sp-core = { git = "https://github.com/Cardinal-Cryptography/substrate.git", branch = "aleph-v0.9.30", features = ["full_crypto"] }
sp-runtime = { git = "https://github.com/Cardinal-Cryptography/substrate.git", branch = "aleph-v0.9.30" }
pallet-contracts-primitives = { git = "https://github.com/Cardinal-Cryptography/substrate.git", branch = "aleph-v0.9.30" }

>>>>>>> 61fe15e7
primitives = { path = "../primitives" }<|MERGE_RESOLUTION|>--- conflicted
+++ resolved
@@ -1,10 +1,6 @@
 [package]
 name = "aleph_client"
-<<<<<<< HEAD
-version = "2.1.0"
-=======
-version = "2.2.0"
->>>>>>> 61fe15e7
+version = "2.3.0"
 edition = "2021"
 license = "Apache 2.0"
 
@@ -23,16 +19,8 @@
 futures = "0.3.25"
 serde = { version = "1.0", features = ["derive"] }
 
-<<<<<<< HEAD
 frame-support = { git = "https://github.com/Cardinal-Cryptography/substrate.git", branch = "aleph-v0.9.31" }
 sp-core = { git = "https://github.com/Cardinal-Cryptography/substrate.git", branch = "aleph-v0.9.31", features = ["full_crypto"] }
 sp-runtime = { git = "https://github.com/Cardinal-Cryptography/substrate.git", branch = "aleph-v0.9.31" }
 pallet-contracts-primitives = { git = "https://github.com/Cardinal-Cryptography/substrate.git", branch = "aleph-v0.9.31" }
-=======
-frame-support = { git = "https://github.com/Cardinal-Cryptography/substrate.git", branch = "aleph-v0.9.30" }
-sp-core = { git = "https://github.com/Cardinal-Cryptography/substrate.git", branch = "aleph-v0.9.30", features = ["full_crypto"] }
-sp-runtime = { git = "https://github.com/Cardinal-Cryptography/substrate.git", branch = "aleph-v0.9.30" }
-pallet-contracts-primitives = { git = "https://github.com/Cardinal-Cryptography/substrate.git", branch = "aleph-v0.9.30" }
-
->>>>>>> 61fe15e7
 primitives = { path = "../primitives" }