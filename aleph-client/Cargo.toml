[package]
name = "aleph_client"
<<<<<<< HEAD
# TODO bump major version when API stablize
version = "2.10.0"
=======
version = "2.12.0"
>>>>>>> c3a93abf
edition = "2021"
license = "Apache 2.0"

[dependencies]
async-trait = "0.1.58"
anyhow = "1.0"
codec = { package = 'parity-scale-codec', version = "3.0.0", features = ['derive'] }
hex = { version = "0.4.3", features = ["alloc"] }
log = "0.4"
serde_json = { version = "1.0" }
thiserror = "1.0"
contract-metadata = "2.0.0-beta"
contract-transcode = { git = "https://github.com/paritytech/cargo-contract", rev = "7ca8c365fc1e157cd52901c54949b2faf1cd8899" }
ink_metadata = "4.0.0-beta"
subxt = "0.25.0"
futures = "0.3.25"
serde = { version = "1.0", features = ["derive"] }

frame-support = { git = "https://github.com/Cardinal-Cryptography/substrate.git", branch = "aleph-v0.9.32" }
sp-runtime = { git = "https://github.com/Cardinal-Cryptography/substrate.git", branch = "aleph-v0.9.32" }
pallet-contracts-primitives = { git = "https://github.com/Cardinal-Cryptography/substrate.git", branch = "aleph-v0.9.32" }
primitives = { path = "../primitives" }

[dev-dependencies]
tokio = "1.21"<|MERGE_RESOLUTION|>--- conflicted
+++ resolved
@@ -1,11 +1,7 @@
 [package]
 name = "aleph_client"
-<<<<<<< HEAD
 # TODO bump major version when API stablize
-version = "2.10.0"
-=======
-version = "2.12.0"
->>>>>>> c3a93abf
+version = "2.13.0"
 edition = "2021"
 license = "Apache 2.0"
 
