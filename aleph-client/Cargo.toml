[package]
name = "aleph_client"
<<<<<<< HEAD
version = "2.3.0"
=======
version = "2.4.0"
>>>>>>> f8f541de
edition = "2021"
license = "Apache 2.0"

[dependencies]
async-trait = "0.1.58"
anyhow = "1.0"
codec = { package = 'parity-scale-codec', version = "3.0.0", features = ['derive'] }
hex = { version = "0.4.3", features = ["alloc"] }
log = "0.4"
serde_json = { version = "1.0" }
thiserror = "1.0"
contract-metadata = "2.0.0-beta"
contract-transcode = "2.0.0-beta"
ink_metadata = "4.0.0-beta"
subxt = "0.25.0"
futures = "0.3.25"
serde = { version = "1.0", features = ["derive"] }

frame-support = { git = "https://github.com/Cardinal-Cryptography/substrate.git", branch = "aleph-v0.9.32" }
sp-core = { git = "https://github.com/Cardinal-Cryptography/substrate.git", branch = "aleph-v0.9.32", features = ["full_crypto"] }
sp-runtime = { git = "https://github.com/Cardinal-Cryptography/substrate.git", branch = "aleph-v0.9.32" }
pallet-contracts-primitives = { git = "https://github.com/Cardinal-Cryptography/substrate.git", branch = "aleph-v0.9.32" }
primitives = { path = "../primitives" }<|MERGE_RESOLUTION|>--- conflicted
+++ resolved
@@ -1,10 +1,6 @@
 [package]
 name = "aleph_client"
-<<<<<<< HEAD
-version = "2.3.0"
-=======
-version = "2.4.0"
->>>>>>> f8f541de
+version = "2.5.0"
 edition = "2021"
 license = "Apache 2.0"
 
