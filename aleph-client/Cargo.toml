--- conflicted
+++ resolved
@@ -1,6 +1,6 @@
 [package]
 name = "aleph_client"
-version = "2.1.0"
+version = "2.2.0"
 edition = "2021"
 license = "Apache 2.0"
 
@@ -19,15 +19,9 @@
 futures = "0.3.25"
 serde = { version = "1.0", features = ["derive"] }
 
-<<<<<<< HEAD
 frame-support = { git = "https://github.com/Cardinal-Cryptography/substrate.git", branch = "aleph-v0.9.30" }
 sp-core = { git = "https://github.com/Cardinal-Cryptography/substrate.git", branch = "aleph-v0.9.30", features = ["full_crypto"] }
 sp-runtime = { git = "https://github.com/Cardinal-Cryptography/substrate.git", branch = "aleph-v0.9.30" }
 pallet-contracts-primitives = { git = "https://github.com/Cardinal-Cryptography/substrate.git", branch = "aleph-v0.9.30" }
-=======
-frame-support = { git = "https://github.com/Cardinal-Cryptography/substrate.git", branch = "aleph-v0.9.29" }
-sp-core = { git = "https://github.com/Cardinal-Cryptography/substrate.git", branch = "aleph-v0.9.29", features = ["full_crypto"] }
-sp-runtime = { git = "https://github.com/Cardinal-Cryptography/substrate.git", branch = "aleph-v0.9.29" }
-pallet-contracts-primitives = { git = "https://github.com/Cardinal-Cryptography/substrate.git", branch = "aleph-v0.9.29" }
->>>>>>> dee35e4e
+
 primitives = { path = "../primitives" }