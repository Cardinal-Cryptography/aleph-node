[package]
name = "aleph_client"
version = "0.4.2"
edition = "2021"

# client
[dependencies.substrate-api-client]
git = "https://github.com/Cardinal-Cryptography/substrate-api-client.git"
branch = "polkadot-v0.9.19"
features = ["staking-xt"]

[dependencies]
# Substrate dependencies
<<<<<<< HEAD
sp-core = { git = "https://github.com/paritytech/substrate.git", branch = "polkadot-v0.9.19", features = ["full_crypto"] }
sp-runtime = { git = "https://github.com/paritytech/substrate.git", branch = "polkadot-v0.9.19", default-features = false }
pallet-multisig = { git = "https://github.com/paritytech/substrate.git", branch = "polkadot-v0.9.19", default-features = false }
pallet-staking = {git = "https://github.com/paritytech/substrate.git",branch = "polkadot-v0.9.19", default-features = false }
pallet-treasury = { git = "https://github.com/paritytech/substrate.git", branch = "polkadot-v0.9.19", default-features = false }
=======
sp-core = { git = "https://github.com/paritytech/substrate.git", branch = "polkadot-v0.9.13", features = ["full_crypto"] }
sp-runtime = { git = "https://github.com/paritytech/substrate.git", branch = "polkadot-v0.9.13", default-features = false }
pallet-multisig = { git = "https://github.com/paritytech/substrate.git", branch = "polkadot-v0.9.13", default-features = false }
pallet-staking = { git = "https://github.com/paritytech/substrate.git", branch = "polkadot-v0.9.13", default-features = false }
pallet-treasury = { git = "https://github.com/paritytech/substrate.git", branch = "polkadot-v0.9.13", default-features = false }
>>>>>>> 7ed610a4
pallet-aleph = { path = "../pallets/aleph", default-features = false }
pallet-balances = { git = "https://github.com/paritytech/substrate.git", branch = "polkadot-v0.9.19", default-features = false }
primitives = { path = "../primitives", default-features = false }

# other dependencies
anyhow = "1.0"
codec = { package = 'parity-scale-codec', version = "2.0.0", default-features = false, features = ['derive'] }
hex = { version = "0.4.3", default-features = false, features = ["alloc"] }
log = "0.4"
serde_json = { version = "1.0" }
<<<<<<< HEAD
anyhow = "1.0"
codec = { package = 'parity-scale-codec', version = "3.0.0", default-features = false,  features = ['derive']}
=======
thiserror = "1.0"
>>>>>>> 7ed610a4

[features]
default = ["std"]
std = [
    "sp-core/std",
    "sp-runtime/std",
    "pallet-staking/std",
    "pallet-treasury/std",
    "pallet-aleph/std",
    "primitives/std",
    "pallet-balances/std",
    "pallet-multisig/std",
]<|MERGE_RESOLUTION|>--- conflicted
+++ resolved
@@ -1,6 +1,6 @@
 [package]
 name = "aleph_client"
-version = "0.4.2"
+version = "0.4.0"
 edition = "2021"
 
 # client
@@ -11,35 +11,22 @@
 
 [dependencies]
 # Substrate dependencies
-<<<<<<< HEAD
 sp-core = { git = "https://github.com/paritytech/substrate.git", branch = "polkadot-v0.9.19", features = ["full_crypto"] }
 sp-runtime = { git = "https://github.com/paritytech/substrate.git", branch = "polkadot-v0.9.19", default-features = false }
 pallet-multisig = { git = "https://github.com/paritytech/substrate.git", branch = "polkadot-v0.9.19", default-features = false }
 pallet-staking = {git = "https://github.com/paritytech/substrate.git",branch = "polkadot-v0.9.19", default-features = false }
 pallet-treasury = { git = "https://github.com/paritytech/substrate.git", branch = "polkadot-v0.9.19", default-features = false }
-=======
-sp-core = { git = "https://github.com/paritytech/substrate.git", branch = "polkadot-v0.9.13", features = ["full_crypto"] }
-sp-runtime = { git = "https://github.com/paritytech/substrate.git", branch = "polkadot-v0.9.13", default-features = false }
-pallet-multisig = { git = "https://github.com/paritytech/substrate.git", branch = "polkadot-v0.9.13", default-features = false }
-pallet-staking = { git = "https://github.com/paritytech/substrate.git", branch = "polkadot-v0.9.13", default-features = false }
-pallet-treasury = { git = "https://github.com/paritytech/substrate.git", branch = "polkadot-v0.9.13", default-features = false }
->>>>>>> 7ed610a4
 pallet-aleph = { path = "../pallets/aleph", default-features = false }
 pallet-balances = { git = "https://github.com/paritytech/substrate.git", branch = "polkadot-v0.9.19", default-features = false }
 primitives = { path = "../primitives", default-features = false }
 
 # other dependencies
-anyhow = "1.0"
-codec = { package = 'parity-scale-codec', version = "2.0.0", default-features = false, features = ['derive'] }
 hex = { version = "0.4.3", default-features = false, features = ["alloc"] }
 log = "0.4"
 serde_json = { version = "1.0" }
-<<<<<<< HEAD
 anyhow = "1.0"
 codec = { package = 'parity-scale-codec', version = "3.0.0", default-features = false,  features = ['derive']}
-=======
 thiserror = "1.0"
->>>>>>> 7ed610a4
 
 [features]
 default = ["std"]
