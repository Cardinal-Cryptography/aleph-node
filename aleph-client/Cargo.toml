--- conflicted
+++ resolved
@@ -10,14 +10,8 @@
 codec = { package = 'parity-scale-codec', version = "3.0.0", features = ['derive'] }
 hex = { version = "0.4.3", features = ["alloc"] }
 log = "0.4"
-<<<<<<< HEAD
-serde_json = { version = "1.0" }
 thiserror = "1.0.39"
-=======
 serde_json = { version = "1.0.94" }
-thiserror = "1.0"
-
->>>>>>> f4e82428
 contract-transcode = "2.1.0"
 ink_metadata = "4.0.1"
 subxt = "0.25.0"
