--- conflicted
+++ resolved
@@ -26,17 +26,10 @@
 pub use staking::{
     batch_bond as staking_batch_bond, batch_nominate as staking_batch_nominate,
     bond as staking_bond, bonded as staking_bonded, force_new_era as staking_force_new_era,
-<<<<<<< HEAD
     get_current_era, get_payout_for_era, ledger as staking_ledger,
     multi_bond as staking_multi_bond, nominate as staking_nominate, payout_stakers,
     payout_stakers_and_assert_locked_balance, set_staking_limits as staking_set_staking_limits,
-    validate as staking_validate, wait_for_full_era_completion, wait_for_next_era,
-=======
-    ledger as staking_ledger, multi_bond as staking_multi_bond, nominate as staking_nominate,
-    payout_stakers, payout_stakers_and_assert_locked_balance,
-    set_staking_limits as staking_set_staking_limits, validate as staking_validate,
-    wait_for_full_era_completion, wait_for_next_era, StakingLedger,
->>>>>>> 3936710c
+    validate as staking_validate, wait_for_full_era_completion, wait_for_next_era, StakingLedger,
 };
 pub use system::set_code;
 pub use transfer::{
