--- conflicted
+++ resolved
@@ -5,19 +5,9 @@
 use sp_runtime::{generic::Header as GenericHeader, traits::BlakeTwo256};
 use substrate_api_client::{rpc::ws_client::WsRpcClient, Api, RpcClient, XtStatus};
 
-<<<<<<< HEAD
-mod debug;
-mod rpc;
-mod session;
-mod staking;
-mod transfer;
-mod waiting;
-
 pub use debug::print_storages;
-=======
 pub use account::{get_free_balance, get_locked_balance, locks};
 pub use fee::{get_next_fee_multiplier, get_tx_fee_info, FeeInfo};
->>>>>>> fb1c2e80
 pub use rpc::{rotate_keys, rotate_keys_raw_result};
 pub use session::{
     change_members, get_current as get_current_session, set_keys, wait_for as wait_for_session,
@@ -36,6 +26,7 @@
 pub use waiting::{wait_for_event, wait_for_finalized_block};
 
 mod account;
+mod debug;
 mod fee;
 mod rpc;
 mod session;
