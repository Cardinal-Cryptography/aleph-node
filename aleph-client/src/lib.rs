--- conflicted
+++ resolved
@@ -6,15 +6,10 @@
 use codec::{Decode, Encode};
 pub use debug::print_storages;
 pub use elections::{
-<<<<<<< HEAD
-    get_committee_seats, get_era_validators, get_validator_block_count, CommitteeSeats,
-    EraValidators,
-=======
     get_committee_seats, get_current_era_non_reserved_validators,
-    get_current_era_reserved_validators, get_next_era_committee_seats,
+    get_current_era_reserved_validators, get_era_validators, get_next_era_committee_seats,
     get_next_era_non_reserved_validators, get_next_era_reserved_validators,
     get_validator_block_count,
->>>>>>> aa35a20a
 };
 pub use fee::{get_next_fee_multiplier, get_tx_fee_info, FeeInfo};
 pub use finalization::set_emergency_finalizer as finalization_set_emergency_finalizer;
@@ -26,28 +21,14 @@
 pub use primitives::{BlockHash, BlockNumber, Header};
 pub use rpc::{emergency_finalize, rotate_keys, rotate_keys_raw_result, state_query_storage_at};
 pub use session::{
-<<<<<<< HEAD
-    change_next_era_reserved_validators, change_validators, get_current_session, get_session,
-    get_session_period, get_session_validators, set_keys, wait_for as wait_for_session,
+    change_next_era_reserved_validators, change_validators, get_current_session,
+    get_current_validators, get_session, get_session_first_block, get_session_period,
+    get_validators_for_session, set_keys, wait_for as wait_for_session,
     wait_for_at_least as wait_for_at_least_session, Keys as SessionKeys,
-=======
-    change_next_era_reserved_validators, change_validators, get_current_session,
-    get_current_validators, get_session, get_session_period, get_validators_for_session, set_keys,
-    wait_for as wait_for_session, wait_for_at_least as wait_for_at_least_session,
-    Keys as SessionKeys,
->>>>>>> aa35a20a
 };
 use sp_core::{ed25519, sr25519, storage::StorageKey, Pair, H256};
 pub use staking::{
     batch_bond as staking_batch_bond, batch_nominate as staking_batch_nominate,
-<<<<<<< HEAD
-    bond as staking_bond, bonded as staking_bonded, force_new_era as staking_force_new_era,
-    get_current_era, get_era, get_era_reward_points, get_exposure, get_payout_for_era,
-    get_sessions_per_era, ledger as staking_ledger, multi_bond as staking_multi_bond,
-    nominate as staking_nominate, payout_stakers, payout_stakers_and_assert_locked_balance,
-    set_staking_limits as staking_set_staking_limits, validate as staking_validate,
-    wait_for_era_completion, wait_for_full_era_completion, wait_for_next_era, RewardPoint,
-=======
     bond as staking_bond, bond_extra_stake, bonded as staking_bonded,
     chill_all_validators as staking_chill_all_validators,
     chill_validator as staking_chill_validator, force_new_era as staking_force_new_era,
@@ -57,7 +38,6 @@
     multi_bond as staking_multi_bond, nominate as staking_nominate, payout_stakers,
     payout_stakers_and_assert_locked_balance, set_staking_limits as staking_set_staking_limits,
     validate as staking_validate, wait_for_full_era_completion, wait_for_next_era, RewardPoint,
->>>>>>> aa35a20a
     StakingLedger,
 };
 pub use substrate_api_client;
@@ -110,13 +90,6 @@
     }
 }
 
-<<<<<<< HEAD
-pub type BlockNumber = u32;
-pub type Hash = H256;
-pub type Header = GenericHeader<BlockNumber, BlakeTwo256>;
-pub type BlockHash = <Header as HeaderT>::Hash;
-=======
->>>>>>> aa35a20a
 pub type KeyPair = sr25519::Pair;
 pub type AlephKeyPair = ed25519::Pair;
 pub type Connection = Api<KeyPair, WsRpcClient, PlainTipExtrinsicParams>;
