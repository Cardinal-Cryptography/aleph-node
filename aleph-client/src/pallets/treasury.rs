--- conflicted
+++ resolved
@@ -48,13 +48,9 @@
 /// Any object that implements additional treasury logic, not directly related to any pallet call.
 #[async_trait::async_trait]
 pub trait TreasureApiExt {
-<<<<<<< HEAD
     /// When `staking.payout_stakers` is done, what amount of AZERO is transferred to.
     /// the treasury
-    async fn possible_treasury_payout(&self) -> Balance;
-=======
     async fn possible_treasury_payout(&self) -> anyhow::Result<Balance>;
->>>>>>> f84e20de
 }
 
 /// Any object that implements pallet treasury api issued by the sudo account.
