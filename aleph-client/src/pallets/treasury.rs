use frame_support::PalletId;
use primitives::{Balance, MILLISECS_PER_BLOCK};
use sp_runtime::traits::AccountIdConversion;
use subxt::ext::sp_runtime::MultiAddress;

use crate::{
    api,
    pallet_treasury::pallet::Call::{approve_proposal, reject_proposal},
    pallets::{elections::ElectionsApi, staking::StakingApi},
    AccountId, BlockHash,
    Call::Treasury,
    ConnectionExt, RootConnection, SignedConnection, SudoCall, TxStatus,
};

#[async_trait::async_trait]
pub trait TreasuryApi {
    async fn treasury_account(&self) -> AccountId;
    async fn proposals_count(&self, at: Option<BlockHash>) -> Option<u32>;
    async fn approvals(&self, at: Option<BlockHash>) -> Vec<u32>;
}

#[async_trait::async_trait]
pub trait TreasuryUserApi {
    async fn propose_spend(
        &self,
        amount: Balance,
        beneficiary: AccountId,
        status: TxStatus,
    ) -> anyhow::Result<BlockHash>;
    async fn approve(&self, proposal_id: u32, status: TxStatus) -> anyhow::Result<BlockHash>;
    async fn reject(&self, proposal_id: u32, status: TxStatus) -> anyhow::Result<BlockHash>;
}

#[async_trait::async_trait]
pub trait TreasureApiExt {
    async fn possible_treasury_payout(&self) -> anyhow::Result<Balance>;
}

#[async_trait::async_trait]
pub trait TreasurySudoApi {
    async fn approve(&self, proposal_id: u32, status: TxStatus) -> anyhow::Result<BlockHash>;
    async fn reject(&self, proposal_id: u32, status: TxStatus) -> anyhow::Result<BlockHash>;
}

#[async_trait::async_trait]
impl<C: ConnectionExt> TreasuryApi for C {
    async fn treasury_account(&self) -> AccountId {
        PalletId(*b"a0/trsry").into_account_truncating()
    }

    async fn proposals_count(&self, at: Option<BlockHash>) -> Option<u32> {
        let addrs = api::storage().treasury().proposal_count();

        self.get_storage_entry_maybe(&addrs, at).await
    }

    async fn approvals(&self, at: Option<BlockHash>) -> Vec<u32> {
        let addrs = api::storage().treasury().approvals();

        self.get_storage_entry(&addrs, at).await.0
    }
}

#[async_trait::async_trait]
impl TreasuryUserApi for SignedConnection {
    async fn propose_spend(
        &self,
        amount: Balance,
        beneficiary: AccountId,
        status: TxStatus,
    ) -> anyhow::Result<BlockHash> {
        let tx = api::tx()
            .treasury()
            .propose_spend(amount, MultiAddress::Id(beneficiary));

        self.send_tx(tx, status).await
    }

    async fn approve(&self, proposal_id: u32, status: TxStatus) -> anyhow::Result<BlockHash> {
        let tx = api::tx().treasury().approve_proposal(proposal_id);

        self.send_tx(tx, status).await
    }

    async fn reject(&self, proposal_id: u32, status: TxStatus) -> anyhow::Result<BlockHash> {
        let tx = api::tx().treasury().reject_proposal(proposal_id);

        self.send_tx(tx, status).await
    }
}

#[async_trait::async_trait]
impl TreasurySudoApi for RootConnection {
    async fn approve(&self, proposal_id: u32, status: TxStatus) -> anyhow::Result<BlockHash> {
        let call = Treasury(approve_proposal { proposal_id });

        self.sudo_unchecked(call, status).await
    }

    async fn reject(&self, proposal_id: u32, status: TxStatus) -> anyhow::Result<BlockHash> {
        let call = Treasury(reject_proposal { proposal_id });

        self.sudo_unchecked(call, status).await
    }
}

#[async_trait::async_trait]
<<<<<<< HEAD
impl<C: ConnectionExt> TreasureApiExt for C {
    async fn possible_treasury_payout(&self) -> Balance {
        let session_period = self.get_session_period().await;
        let sessions_per_era = self.get_session_per_era().await;
=======
impl TreasureApiExt for Connection {
    async fn possible_treasury_payout(&self) -> anyhow::Result<Balance> {
        let session_period = self.get_session_period().await?;
        let sessions_per_era = self.get_session_per_era().await?;
>>>>>>> 88be7524

        let millisecs_per_era =
            MILLISECS_PER_BLOCK * session_period as u64 * sessions_per_era as u64;
        Ok(primitives::staking::era_payout(millisecs_per_era).1)
    }
}<|MERGE_RESOLUTION|>--- conflicted
+++ resolved
@@ -105,18 +105,10 @@
 }
 
 #[async_trait::async_trait]
-<<<<<<< HEAD
 impl<C: ConnectionExt> TreasureApiExt for C {
-    async fn possible_treasury_payout(&self) -> Balance {
-        let session_period = self.get_session_period().await;
-        let sessions_per_era = self.get_session_per_era().await;
-=======
-impl TreasureApiExt for Connection {
     async fn possible_treasury_payout(&self) -> anyhow::Result<Balance> {
         let session_period = self.get_session_period().await?;
         let sessions_per_era = self.get_session_per_era().await?;
->>>>>>> 88be7524
-
         let millisecs_per_era =
             MILLISECS_PER_BLOCK * session_period as u64 * sessions_per_era as u64;
         Ok(primitives::staking::era_payout(millisecs_per_era).1)
