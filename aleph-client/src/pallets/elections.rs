--- conflicted
+++ resolved
@@ -166,12 +166,10 @@
 
     async fn get_session_period(&self) -> anyhow::Result<u32> {
         let addrs = api::constants().elections().session_period();
-
-<<<<<<< HEAD
-        self.as_connection().constants().at(&addrs).unwrap()
-=======
-        self.client.constants().at(&addrs).map_err(|e| e.into())
->>>>>>> 88be7524
+        self.as_connection()
+            .constants()
+            .at(&addrs)
+            .map_err(|e| e.into())
     }
 }
 
