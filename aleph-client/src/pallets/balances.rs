--- conflicted
+++ resolved
@@ -7,11 +7,7 @@
     pallets::utility::UtilityApi,
     AccountId, BlockHash,
     Call::Balances,
-<<<<<<< HEAD
-    Connection, ParamsBuilder, SignedConnection, TxStatus,
-=======
-    ConnectionApi, SignedConnectionApi, TxStatus,
->>>>>>> 917b76ef
+    ConnectionApi, ParamsBuilder, SignedConnectionApi, TxStatus,
 };
 
 #[async_trait::async_trait]
