use codec::{Compact, Encode};
use pallet_contracts_primitives::ContractExecResult;
use primitives::Balance;
use subxt::{ext::sp_core::Bytes, rpc_params};

use crate::{
    api, pallet_contracts::wasm::OwnerInfo, sp_weights::weight_v2::Weight, AccountId, BlockHash,
    ConnectionExt, SignedConnection, TxStatus,
};

#[derive(Encode)]
pub struct ContractCallArgs {
    pub origin: AccountId,
    pub dest: AccountId,
    pub value: Balance,
    pub gas_limit: Option<Weight>,
    pub storage_deposit_limit: Option<Balance>,
    pub input_data: Vec<u8>,
}

#[async_trait::async_trait]
pub trait ContractsApi {
    async fn get_owner_info(
        &self,
        code_hash: BlockHash,
        at: Option<BlockHash>,
    ) -> Option<OwnerInfo>;
}

#[async_trait::async_trait]
pub trait ContractsUserApi {
    async fn upload_code(
        &self,
        code: Vec<u8>,
        storage_limit: Option<Compact<u128>>,
        status: TxStatus,
    ) -> anyhow::Result<BlockHash>;
    #[allow(clippy::too_many_arguments)]
    async fn instantiate(
        &self,
        code_hash: BlockHash,
        balance: Balance,
        gas_limit: Weight,
        storage_limit: Option<Compact<u128>>,
        data: Vec<u8>,
        salt: Vec<u8>,
        status: TxStatus,
    ) -> anyhow::Result<BlockHash>;
    #[allow(clippy::too_many_arguments)]
    async fn instantiate_with_code(
        &self,
        code: Vec<u8>,
        balance: Balance,
        gas_limit: Weight,
        storage_limit: Option<Compact<u128>>,
        data: Vec<u8>,
        salt: Vec<u8>,
        status: TxStatus,
    ) -> anyhow::Result<BlockHash>;
    async fn call(
        &self,
        destination: AccountId,
        balance: Balance,
        gas_limit: Weight,
        storage_limit: Option<Compact<u128>>,
        data: Vec<u8>,
        status: TxStatus,
    ) -> anyhow::Result<BlockHash>;
    async fn remove_code(
        &self,
        code_hash: BlockHash,
        status: TxStatus,
    ) -> anyhow::Result<BlockHash>;
}

#[async_trait::async_trait]
pub trait ContractRpc {
    async fn call_and_get(
        &self,
        args: ContractCallArgs,
    ) -> anyhow::Result<ContractExecResult<Balance>>;
}

#[async_trait::async_trait]
impl<C: ConnectionExt> ContractsApi for C {
    async fn get_owner_info(
        &self,
        code_hash: BlockHash,
        at: Option<BlockHash>,
    ) -> Option<OwnerInfo> {
        let addrs = api::storage().contracts().owner_info_of(code_hash);

        self.get_storage_entry_maybe(&addrs, at).await
    }
}

#[async_trait::async_trait]
impl ContractsUserApi for SignedConnection {
    async fn upload_code(
        &self,
        code: Vec<u8>,
        storage_limit: Option<Compact<u128>>,
        status: TxStatus,
    ) -> anyhow::Result<BlockHash> {
        let tx = api::tx().contracts().upload_code(code, storage_limit);

        self.send_tx(tx, status).await
    }

    async fn instantiate(
        &self,
        code_hash: BlockHash,
        balance: Balance,
        gas_limit: Weight,
        storage_limit: Option<Compact<u128>>,
        data: Vec<u8>,
        salt: Vec<u8>,
        status: TxStatus,
    ) -> anyhow::Result<BlockHash> {
        let tx = api::tx().contracts().instantiate(
            balance,
            gas_limit,
            storage_limit,
            code_hash,
            data,
            salt,
        );

        self.send_tx(tx, status).await
    }

    async fn instantiate_with_code(
        &self,
        code: Vec<u8>,
        balance: Balance,
        gas_limit: Weight,
        storage_limit: Option<Compact<u128>>,
        data: Vec<u8>,
        salt: Vec<u8>,
        status: TxStatus,
    ) -> anyhow::Result<BlockHash> {
        let tx = api::tx().contracts().instantiate_with_code(
            balance,
            gas_limit,
            storage_limit,
            code,
            data,
            salt,
        );

        self.send_tx(tx, status).await
    }

    async fn call(
        &self,
        destination: AccountId,
        balance: Balance,
        gas_limit: Weight,
        storage_limit: Option<Compact<u128>>,
        data: Vec<u8>,
        status: TxStatus,
    ) -> anyhow::Result<BlockHash> {
        let tx =
            api::tx()
                .contracts()
                .call(destination.into(), balance, gas_limit, storage_limit, data);
        self.send_tx(tx, status).await
    }

    async fn remove_code(
        &self,
        code_hash: BlockHash,
        status: TxStatus,
    ) -> anyhow::Result<BlockHash> {
        let tx = api::tx().contracts().remove_code(code_hash);

        self.send_tx(tx, status).await
    }
}

#[async_trait::async_trait]
<<<<<<< HEAD
impl<C: ConnectionExt> ContractRpc for C {
    async fn call_and_get<T: Decode>(&self, args: ContractCallArgs) -> anyhow::Result<T> {
=======
impl ContractRpc for Connection {
    async fn call_and_get(
        &self,
        args: ContractCallArgs,
    ) -> anyhow::Result<ContractExecResult<Balance>> {
>>>>>>> f84e20de
        let params = rpc_params!["ContractsApi_call", Bytes(args.encode())];
        self.rpc_call("state_call".to_string(), params).await
    }
}<|MERGE_RESOLUTION|>--- conflicted
+++ resolved
@@ -179,16 +179,11 @@
 }
 
 #[async_trait::async_trait]
-<<<<<<< HEAD
 impl<C: ConnectionExt> ContractRpc for C {
-    async fn call_and_get<T: Decode>(&self, args: ContractCallArgs) -> anyhow::Result<T> {
-=======
-impl ContractRpc for Connection {
     async fn call_and_get(
         &self,
         args: ContractCallArgs,
     ) -> anyhow::Result<ContractExecResult<Balance>> {
->>>>>>> f84e20de
         let params = rpc_params!["ContractsApi_call", Bytes(args.encode())];
         self.rpc_call("state_call".to_string(), params).await
     }
