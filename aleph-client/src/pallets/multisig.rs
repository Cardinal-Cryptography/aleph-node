use primitives::{Balance, BlockNumber};

use crate::{
<<<<<<< HEAD
    api, api::runtime_types, frame_support::weights::weight_v2::Weight, AccountId, BlockHash,
    SignedConnection, TxStatus,
=======
    api, api::runtime_types, sp_weights::weight_v2::Weight, AccountId, BlockHash, SignedConnection,
    TxStatus,
>>>>>>> 7d41148e
};

pub type CallHash = [u8; 32];
pub type Call = Vec<u8>;
pub type Timepoint = api::runtime_types::pallet_multisig::Timepoint<BlockNumber>;
pub type Multisig = runtime_types::pallet_multisig::Multisig<BlockNumber, Balance, AccountId>;

#[async_trait::async_trait]
pub trait MultisigUserApi {
    async fn approve_as_multi(
        &self,
        threshold: u16,
        other_signatories: Vec<AccountId>,
        timepoint: Option<Timepoint>,
        max_weight: Weight,
        call_hash: CallHash,
        status: TxStatus,
    ) -> anyhow::Result<BlockHash>;
    async fn cancel_as_multi(
        &self,
        threshold: u16,
        other_signatories: Vec<AccountId>,
        timepoint: Timepoint,
        call_hash: CallHash,
        status: TxStatus,
    ) -> anyhow::Result<BlockHash>;
}

#[async_trait::async_trait]
impl MultisigUserApi for SignedConnection {
    async fn approve_as_multi(
        &self,
        threshold: u16,
        other_signatories: Vec<AccountId>,
        timepoint: Option<Timepoint>,
        max_weight: Weight,
        call_hash: CallHash,
        status: TxStatus,
    ) -> anyhow::Result<BlockHash> {
        let tx = api::tx().multisig().approve_as_multi(
            threshold,
            other_signatories,
            timepoint,
            call_hash,
            max_weight,
        );

        self.send_tx(tx, status).await
    }

    async fn cancel_as_multi(
        &self,
        threshold: u16,
        other_signatories: Vec<AccountId>,
        timepoint: Timepoint,
        call_hash: CallHash,
        status: TxStatus,
    ) -> anyhow::Result<BlockHash> {
        let tx = api::tx().multisig().cancel_as_multi(
            threshold,
            other_signatories,
            timepoint,
            call_hash,
        );

        self.send_tx(tx, status).await
    }
}<|MERGE_RESOLUTION|>--- conflicted
+++ resolved
@@ -1,13 +1,8 @@
 use primitives::{Balance, BlockNumber};
 
 use crate::{
-<<<<<<< HEAD
-    api, api::runtime_types, frame_support::weights::weight_v2::Weight, AccountId, BlockHash,
-    SignedConnection, TxStatus,
-=======
     api, api::runtime_types, sp_weights::weight_v2::Weight, AccountId, BlockHash, SignedConnection,
     TxStatus,
->>>>>>> 7d41148e
 };
 
 pub type CallHash = [u8; 32];
