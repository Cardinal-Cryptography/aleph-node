--- conflicted
+++ resolved
@@ -52,7 +52,6 @@
 pub use convertible_value::ConvertibleValue;
 use log::{error, info};
 use pallet_contracts_primitives::ContractExecResult;
-use primitives::Balance;
 
 use crate::{
     connections::TxInfo,
@@ -190,31 +189,19 @@
         conn: &C,
         message: &str,
         args: &[S],
-<<<<<<< HEAD
-        value: u128,
-    ) -> Result<()> {
+        value: Balance,
+    ) -> Result<TxInfo> {
         let dry_run_result = self
             .dry_run(conn, message, args, conn.account_id().clone())
             .await?;
 
-=======
-        value: Balance,
-    ) -> Result<TxInfo> {
->>>>>>> 0bf23c86
         let data = self.encode(message, args)?;
         conn.call(
             self.address.clone(),
             value,
             Weight {
-<<<<<<< HEAD
                 ref_time: dry_run_result.gas_required.ref_time(),
                 proof_size: dry_run_result.gas_required.proof_size(),
-=======
-                ref_time: self.max_gas_override.unwrap_or(DEFAULT_MAX_GAS),
-                proof_size: self
-                    .max_proof_size_override
-                    .unwrap_or(DEFAULT_MAX_PROOF_SIZE),
->>>>>>> 0bf23c86
             },
             None,
             data,
