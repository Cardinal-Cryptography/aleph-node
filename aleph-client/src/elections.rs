use primitives::{BanConfig, BanInfo, CommitteeSeats, EraValidators, SessionCount, SessionIndex};
use sp_core::H256;
use substrate_api_client::{compose_call, compose_extrinsic};

use crate::{
    get_session_first_block, send_xt, AccountId, AnyConnection, ReadStorage, RootConnection,
    XtStatus,
};

const PALLET: &str = "Elections";

pub fn get_committee_seats<C: ReadStorage>(
    connection: &C,
    block_hash: Option<H256>,
) -> CommitteeSeats {
    connection.read_storage_value_at_block(PALLET, "CommitteeSize", block_hash)
}

pub fn get_next_era_committee_seats<C: ReadStorage>(connection: &C) -> CommitteeSeats {
    connection.read_storage_value(PALLET, "NextEraCommitteeSize")
}

pub fn get_validator_block_count<C: ReadStorage>(
    connection: &C,
    account_id: &AccountId,
    block_hash: Option<H256>,
) -> Option<u32> {
    connection.read_storage_map(PALLET, "SessionValidatorBlockCount", account_id, block_hash)
}

pub fn get_current_era_validators<C: ReadStorage>(connection: &C) -> EraValidators<AccountId> {
    connection.read_storage_value(PALLET, "CurrentEraValidators")
}

pub fn get_current_era_reserved_validators<C: ReadStorage>(connection: &C) -> Vec<AccountId> {
    get_current_era_validators(connection).reserved
}

pub fn get_current_era_non_reserved_validators<C: ReadStorage>(connection: &C) -> Vec<AccountId> {
    get_current_era_validators(connection).non_reserved
}

pub fn get_next_era_reserved_validators<C: ReadStorage>(connection: &C) -> Vec<AccountId> {
    connection.read_storage_value(PALLET, "NextEraReservedValidators")
}

pub fn get_next_era_non_reserved_validators<C: ReadStorage>(connection: &C) -> Vec<AccountId> {
    connection.read_storage_value(PALLET, "NextEraNonReservedValidators")
}

pub fn get_next_era_validators<C: ReadStorage>(connection: &C) -> EraValidators<AccountId> {
    let reserved: Vec<AccountId> =
        connection.read_storage_value(PALLET, "NextEraReservedValidators");
    let non_reserved: Vec<AccountId> =
        connection.read_storage_value(PALLET, "NextEraNonReservedValidators");
    EraValidators {
        reserved,
        non_reserved,
    }
}

pub fn get_era_validators<C: ReadStorage>(
    connection: &C,
    session: SessionIndex,
) -> EraValidators<AccountId> {
    let block_hash = get_session_first_block(connection, session);
    connection.read_storage_value_at_block(PALLET, "CurrentEraValidators", Some(block_hash))
}

pub fn get_ban_config<C: ReadStorage>(connection: &C) -> BanConfig {
    connection.read_storage_value(PALLET, "BanConfig")
}

pub fn get_underperformed_validator_session_count<C: ReadStorage>(
    connection: &C,
    account_id: &AccountId,
) -> SessionCount {
    connection
        .read_storage_map(
            PALLET,
            "UnderperformedValidatorSessionCount",
            account_id,
            None,
        )
        .unwrap_or(0)
}

pub fn get_ban_reason_for_validator<C: ReadStorage>(
    connection: &C,
    account_id: &AccountId,
<<<<<<< HEAD
) -> Option<KickOutReason> {
    connection.read_storage_map(PALLET, "ToBeKickedOutFromCommittee", account_id, None)
}

pub fn kick_out_from_committee(
    connection: &RootConnection,
    to_be_kicked_out: &AccountId,
    reason: &Vec<u8>,
    status: XtStatus,
) {
    let call_name = "kick_out_from_committee";

    let kick_out_from_committee_call = compose_call!(
        connection.as_connection().metadata,
        PALLET,
        call_name,
        to_be_kicked_out,
        reason
    );

    let xt = compose_extrinsic!(
        connection.as_connection(),
        "Sudo",
        "sudo_unchecked_weight",
        kick_out_from_committee_call,
        0_u64
    );

    send_xt(connection, xt, Some(call_name), status);
=======
) -> Option<BanInfo> {
    connection.read_storage_map(PALLET, "Banned", account_id, None)
>>>>>>> e70c3541
}<|MERGE_RESOLUTION|>--- conflicted
+++ resolved
@@ -88,20 +88,19 @@
 pub fn get_ban_reason_for_validator<C: ReadStorage>(
     connection: &C,
     account_id: &AccountId,
-<<<<<<< HEAD
-) -> Option<KickOutReason> {
-    connection.read_storage_map(PALLET, "ToBeKickedOutFromCommittee", account_id, None)
+) -> Option<BanInfo> {
+    connection.read_storage_map(PALLET, "Banned", account_id, None)
 }
 
-pub fn kick_out_from_committee(
+pub fn ban_from_committee(
     connection: &RootConnection,
     to_be_kicked_out: &AccountId,
     reason: &Vec<u8>,
     status: XtStatus,
 ) {
-    let call_name = "kick_out_from_committee";
+    let call_name = "ban_from_committee";
 
-    let kick_out_from_committee_call = compose_call!(
+    let ban_from_committee_call = compose_call!(
         connection.as_connection().metadata,
         PALLET,
         call_name,
@@ -113,13 +112,9 @@
         connection.as_connection(),
         "Sudo",
         "sudo_unchecked_weight",
-        kick_out_from_committee_call,
+        ban_from_committee_call,
         0_u64
     );
 
     send_xt(connection, xt, Some(call_name), status);
-=======
-) -> Option<BanInfo> {
-    connection.read_storage_map(PALLET, "Banned", account_id, None)
->>>>>>> e70c3541
 }