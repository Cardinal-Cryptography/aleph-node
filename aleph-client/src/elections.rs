use primitives::{
    CommitteeKickOutConfig, CommitteeSeats, EraValidators, KickOutReason, SessionCount,
    SessionIndex,
};
use sp_core::H256;
<<<<<<< HEAD
use substrate_api_client::{compose_call, compose_extrinsic};

use crate::{
    get_session_first_block, send_xt, AccountId, AnyConnection, ReadStorage, RootConnection,
    XtStatus,
};
=======

use crate::{get_session_first_block, AccountId, ReadStorage};
>>>>>>> 2b721227

const PALLET: &str = "Elections";

pub fn get_committee_seats<C: ReadStorage>(
    connection: &C,
    block_hash: Option<H256>,
) -> CommitteeSeats {
    connection.read_storage_value_at_block(PALLET, "CommitteeSize", block_hash)
}

pub fn get_next_era_committee_seats<C: ReadStorage>(connection: &C) -> CommitteeSeats {
    connection.read_storage_value(PALLET, "NextEraCommitteeSize")
}

pub fn get_validator_block_count<C: ReadStorage>(
    connection: &C,
    account_id: &AccountId,
    block_hash: Option<H256>,
) -> Option<u32> {
    connection.read_storage_map(PALLET, "SessionValidatorBlockCount", account_id, block_hash)
}

pub fn get_current_era_validators<C: ReadStorage>(connection: &C) -> EraValidators<AccountId> {
    connection.read_storage_value(PALLET, "CurrentEraValidators")
}

pub fn get_current_era_reserved_validators<C: ReadStorage>(connection: &C) -> Vec<AccountId> {
    get_current_era_validators(connection).reserved
}

pub fn get_current_era_non_reserved_validators<C: ReadStorage>(connection: &C) -> Vec<AccountId> {
    get_current_era_validators(connection).non_reserved
}

pub fn get_next_era_reserved_validators<C: ReadStorage>(connection: &C) -> Vec<AccountId> {
    connection.read_storage_value(PALLET, "NextEraReservedValidators")
}

pub fn get_next_era_non_reserved_validators<C: ReadStorage>(connection: &C) -> Vec<AccountId> {
    connection.read_storage_value(PALLET, "NextEraNonReservedValidators")
}

pub fn get_next_era_validators<C: ReadStorage>(connection: &C) -> EraValidators<AccountId> {
    let reserved: Vec<AccountId> =
        connection.read_storage_value(PALLET, "NextEraReservedValidators");
    let non_reserved: Vec<AccountId> =
        connection.read_storage_value(PALLET, "NextEraNonReservedValidators");
    EraValidators {
        reserved,
        non_reserved,
    }
}

pub fn get_era_validators<C: ReadStorage>(
    connection: &C,
    session: SessionIndex,
) -> EraValidators<AccountId> {
    let block_hash = get_session_first_block(connection, session);
    connection.read_storage_value_at_block(PALLET, "CurrentEraValidators", Some(block_hash))
}

pub fn get_committee_kick_out_config<C: ReadStorage>(connection: &C) -> CommitteeKickOutConfig {
    connection.read_storage_value(PALLET, "CommitteeKickOutConfig")
}

pub fn get_underperformed_validator_session_count<C: ReadStorage>(
    connection: &C,
    account_id: &AccountId,
) -> SessionCount {
    connection
        .read_storage_map(
            PALLET,
            "UnderperformedValidatorSessionCount",
            account_id,
            None,
        )
        .unwrap_or(0)
}

pub fn get_kick_out_reason_for_validator<C: ReadStorage>(
    connection: &C,
    account_id: &AccountId,
) -> Option<KickOutReason> {
    connection.read_storage_map(PALLET, "ToBeKickedOutFromCommittee", account_id, None)
<<<<<<< HEAD
}

pub fn kick_out_from_committee(
    connection: &RootConnection,
    to_be_kicked_out: &AccountId,
    reason: &KickOutReason,
    status: XtStatus,
) {
    let call_name = "kick_out_from_committee";

    let kick_out_from_committee_call = compose_call!(
        connection.as_connection().metadata,
        PALLET,
        call_name,
        to_be_kicked_out,
        reason
    );

    let xt = compose_extrinsic!(
        connection.as_connection(),
        "Sudo",
        "sudo_unchecked_weight",
        kick_out_from_committee_call,
        0_u64
    );

    send_xt(connection, xt, Some(call_name), status);
=======
>>>>>>> 2b721227
}<|MERGE_RESOLUTION|>--- conflicted
+++ resolved
@@ -3,17 +3,11 @@
     SessionIndex,
 };
 use sp_core::H256;
-<<<<<<< HEAD
 use substrate_api_client::{compose_call, compose_extrinsic};
 
 use crate::{
     get_session_first_block, send_xt, AccountId, AnyConnection, ReadStorage, RootConnection,
-    XtStatus,
-};
-=======
-
-use crate::{get_session_first_block, AccountId, ReadStorage};
->>>>>>> 2b721227
+    XtStatus};
 
 const PALLET: &str = "Elections";
 
@@ -98,7 +92,6 @@
     account_id: &AccountId,
 ) -> Option<KickOutReason> {
     connection.read_storage_map(PALLET, "ToBeKickedOutFromCommittee", account_id, None)
-<<<<<<< HEAD
 }
 
 pub fn kick_out_from_committee(
@@ -126,6 +119,4 @@
     );
 
     send_xt(connection, xt, Some(call_name), status);
-=======
->>>>>>> 2b721227
 }