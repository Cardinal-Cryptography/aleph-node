use primitives::{BanConfig, BanInfo, CommitteeSeats, EraValidators, SessionCount, SessionIndex};
use sp_core::H256;
use substrate_api_client::{compose_call, compose_extrinsic, XtStatus};

use crate::{
    get_session_first_block, send_xt, AccountId, AnyConnection, ReadStorage, RootConnection,
};

const PALLET: &str = "Elections";

pub fn get_committee_seats<C: ReadStorage>(
    connection: &C,
    block_hash: Option<H256>,
) -> CommitteeSeats {
    connection.read_storage_value_at_block(PALLET, "CommitteeSize", block_hash)
}

pub fn get_next_era_committee_seats<C: ReadStorage>(connection: &C) -> CommitteeSeats {
    connection.read_storage_value(PALLET, "NextEraCommitteeSize")
}

pub fn get_validator_block_count<C: ReadStorage>(
    connection: &C,
    account_id: &AccountId,
    block_hash: Option<H256>,
) -> Option<u32> {
    connection.read_storage_map(PALLET, "SessionValidatorBlockCount", account_id, block_hash)
}

pub fn get_current_era_validators<C: ReadStorage>(connection: &C) -> EraValidators<AccountId> {
    connection.read_storage_value(PALLET, "CurrentEraValidators")
}

pub fn get_current_era_reserved_validators<C: ReadStorage>(connection: &C) -> Vec<AccountId> {
    get_current_era_validators(connection).reserved
}

pub fn get_current_era_non_reserved_validators<C: ReadStorage>(connection: &C) -> Vec<AccountId> {
    get_current_era_validators(connection).non_reserved
}

pub fn get_next_era_reserved_validators<C: ReadStorage>(connection: &C) -> Vec<AccountId> {
    connection.read_storage_value(PALLET, "NextEraReservedValidators")
}

pub fn get_next_era_non_reserved_validators<C: ReadStorage>(connection: &C) -> Vec<AccountId> {
    connection.read_storage_value(PALLET, "NextEraNonReservedValidators")
}

pub fn get_next_era_validators<C: ReadStorage>(connection: &C) -> EraValidators<AccountId> {
    let reserved: Vec<AccountId> =
        connection.read_storage_value(PALLET, "NextEraReservedValidators");
    let non_reserved: Vec<AccountId> =
        connection.read_storage_value(PALLET, "NextEraNonReservedValidators");
    EraValidators {
        reserved,
        non_reserved,
    }
}

pub fn get_era_validators<C: ReadStorage>(
    connection: &C,
    session: SessionIndex,
) -> EraValidators<AccountId> {
    let block_hash = get_session_first_block(connection, session);
    connection.read_storage_value_at_block(PALLET, "CurrentEraValidators", Some(block_hash))
}

pub fn get_ban_config<C: ReadStorage>(connection: &C) -> BanConfig {
    connection.read_storage_value(PALLET, "BanConfig")
}

pub fn get_underperformed_validator_session_count<C: ReadStorage>(
    connection: &C,
    account_id: &AccountId,
) -> SessionCount {
    connection
        .read_storage_map(
            PALLET,
            "UnderperformedValidatorSessionCount",
            account_id,
            None,
        )
        .unwrap_or(0)
}

pub fn get_ban_reason_for_validator<C: ReadStorage>(
    connection: &C,
    account_id: &AccountId,
<<<<<<< HEAD
) -> Option<KickOutReason> {
    connection.read_storage_map(PALLET, "ToBeKickedOutFromCommittee", account_id, None)
}

pub fn change_kickout_config(
    sudo_connection: &RootConnection,
    minimal_expected_performance: Option<u8>,
    underperformed_session_count_threshold: Option<u32>,
    clean_session_counter_delay: Option<u32>,
    status: XtStatus,
) {
    let call = compose_call!(
        sudo_connection.as_connection().metadata,
        PALLET,
        "set_kick_out_config",
        minimal_expected_performance,
        underperformed_session_count_threshold,
        clean_session_counter_delay
    );
    let xt = compose_extrinsic!(
        sudo_connection.as_connection(),
        "Sudo",
        "sudo_unchecked_weight",
        call,
        0_u64
    );
    send_xt(sudo_connection, xt, Some("set_kick_out_config"), status);
=======
) -> Option<BanInfo> {
    connection.read_storage_map(PALLET, "Banned", account_id, None)
>>>>>>> a4336728
}<|MERGE_RESOLUTION|>--- conflicted
+++ resolved
@@ -1,4 +1,6 @@
-use primitives::{BanConfig, BanInfo, CommitteeSeats, EraValidators, SessionCount, SessionIndex};
+use primitives::{
+    BanConfig, BanInfo, CommitteeSeats, EraIndex, EraValidators, SessionCount, SessionIndex,
+};
 use sp_core::H256;
 use substrate_api_client::{compose_call, compose_extrinsic, XtStatus};
 
@@ -87,25 +89,26 @@
 pub fn get_ban_reason_for_validator<C: ReadStorage>(
     connection: &C,
     account_id: &AccountId,
-<<<<<<< HEAD
-) -> Option<KickOutReason> {
-    connection.read_storage_map(PALLET, "ToBeKickedOutFromCommittee", account_id, None)
+) -> Option<BanInfo> {
+    connection.read_storage_map(PALLET, "Banned", account_id, None)
 }
 
-pub fn change_kickout_config(
+pub fn change_ban_config(
     sudo_connection: &RootConnection,
     minimal_expected_performance: Option<u8>,
     underperformed_session_count_threshold: Option<u32>,
     clean_session_counter_delay: Option<u32>,
+    ban_period: Option<EraIndex>,
     status: XtStatus,
 ) {
     let call = compose_call!(
         sudo_connection.as_connection().metadata,
         PALLET,
-        "set_kick_out_config",
+        "set_ban_config",
         minimal_expected_performance,
         underperformed_session_count_threshold,
-        clean_session_counter_delay
+        clean_session_counter_delay,
+        ban_period
     );
     let xt = compose_extrinsic!(
         sudo_connection.as_connection(),
@@ -114,9 +117,5 @@
         call,
         0_u64
     );
-    send_xt(sudo_connection, xt, Some("set_kick_out_config"), status);
-=======
-) -> Option<BanInfo> {
-    connection.read_storage_map(PALLET, "Banned", account_id, None)
->>>>>>> a4336728
+    send_xt(sudo_connection, xt, Some("set_ban_config"), status);
 }