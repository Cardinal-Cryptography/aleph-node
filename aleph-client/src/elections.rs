--- conflicted
+++ resolved
@@ -89,7 +89,6 @@
     account_id: &AccountId,
 ) -> Option<KickOutReason> {
     connection.read_storage_map(PALLET, "ToBeKickedOutFromCommittee", account_id, None)
-<<<<<<< HEAD
 }
 
 pub fn kick_out_from_committee(
@@ -117,6 +116,4 @@
     );
 
     send_xt(connection, xt, Some(call_name), status);
-=======
->>>>>>> ea4bcf84
 }