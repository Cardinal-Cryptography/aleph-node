use primitives::{
    CommitteeKickOutConfig, CommitteeSeats, EraValidators, KickOutReason, SessionCount,
    SessionIndex,
};
<<<<<<< HEAD
use sp_core::{Pair, H256};
use substrate_api_client::{compose_call, compose_extrinsic, ExtrinsicParams, XtStatus};

use crate::{
    get_session_first_block, send_xt, AccountId, AnyConnection, ReadStorage, RootConnection,
};
=======
use sp_core::H256;

use crate::{get_session_first_block, AccountId, ReadStorage};
>>>>>>> 979d7149

const PALLET: &str = "Elections";

pub fn get_committee_seats<C: ReadStorage>(
    connection: &C,
    block_hash: Option<H256>,
) -> CommitteeSeats {
    connection.read_storage_value_at_block(PALLET, "CommitteeSize", block_hash)
}

pub fn get_next_era_committee_seats<C: ReadStorage>(connection: &C) -> CommitteeSeats {
    connection.read_storage_value(PALLET, "NextEraCommitteeSize")
}

pub fn get_validator_block_count<C: ReadStorage>(
    connection: &C,
    account_id: &AccountId,
    block_hash: Option<H256>,
) -> Option<u32> {
    connection.read_storage_map(PALLET, "SessionValidatorBlockCount", account_id, block_hash)
}

pub fn get_current_era_validators<C: ReadStorage>(connection: &C) -> EraValidators<AccountId> {
    connection.read_storage_value(PALLET, "CurrentEraValidators")
}

pub fn get_current_era_reserved_validators<C: ReadStorage>(connection: &C) -> Vec<AccountId> {
    get_current_era_validators(connection).reserved
}

pub fn get_current_era_non_reserved_validators<C: ReadStorage>(connection: &C) -> Vec<AccountId> {
    get_current_era_validators(connection).non_reserved
}

pub fn get_next_era_reserved_validators<C: ReadStorage>(connection: &C) -> Vec<AccountId> {
    connection.read_storage_value(PALLET, "NextEraReservedValidators")
}

pub fn get_next_era_non_reserved_validators<C: ReadStorage>(connection: &C) -> Vec<AccountId> {
    connection.read_storage_value(PALLET, "NextEraNonReservedValidators")
}

pub fn get_next_era_validators<C: ReadStorage>(connection: &C) -> EraValidators<AccountId> {
    let reserved: Vec<AccountId> =
        connection.read_storage_value(PALLET, "NextEraReservedValidators");
    let non_reserved: Vec<AccountId> =
        connection.read_storage_value(PALLET, "NextEraNonReservedValidators");
    EraValidators {
        reserved,
        non_reserved,
    }
}

pub fn get_era_validators<C: ReadStorage>(
    connection: &C,
    session: SessionIndex,
) -> EraValidators<AccountId> {
    let block_hash = get_session_first_block(connection, session);
    connection.read_storage_value_at_block(PALLET, "CurrentEraValidators", Some(block_hash))
}

pub fn get_committee_kick_out_config<C: ReadStorage>(connection: &C) -> CommitteeKickOutConfig {
    connection.read_storage_value(PALLET, "CommitteeKickOutConfig")
}

pub fn get_underperformed_validator_session_count<C: ReadStorage>(
    connection: &C,
    account_id: &AccountId,
) -> SessionCount {
    connection
        .read_storage_map(
            PALLET,
            "UnderperformedValidatorSessionCount",
            account_id,
            None,
        )
        .unwrap_or(0)
}

pub fn get_kick_out_reason_for_validator<C: ReadStorage>(
    connection: &C,
    account_id: &AccountId,
) -> Option<KickOutReason> {
    connection.read_storage_map(PALLET, "ToBeKickedOutFromCommittee", account_id, None)
<<<<<<< HEAD
}

pub fn change_kickout_config(
    sudo_connection: &RootConnection,
    minimal_expected_performance: Option<u8>,
    underperformed_session_count_threshold: Option<u32>,
    clean_session_counter_delay: Option<u32>,
    status: XtStatus,
) {
    let call = compose_call!(
        sudo_connection.as_connection().metadata,
        PALLET,
        "set_kick_out_config",
        minimal_expected_performance,
        underperformed_session_count_threshold,
        clean_session_counter_delay
    );
    let xt = compose_extrinsic!(
        sudo_connection.as_connection(),
        "Sudo",
        "sudo_unchecked_weight",
        call,
        0_u64
    );
    send_xt(sudo_connection, xt, Some("set_kick_out_config"), status);
=======
>>>>>>> 979d7149
}<|MERGE_RESOLUTION|>--- conflicted
+++ resolved
@@ -2,18 +2,12 @@
     CommitteeKickOutConfig, CommitteeSeats, EraValidators, KickOutReason, SessionCount,
     SessionIndex,
 };
-<<<<<<< HEAD
-use sp_core::{Pair, H256};
-use substrate_api_client::{compose_call, compose_extrinsic, ExtrinsicParams, XtStatus};
+use sp_core::H256;
+use substrate_api_client::{compose_call, compose_extrinsic, XtStatus};
 
 use crate::{
     get_session_first_block, send_xt, AccountId, AnyConnection, ReadStorage, RootConnection,
 };
-=======
-use sp_core::H256;
-
-use crate::{get_session_first_block, AccountId, ReadStorage};
->>>>>>> 979d7149
 
 const PALLET: &str = "Elections";
 
@@ -98,7 +92,6 @@
     account_id: &AccountId,
 ) -> Option<KickOutReason> {
     connection.read_storage_map(PALLET, "ToBeKickedOutFromCommittee", account_id, None)
-<<<<<<< HEAD
 }
 
 pub fn change_kickout_config(
@@ -124,6 +117,4 @@
         0_u64
     );
     send_xt(sudo_connection, xt, Some("set_kick_out_config"), status);
-=======
->>>>>>> 979d7149
 }