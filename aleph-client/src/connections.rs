--- conflicted
+++ resolved
@@ -79,13 +79,6 @@
         at: Option<BlockHash>,
     ) -> Option<T::Target>;
 
-<<<<<<< HEAD
-    async fn rpc_call<R: Decode>(
-        &self,
-        func_name: String,
-        params: RpcCallParams,
-    ) -> anyhow::Result<R>;
-=======
     /// Submit a RPC call.
     ///
     /// * `func_name` - name of a RPC call
@@ -105,8 +98,11 @@
     /// let params = rpc_params!["ContractsApi_call", Bytes(args.encode())];
     /// rpc_call("state_call".to_string(), params).await;
     /// ```
-    async fn rpc_call<R: Decode>(&self, func_name: String, params: RpcParams) -> anyhow::Result<R>;
->>>>>>> 0095c94e
+    async fn rpc_call<R: Decode>(
+        &self,
+        func_name: String,
+        params: RpcCallParams,
+    ) -> anyhow::Result<R>;
 }
 
 /// Signed connection should be able to sends transactions to chain
