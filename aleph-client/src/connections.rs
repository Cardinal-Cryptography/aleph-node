use std::{thread::sleep, time::Duration};

use anyhow::anyhow;
use codec::Decode;
use log::info;
use subxt::{
    ext::sp_core::Bytes,
    metadata::DecodeWithMetadata,
    rpc::RpcParams,
    storage::{address::Yes, StaticStorageAddress, StorageAddress},
    tx::{BaseExtrinsicParamsBuilder, PlainTip, TxPayload},
    SubstrateConfig,
};

<<<<<<< HEAD
use crate::{
    api, frame_support::weights::weight_v2::Weight, BlockHash, Call, Client, KeyPair, TxStatus,
};
=======
use crate::{api, sp_weights::weight_v2::Weight, BlockHash, Call, Client, KeyPair, TxStatus};
>>>>>>> 7d41148e

#[derive(Clone)]
pub struct Connection {
    pub client: Client,
}

pub struct SignedConnection {
    pub connection: Connection,
    pub signer: KeyPair,
}

pub struct RootConnection {
    pub connection: Connection,
    pub root: KeyPair,
}

#[async_trait::async_trait]
pub trait SudoCall {
    async fn sudo_unchecked(&self, call: Call, status: TxStatus) -> anyhow::Result<BlockHash>;
    async fn sudo(&self, call: Call, status: TxStatus) -> anyhow::Result<BlockHash>;
}

#[async_trait::async_trait]
impl SudoCall for RootConnection {
    async fn sudo_unchecked(&self, call: Call, status: TxStatus) -> anyhow::Result<BlockHash> {
        info!(target: "aleph-client", "sending call as sudo_unchecked {:?}", call);
<<<<<<< HEAD
        let sudo = api::tx()
            .sudo()
            .sudo_unchecked_weight(call, Weight { ref_time: 0 });
=======
        let sudo = api::tx().sudo().sudo_unchecked_weight(
            call,
            Weight {
                ref_time: 0,
                proof_size: 0,
            },
        );
>>>>>>> 7d41148e

        self.as_signed().send_tx(sudo, status).await
    }

    async fn sudo(&self, call: Call, status: TxStatus) -> anyhow::Result<BlockHash> {
        info!(target: "aleph-client", "sending call as sudo {:?}", call);
        let sudo = api::tx().sudo().sudo(call);

        self.as_signed().send_tx(sudo, status).await
    }
}

impl Connection {
    const DEFAULT_RETRIES: u32 = 10;
    const RETRY_WAIT_SECS: u64 = 1;

    pub async fn new(address: String) -> Self {
        Self::new_with_retries(address, Self::DEFAULT_RETRIES).await
    }

    pub async fn new_with_retries(address: String, mut retries: u32) -> Self {
        loop {
            let client = Client::from_url(&address).await;
            match (retries, client) {
                (_, Ok(client)) => return Self { client },
                (0, Err(e)) => panic!("{:?}", e),
                _ => {
                    sleep(Duration::from_secs(Self::RETRY_WAIT_SECS));
                    retries -= 1;
                }
            }
        }
    }

    pub async fn get_storage_entry<T: DecodeWithMetadata, Defaultable, Iterable>(
        &self,
        addrs: &StaticStorageAddress<T, Yes, Defaultable, Iterable>,
        at: Option<BlockHash>,
    ) -> T::Target {
        self.get_storage_entry_maybe(addrs, at)
            .await
            .expect("There should be a value")
    }

    pub async fn get_storage_entry_maybe<T: DecodeWithMetadata, Defaultable, Iterable>(
        &self,
        addrs: &StaticStorageAddress<T, Yes, Defaultable, Iterable>,
        at: Option<BlockHash>,
    ) -> Option<T::Target> {
        info!(target: "aleph-client", "accessing storage at {}::{} at block {:?}", addrs.pallet_name(), addrs.entry_name(), at);
        self.client
            .storage()
            .fetch(addrs, at)
            .await
            .expect("Should access storage")
    }

    pub async fn rpc_call<R: Decode>(
        &self,
        func_name: String,
        params: RpcParams,
    ) -> anyhow::Result<R> {
        info!(target: "aleph-client", "submitting rpc call `{}`, with params {:?}", func_name, params);
        let bytes: Bytes = self.client.rpc().request(&func_name, params).await?;

        Ok(R::decode(&mut bytes.as_ref())?)
    }
}

impl SignedConnection {
    pub async fn new(address: String, signer: KeyPair) -> Self {
        Self::from_connection(Connection::new(address).await, signer)
    }

    pub fn from_connection(connection: Connection, signer: KeyPair) -> Self {
        Self { connection, signer }
    }

    pub async fn send_tx<Call: TxPayload>(
        &self,
        tx: Call,
        status: TxStatus,
    ) -> anyhow::Result<BlockHash> {
        self.send_tx_with_params(tx, Default::default(), status)
            .await
    }

    pub async fn send_tx_with_params<Call: TxPayload>(
        &self,
        tx: Call,
        params: BaseExtrinsicParamsBuilder<SubstrateConfig, PlainTip>,
        status: TxStatus,
    ) -> anyhow::Result<BlockHash> {
        if let Some(details) = tx.validation_details() {
            info!(target:"aleph-client", "Sending extrinsic {}.{} with params: {:?}", details.pallet_name, details.call_name, params);
        }
        let progress = self
            .connection
            .client
            .tx()
            .sign_and_submit_then_watch(&tx, &self.signer, params)
            .await?;

        // In case of Submitted hash does not mean anything
        let hash = match status {
            TxStatus::InBlock => progress.wait_for_in_block().await?.block_hash(),
            TxStatus::Finalized => progress.wait_for_finalized_success().await?.block_hash(),
            TxStatus::Submitted => return Ok(BlockHash::from_low_u64_be(0)),
        };
        info!(target: "aleph-client", "tx included in block {:?}", hash);

        Ok(hash)
    }
}

impl RootConnection {
    pub async fn new(address: String, root: KeyPair) -> anyhow::Result<Self> {
        RootConnection::try_from_connection(Connection::new(address).await, root).await
    }

    pub async fn try_from_connection(
        connection: Connection,
        signer: KeyPair,
    ) -> anyhow::Result<Self> {
        let root_address = api::storage().sudo().key();

        let root = match connection.client.storage().fetch(&root_address, None).await {
            Ok(Some(account)) => account,
            _ => return Err(anyhow!("Could not read sudo key from chain")),
        };

        if root != *signer.account_id() {
            return Err(anyhow!(
                "Provided account is not a sudo on chain. sudo key - {}, provided: {}",
                root,
                signer.account_id()
            ));
        }

        Ok(Self {
            connection,
            root: signer,
        })
    }

    pub fn as_signed(&self) -> SignedConnection {
        SignedConnection {
            connection: self.connection.clone(),
            signer: KeyPair::new(self.root.signer().clone()),
        }
    }
}<|MERGE_RESOLUTION|>--- conflicted
+++ resolved
@@ -12,13 +12,7 @@
     SubstrateConfig,
 };
 
-<<<<<<< HEAD
-use crate::{
-    api, frame_support::weights::weight_v2::Weight, BlockHash, Call, Client, KeyPair, TxStatus,
-};
-=======
 use crate::{api, sp_weights::weight_v2::Weight, BlockHash, Call, Client, KeyPair, TxStatus};
->>>>>>> 7d41148e
 
 #[derive(Clone)]
 pub struct Connection {
@@ -45,11 +39,6 @@
 impl SudoCall for RootConnection {
     async fn sudo_unchecked(&self, call: Call, status: TxStatus) -> anyhow::Result<BlockHash> {
         info!(target: "aleph-client", "sending call as sudo_unchecked {:?}", call);
-<<<<<<< HEAD
-        let sudo = api::tx()
-            .sudo()
-            .sudo_unchecked_weight(call, Weight { ref_time: 0 });
-=======
         let sudo = api::tx().sudo().sudo_unchecked_weight(
             call,
             Weight {
@@ -57,7 +46,6 @@
                 proof_size: 0,
             },
         );
->>>>>>> 7d41148e
 
         self.as_signed().send_tx(sudo, status).await
     }
