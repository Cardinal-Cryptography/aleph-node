--- conflicted
+++ resolved
@@ -12,11 +12,8 @@
 };
 
 use crate::{
-<<<<<<< HEAD
-    api, sp_weights::weight_v2::Weight, BlockHash, Call, Client, KeyPair, ParamsBuilder, TxStatus,
-=======
-    api, sp_weights::weight_v2::Weight, AccountId, BlockHash, Call, KeyPair, SubxtClient, TxStatus,
->>>>>>> 917b76ef
+    api, sp_weights::weight_v2::Weight, AccountId, BlockHash, Call, KeyPair, ParamsBuilder,
+    SubxtClient, TxStatus,
 };
 
 #[derive(Clone)]
@@ -74,7 +71,7 @@
     async fn send_tx_with_params<Call: TxPayload + Send + Sync>(
         &self,
         tx: Call,
-        params: BaseExtrinsicParamsBuilder<SubstrateConfig, PlainTip>,
+        params: ParamsBuilder,
         status: TxStatus,
     ) -> anyhow::Result<BlockHash>;
 
