--- conflicted
+++ resolved
@@ -51,12 +51,8 @@
 }
 
 impl Weight {
-<<<<<<< HEAD
+    /// Returns new instance of weight v2 object.
     pub const fn new(ref_time: u64, proof_size: u64) -> Self {
-=======
-    /// Returns new instance of weight v2 object.
-    pub fn new(ref_time: u64, proof_size: u64) -> Self {
->>>>>>> 81c446cb
         Self {
             ref_time,
             proof_size,
