use crate::{send_xt, waiting::wait_for_event, BlockNumber, Connection};
use codec::{Decode, Encode};
use log::info;
use sp_core::Pair;
use substrate_api_client::{compose_call, compose_extrinsic, AccountId, FromHexString, XtStatus};

// Using custom struct and rely on default Encode trait from Parity's codec
// it works since byte arrays are encoded in a straight forward way, it as-is
#[derive(Debug, Encode, Clone)]
pub struct Keys {
    pub aura: [u8; 32],
    pub aleph: [u8; 32],
}

// Manually implementing decoding
impl From<Vec<u8>> for Keys {
    fn from(bytes: Vec<u8>) -> Self {
        assert_eq!(bytes.len(), 64);
        Self {
            aura: bytes[0..32].try_into().unwrap(),
            aleph: bytes[32..64].try_into().unwrap(),
        }
    }
}

impl TryFrom<String> for Keys {
    type Error = ();

    fn try_from(keys: String) -> Result<Self, Self::Error> {
        let bytes: Vec<u8> = match FromHexString::from_hex(keys) {
            Ok(bytes) => bytes,
            Err(_) => return Err(()),
        };
        Ok(Keys::from(bytes))
    }
}

pub fn change_members(sudo_connection: &Connection, new_members: Vec<AccountId>, status: XtStatus) {
    info!(target: "aleph-client", "New members {:#?}", new_members);
    let call = compose_call!(
        sudo_connection.metadata,
        "Elections",
        "change_members",
        new_members
    );
    let xt = compose_extrinsic!(
        sudo_connection,
        "Sudo",
        "sudo_unchecked_weight",
        call,
        0_u64
    );
    send_xt(sudo_connection, xt, Some("sudo_unchecked_weight"), status);
}

pub fn set_keys(connection: &Connection, new_keys: Keys, status: XtStatus) {
    let xt = compose_extrinsic!(connection, "Session", "set_keys", new_keys, 0u8);
    send_xt(connection, xt, Some("set_keys"), status);
}

/// Get the number of the current session.
pub fn get_current(connection: &Connection) -> u32 {
    try_get_current(connection).unwrap()
}

pub fn try_get_current(connection: &Connection) -> Option<u32> {
    connection
        .get_storage_value("Session", "CurrentIndex", None)
        .unwrap()
<<<<<<< HEAD
=======
        .unwrap_or(0)
>>>>>>> 7924d250
}

pub fn wait_for(connection: &Connection, session_index: u32) -> anyhow::Result<BlockNumber> {
    info!(target: "aleph-client", "Waiting for session {}", session_index);

    #[derive(Debug, Decode, Clone)]
    struct NewSessionEvent {
        session_index: u32,
    }
    wait_for_event(
        connection,
        ("Session", "NewSession"),
        |e: NewSessionEvent| {
            info!(target: "aleph-client", "New session {}", e.session_index);

            e.session_index == session_index
        },
    )?;
    Ok(session_index)
}<|MERGE_RESOLUTION|>--- conflicted
+++ resolved
@@ -60,17 +60,10 @@
 
 /// Get the number of the current session.
 pub fn get_current(connection: &Connection) -> u32 {
-    try_get_current(connection).unwrap()
-}
-
-pub fn try_get_current(connection: &Connection) -> Option<u32> {
     connection
         .get_storage_value("Session", "CurrentIndex", None)
         .unwrap()
-<<<<<<< HEAD
-=======
         .unwrap_or(0)
->>>>>>> 7924d250
 }
 
 pub fn wait_for(connection: &Connection, session_index: u32) -> anyhow::Result<BlockNumber> {
