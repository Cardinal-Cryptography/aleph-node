--- conflicted
+++ resolved
@@ -86,22 +86,12 @@
     send_xt(connection, xt, Some("set_keys"), status);
 }
 
-<<<<<<< HEAD
-/// Get the number of the current session.
-pub fn get_current<C: AnyConnection>(connection: &C) -> u32 {
-    connection.read_storage_or_else("Session", "CurrentIndex", || 0)
-=======
 pub fn get_current_session<C: AnyConnection>(connection: &C) -> SessionIndex {
     get_session(connection, None)
 }
 
 pub fn get_session<C: AnyConnection>(connection: &C, block_hash: Option<H256>) -> SessionIndex {
-    connection
-        .as_connection()
-        .get_storage_value("Session", "CurrentIndex", block_hash)
-        .unwrap()
-        .unwrap_or(0)
->>>>>>> 6616ddf3
+    connection.read_storage_or_else("Session", "CurrentIndex", || 0)
 }
 
 pub fn wait_for_predicate<C: AnyConnection, P: Fn(SessionIndex) -> bool>(
