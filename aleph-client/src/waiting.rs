--- conflicted
+++ resolved
@@ -38,31 +38,17 @@
     async fn wait_for_block<P: Fn(u32) -> bool + Send>(&self, predicate: P, status: BlockStatus) {
         let mut block_sub = match status {
             BlockStatus::Best => self
-<<<<<<< HEAD
                 .as_connection()
                 .blocks()
                 .subscribe_best()
                 .await
-                .unwrap(),
+                .expect("Failed to subscribe to the best block stream!"),
             BlockStatus::Finalized => self
                 .as_connection()
                 .blocks()
                 .subscribe_finalized()
                 .await
-                .unwrap(),
-=======
-                .client
-                .blocks()
-                .subscribe_best()
-                .await
-                .expect("Failed to subscribe to the best block stream!"),
-            BlockStatus::Finalized => self
-                .client
-                .blocks()
-                .subscribe_finalized()
-                .await
                 .expect("Failed to subscribe to the finalized block stream!"),
->>>>>>> 88be7524
         };
 
         while let Some(Ok(block)) = block_sub.next().await {
@@ -79,31 +65,17 @@
     ) -> T {
         let mut block_sub = match status {
             BlockStatus::Best => self
-<<<<<<< HEAD
                 .as_connection()
                 .blocks()
                 .subscribe_best()
                 .await
-                .unwrap(),
+                .expect("Failed to subscribe to the best block stream!"),
             BlockStatus::Finalized => self
                 .as_connection()
                 .blocks()
                 .subscribe_finalized()
                 .await
-                .unwrap(),
-=======
-                .client
-                .blocks()
-                .subscribe_best()
-                .await
-                .expect("Failed to subscribe to the best block stream!"),
-            BlockStatus::Finalized => self
-                .client
-                .blocks()
-                .subscribe_finalized()
-                .await
                 .expect("Failed to subscribe to the finalized block stream!"),
->>>>>>> 88be7524
         };
 
         info!(target: "aleph-client", "waiting for event {}.{}", T::PALLET, T::EVENT);
@@ -129,15 +101,11 @@
 
     async fn wait_for_era(&self, era: EraIndex, status: BlockStatus) {
         let addrs = aleph_zero::api::constants().staking().sessions_per_era();
-<<<<<<< HEAD
-        let sessions_per_era = self.as_connection().constants().at(&addrs).unwrap();
-=======
         let sessions_per_era = self
-            .client
+            .as_connection()
             .constants()
             .at(&addrs)
             .expect("Failed to obtain sessions_per_era const!");
->>>>>>> 88be7524
         let first_session_in_era = era * sessions_per_era;
 
         self.wait_for_session(first_session_in_era, status).await;
