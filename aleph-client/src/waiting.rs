--- conflicted
+++ resolved
@@ -6,20 +6,6 @@
 use crate::{
     aleph_zero,
     api::session::events::NewSession,
-<<<<<<< HEAD
-    pallets::{session::SessionApi, staking::StakingApi},
-    Connection,
-};
-
-pub enum BlockStatus {
-    Best,
-    Finalized,
-}
-
-#[async_trait::async_trait]
-pub trait AlephWaiting {
-    async fn wait_for_block<P: Fn(u32) -> bool + Send>(&self, predicate: P, status: BlockStatus);
-=======
     connections::AsConnection,
     pallets::{session::SessionApi, staking::StakingApi},
 };
@@ -71,21 +57,11 @@
     ///         )
     ///         .await;
     /// ```
->>>>>>> 7de6e775
     async fn wait_for_event<T: StaticEvent, P: Fn(&T) -> bool + Send>(
         &self,
         predicate: P,
         status: BlockStatus,
     ) -> T;
-<<<<<<< HEAD
-    async fn wait_for_era(&self, era: EraIndex, status: BlockStatus);
-    async fn wait_for_session(&self, session: SessionIndex, status: BlockStatus);
-}
-
-#[async_trait::async_trait]
-pub trait WaitingExt {
-    async fn wait_for_n_sessions(&self, n: SessionIndex, status: BlockStatus);
-=======
 
     /// Wait for given era to happen.
     /// * `era` - number of the era to wait for
@@ -109,18 +85,10 @@
     /// Wait for a given number of eras to wait from a current era.
     /// `n` - number of eras to wait from now
     /// * `status` - a [`BlockStatus`] of the era we wait for
->>>>>>> 7de6e775
     async fn wait_for_n_eras(&self, n: EraIndex, status: BlockStatus);
 }
 
 #[async_trait::async_trait]
-<<<<<<< HEAD
-impl AlephWaiting for Connection {
-    async fn wait_for_block<P: Fn(u32) -> bool + Send>(&self, predicate: P, status: BlockStatus) {
-        let mut block_sub = match status {
-            BlockStatus::Best => self.client.blocks().subscribe_best().await.unwrap(),
-            BlockStatus::Finalized => self.client.blocks().subscribe_finalized().await.unwrap(),
-=======
 impl<C: AsConnection + Sync> AlephWaiting for C {
     async fn wait_for_block<P: Fn(u32) -> bool + Send>(&self, predicate: P, status: BlockStatus) {
         let mut block_sub = match status {
@@ -138,7 +106,6 @@
                 .subscribe_finalized()
                 .await
                 .expect("Failed to subscribe to the finalized block stream!"),
->>>>>>> 7de6e775
         };
 
         while let Some(Ok(block)) = block_sub.next().await {
@@ -154,10 +121,6 @@
         status: BlockStatus,
     ) -> T {
         let mut block_sub = match status {
-<<<<<<< HEAD
-            BlockStatus::Best => self.client.blocks().subscribe_best().await.unwrap(),
-            BlockStatus::Finalized => self.client.blocks().subscribe_finalized().await.unwrap(),
-=======
             BlockStatus::Best => self
                 .as_connection()
                 .as_client()
@@ -172,7 +135,6 @@
                 .subscribe_finalized()
                 .await
                 .expect("Failed to subscribe to the finalized block stream!"),
->>>>>>> 7de6e775
         };
 
         info!(target: "aleph-client", "waiting for event {}.{}", T::PALLET, T::EVENT);
@@ -184,11 +146,7 @@
             };
 
             for event in events.iter() {
-<<<<<<< HEAD
-                let event = event.unwrap();
-=======
                 let event = event.expect("Failed to obtain event from the block!");
->>>>>>> 7de6e775
                 if let Ok(Some(ev)) = event.as_event::<T>() {
                     if predicate(&ev) {
                         return ev;
@@ -198,41 +156,8 @@
         }
 
         panic!("No more blocks");
-<<<<<<< HEAD
     }
 
-    async fn wait_for_era(&self, era: EraIndex, status: BlockStatus) {
-        let addrs = aleph_zero::api::constants().staking().sessions_per_era();
-        let sessions_per_era = self.client.constants().at(&addrs).unwrap();
-        let first_session_in_era = era * sessions_per_era;
-
-        self.wait_for_session(first_session_in_era, status).await;
-    }
-
-    async fn wait_for_session(&self, session: SessionIndex, status: BlockStatus) {
-        self.wait_for_event(|event: &NewSession| {
-            info!(target: "aleph-client", "waiting for session {:?}, current session {:?}", session, event.session_index);
-            event.session_index >= session
-        }, status)
-            .await;
-=======
->>>>>>> 7de6e775
-    }
-}
-
-#[async_trait::async_trait]
-impl WaitingExt for Connection {
-    async fn wait_for_n_sessions(&self, n: SessionIndex, status: BlockStatus) {
-        let current_session = self.get_session(None).await;
-
-        self.wait_for_session(current_session + n, status).await;
-    }
-
-    async fn wait_for_n_eras(&self, n: EraIndex, status: BlockStatus) {
-        let current_era = self.get_current_era(None).await;
-
-<<<<<<< HEAD
-=======
     async fn wait_for_era(&self, era: EraIndex, status: BlockStatus) {
         let addrs = aleph_zero::api::constants().staking().sessions_per_era();
         let sessions_per_era = self
@@ -266,7 +191,6 @@
     async fn wait_for_n_eras(&self, n: EraIndex, status: BlockStatus) {
         let current_era = self.get_current_era(None).await;
 
->>>>>>> 7de6e775
         self.wait_for_era(current_era + n, status).await;
     }
 }