--- conflicted
+++ resolved
@@ -1,10 +1,6 @@
 [package]
 name = "primitives"
-<<<<<<< HEAD
-version = "0.5.1"
-=======
-version = "0.5.2"
->>>>>>> 61fe15e7
+version = "0.5.3"
 authors = ["Cardinal Cryptography"]
 edition = "2021"
 license = "Apache 2.0"
@@ -14,21 +10,12 @@
 serde = { version = "1.0", features = ["derive"] }
 scale-info = { version = "2.0", default-features = false, features = ["derive"] }
 
-<<<<<<< HEAD
 sp-api = { default-features = false, git = "https://github.com/Cardinal-Cryptography/substrate.git", branch = "aleph-v0.9.31" }
 sp-application-crypto = { default-features = false, git = "https://github.com/Cardinal-Cryptography/substrate.git", branch = "aleph-v0.9.31" }
 sp-core = { default-features = false, git = "https://github.com/Cardinal-Cryptography/substrate.git", branch = "aleph-v0.9.31" }
 sp-runtime = { default-features = false, git = "https://github.com/Cardinal-Cryptography/substrate.git", branch = "aleph-v0.9.31" }
 sp-std = { default-features = false, git = "https://github.com/Cardinal-Cryptography/substrate.git", branch = "aleph-v0.9.31" }
 sp-staking = { default-features = false, git = "https://github.com/Cardinal-Cryptography/substrate.git", branch = "aleph-v0.9.31" }
-=======
-sp-api = { default-features = false, git = "https://github.com/Cardinal-Cryptography/substrate.git", branch = "aleph-v0.9.30" }
-sp-application-crypto = { default-features = false, git = "https://github.com/Cardinal-Cryptography/substrate.git", branch = "aleph-v0.9.30" }
-sp-core = { default-features = false, git = "https://github.com/Cardinal-Cryptography/substrate.git", branch = "aleph-v0.9.30" }
-sp-runtime = { default-features = false, git = "https://github.com/Cardinal-Cryptography/substrate.git", branch = "aleph-v0.9.30" }
-sp-std = { default-features = false, git = "https://github.com/Cardinal-Cryptography/substrate.git", branch = "aleph-v0.9.30" }
-sp-staking = { default-features = false, git = "https://github.com/Cardinal-Cryptography/substrate.git", branch = "aleph-v0.9.30" }
->>>>>>> 61fe15e7
 
 [features]
 default = ["std"]
