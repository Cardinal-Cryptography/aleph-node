--- conflicted
+++ resolved
@@ -282,13 +282,10 @@
         fn predict_session_committee(
             session: SessionIndex
         ) -> Result<SessionCommittee<AccountId>, SessionValidatorError>;
-<<<<<<< HEAD
-
+
+        fn next_session_aura_authorities() -> Vec<AuraAuthorityId>;
         /// Allows to get owner's AccountId for an Aleph key used in the current session.
         fn aleph_key_owner(key: AuthorityId) -> Option<AccountId>;
-=======
-        fn next_session_aura_authorities() -> Vec<AuraAuthorityId>;
->>>>>>> 2b49083c
     }
 }
 
