#![cfg_attr(not(feature = "std"), no_std)]

use parity_scale_codec::{Decode, Encode};
use scale_info::TypeInfo;
use serde::{Deserialize, Serialize};
<<<<<<< HEAD
pub use sp_consensus_aura::sr25519::AuthorityId as AuraId;
=======
use sp_consensus_aura::sr25519::AuthorityId as AuraAuthorityId;
>>>>>>> 2b49083c
use sp_core::crypto::KeyTypeId;
pub use sp_runtime::{
    generic,
    traits::{BlakeTwo256, ConstU32, Header as HeaderT},
    BoundedVec, ConsensusEngineId, OpaqueExtrinsic as UncheckedExtrinsic, Perbill,
};
use sp_runtime::{
    traits::{IdentifyAccount, Verify},
    MultiSignature, Perquintill,
};
pub use sp_staking::{EraIndex, SessionIndex};
use sp_std::vec::Vec;

pub const KEY_TYPE: KeyTypeId = KeyTypeId(*b"alp0");

// Same as GRANDPA_ENGINE_ID because as of right now substrate sends only
// grandpa justifications over the network.
// TODO: change this once https://github.com/paritytech/substrate/issues/8172 will be resolved.
pub const ALEPH_ENGINE_ID: ConsensusEngineId = *b"FRNK";

mod app {
    use sp_application_crypto::{app_crypto, ed25519};
    app_crypto!(ed25519, crate::KEY_TYPE);
}

sp_application_crypto::with_pair! {
    pub type AuthorityPair = app::Pair;
}
pub type AuthoritySignature = app::Signature;
pub type AuthorityId = app::Public;

pub type Balance = u128;
pub type Header = generic::Header<BlockNumber, BlakeTwo256>;
pub type Block = generic::Block<Header, UncheckedExtrinsic>;
pub type BlockId = generic::BlockId<Block>;
pub type BlockHash = <Header as HeaderT>::Hash;
pub type BlockNumber = u32;
pub type SessionCount = u32;
pub type BlockCount = u32;

/// Alias to 512-bit hash when used in the context of a transaction signature on the chain.
pub type Signature = MultiSignature;

/// Some way of identifying an account on the chain. We intentionally make it equivalent
/// to the public key of our transaction signing scheme.
pub type AccountId = <<Signature as Verify>::Signer as IdentifyAccount>::AccountId;

/// The type for looking up accounts. We don't expect more than 4 billion of them, but you
/// never know...
pub type AccountIndex = u32;

/// Index of a transaction in the chain.
pub type Nonce = u32;

/// A hash of some data used by the chain.
pub type Hash = sp_core::H256;

// Default number of heap pages that gives limit of 256MB for a runtime instance since each page is 64KB
pub const HEAP_PAGES: u64 = 4096;

pub const MILLISECS_PER_BLOCK: u64 = 1000;
// We agreed to 5MB as the block size limit.
pub const MAX_BLOCK_SIZE: u32 = 5 * 1024 * 1024;

// Quick sessions for testing purposes
#[cfg(feature = "short_session")]
pub const DEFAULT_SESSION_PERIOD: u32 = 30;
#[cfg(feature = "short_session")]
pub const DEFAULT_SESSIONS_PER_ERA: SessionIndex = 3;

// Default values outside testing
#[cfg(not(feature = "short_session"))]
pub const DEFAULT_SESSION_PERIOD: u32 = 900;
#[cfg(not(feature = "short_session"))]
pub const DEFAULT_SESSIONS_PER_ERA: SessionIndex = 96;

pub const TOKEN_DECIMALS: u32 = 12;
pub const TOKEN: u128 = 10u128.pow(TOKEN_DECIMALS);

pub const ADDRESSES_ENCODING: u8 = 42;
pub const DEFAULT_UNIT_CREATION_DELAY: u64 = 300;

pub const DEFAULT_COMMITTEE_SIZE: u32 = 4;

pub const DEFAULT_BAN_MINIMAL_EXPECTED_PERFORMANCE: Perbill = Perbill::from_percent(0);
pub const DEFAULT_BAN_SESSION_COUNT_THRESHOLD: SessionCount = 3;
pub const DEFAULT_BAN_REASON_LENGTH: u32 = 300;
pub const DEFAULT_MAX_WINNERS: u32 = u32::MAX;

pub const DEFAULT_CLEAN_SESSION_COUNTER_DELAY: SessionCount = 960;
pub const DEFAULT_BAN_PERIOD: EraIndex = 10;

/// Version returned when no version has been set.
pub const DEFAULT_FINALITY_VERSION: Version = 0;
/// Current version of abft.
pub const CURRENT_FINALITY_VERSION: u16 = LEGACY_FINALITY_VERSION + 1;
/// Legacy version of abft.
pub const LEGACY_FINALITY_VERSION: u16 = 1;
pub const LENIENT_THRESHOLD: Perquintill = Perquintill::from_percent(90);

/// Hold set of validators that produce blocks and set of validators that participate in finality
/// during session.
#[derive(Decode, Encode, TypeInfo, Debug, Clone, PartialEq, Eq)]
pub struct SessionCommittee<T> {
    pub finality_committee: Vec<T>,
    pub block_producers: Vec<T>,
}

/// Openness of the process of the elections
#[derive(Decode, Encode, TypeInfo, Debug, Clone, PartialEq, Eq)]
pub enum ElectionOpenness {
    Permissioned,
    Permissionless,
}

/// Represent desirable size of a committee in a session
#[derive(Decode, Encode, TypeInfo, Debug, Clone, Copy, PartialEq, Eq, Serialize, Deserialize)]
pub struct CommitteeSeats {
    /// Size of reserved validators in a session
    pub reserved_seats: u32,
    /// Size of non reserved validators in a session
    pub non_reserved_seats: u32,
    /// Size of non reserved validators participating in the finality in a session.
    /// A subset of the non reserved validators.
    pub non_reserved_finality_seats: u32,
}

impl CommitteeSeats {
    pub fn size(&self) -> u32 {
        self.reserved_seats.saturating_add(self.non_reserved_seats)
    }
}

impl Default for CommitteeSeats {
    fn default() -> Self {
        CommitteeSeats {
            reserved_seats: DEFAULT_COMMITTEE_SIZE,
            non_reserved_seats: 0,
            non_reserved_finality_seats: 0,
        }
    }
}

pub trait FinalityCommitteeManager<T> {
    /// `committee` is the set elected for finality committee for the next session
    fn on_next_session_finality_committee(committee: Vec<T>);
}

/// Configurable parameters for ban validator mechanism
#[derive(Decode, Encode, TypeInfo, Debug, Clone, PartialEq, Eq, Serialize, Deserialize)]
pub struct BanConfig {
    /// performance ratio threshold in a session
    /// calculated as ratio of number of blocks produced to expected number of blocks for a single validator
    pub minimal_expected_performance: Perbill,
    /// how many bad uptime sessions force validator to be removed from the committee
    pub underperformed_session_count_threshold: SessionCount,
    /// underperformed session counter is cleared every subsequent `clean_session_counter_delay` sessions
    pub clean_session_counter_delay: SessionCount,
    /// how many eras a validator is banned for
    pub ban_period: EraIndex,
}

impl Default for BanConfig {
    fn default() -> Self {
        BanConfig {
            minimal_expected_performance: DEFAULT_BAN_MINIMAL_EXPECTED_PERFORMANCE,
            underperformed_session_count_threshold: DEFAULT_BAN_SESSION_COUNT_THRESHOLD,
            clean_session_counter_delay: DEFAULT_CLEAN_SESSION_COUNTER_DELAY,
            ban_period: DEFAULT_BAN_PERIOD,
        }
    }
}

/// Represent any possible reason a validator can be removed from the committee due to
#[derive(PartialEq, Eq, Clone, Encode, Decode, TypeInfo, Debug)]
pub enum BanReason {
    /// Validator has been removed from the committee due to insufficient uptime in a given number
    /// of sessions
    InsufficientUptime(u32),

    /// Any arbitrary reason
    OtherReason(BoundedVec<u8, ConstU32<DEFAULT_BAN_REASON_LENGTH>>),
}

/// Details of why and for how long a validator is removed from the committee
#[derive(PartialEq, Eq, Clone, Encode, Decode, TypeInfo, Debug)]
pub struct BanInfo {
    /// reason for banning a validator
    pub reason: BanReason,
    /// index of the first era when a ban starts
    pub start: EraIndex,
}

/// Represent committee, ie set of nodes that produce and finalize blocks in the session
#[derive(Eq, PartialEq, Decode, Encode, TypeInfo)]
pub struct EraValidators<AccountId> {
    /// Validators that are chosen to be in committee every single session.
    pub reserved: Vec<AccountId>,
    /// Validators that can be banned out from the committee, under the circumstances
    pub non_reserved: Vec<AccountId>,
}

impl<AccountId> Default for EraValidators<AccountId> {
    fn default() -> Self {
        Self {
            reserved: Vec::new(),
            non_reserved: Vec::new(),
        }
    }
}

#[derive(Encode, Decode, TypeInfo, PartialEq, Eq, Debug)]
pub enum ApiError {
    DecodeKey,
}

#[derive(Encode, Decode, TypeInfo, PartialEq, Eq, Debug)]
pub enum SessionValidatorError {
    SessionNotWithinRange {
        lower_limit: SessionIndex,
        upper_limit: SessionIndex,
    },
    Other(Vec<u8>),
}

/// All the data needed to verify block finalization justifications.
#[derive(Clone, Debug, TypeInfo, Encode, Decode, PartialEq, Eq)]
pub struct SessionAuthorityData {
    authorities: Vec<AuthorityId>,
    emergency_finalizer: Option<AuthorityId>,
}

impl SessionAuthorityData {
    pub fn new(authorities: Vec<AuthorityId>, emergency_finalizer: Option<AuthorityId>) -> Self {
        SessionAuthorityData {
            authorities,
            emergency_finalizer,
        }
    }

    pub fn authorities(&self) -> &Vec<AuthorityId> {
        &self.authorities
    }

    pub fn emergency_finalizer(&self) -> &Option<AuthorityId> {
        &self.emergency_finalizer
    }
}

pub type Version = u32;

#[derive(Clone, Debug, Decode, Encode, PartialEq, Eq, TypeInfo)]
pub struct VersionChange {
    pub version_incoming: Version,
    pub session: SessionIndex,
}

sp_api::decl_runtime_apis! {
    pub trait AlephSessionApi {
        fn next_session_authorities() -> Result<Vec<AuthorityId>, ApiError>;
        fn authorities() -> Vec<AuthorityId>;
        fn next_session_authority_data() -> Result<SessionAuthorityData, ApiError>;
        fn authority_data() -> SessionAuthorityData;
        fn session_period() -> u32;
        fn millisecs_per_block() -> u64;
        fn finality_version() -> Version;
        fn next_session_finality_version() -> Version;
        /// Predict finality committee and block producers for the given session. `session` must be
        /// within the current era (current, in the staking context).
        ///
        /// If the active era `E` starts in the session `a`, and ends in session `b` then from
        /// session `a` to session `b-1` this function can answer question who will be in the
        /// committee in the era `E`. In the last session of the era `E` (`b`) this can be used to
        /// determine all of the sessions in the era `E+1`.
        fn predict_session_committee(
            session: SessionIndex
        ) -> Result<SessionCommittee<AccountId>, SessionValidatorError>;
<<<<<<< HEAD
        fn next_session_aura_authorities() -> Result<Vec<AuraId>, ApiError>;
=======
        fn next_session_aura_authorities() -> Vec<AuraAuthorityId>;
>>>>>>> 2b49083c
    }
}

pub trait BanHandler {
    type AccountId;
    /// returns whether the account can be banned
    fn can_ban(who: &Self::AccountId) -> bool;
}

pub trait ValidatorProvider {
    type AccountId;
    /// returns validators for the current era.
    fn current_era_validators() -> EraValidators<Self::AccountId>;
    /// returns committee seats for the current era.
    fn current_era_committee_size() -> CommitteeSeats;
}

#[derive(Decode, Encode, TypeInfo, Clone, Serialize, Deserialize)]
pub struct SessionValidators<T> {
    pub committee: Vec<T>,
    pub non_committee: Vec<T>,
}

impl<T> Default for SessionValidators<T> {
    fn default() -> Self {
        Self {
            committee: Vec::new(),
            non_committee: Vec::new(),
        }
    }
}

/// Information provider from `pallet_session`. Loose pallet coupling via traits.
pub trait SessionInfoProvider<T> {
    fn current_session() -> SessionIndex;
    fn next_session_block_number(current_block: T) -> Option<T>;
}

pub trait BannedValidators {
    type AccountId;
    /// returns currently banned validators
    fn banned() -> Vec<Self::AccountId>;
}

pub trait EraManager {
    /// new era has been planned
    fn on_new_era(era: EraIndex);
}

pub mod staking {
    use sp_runtime::Perbill;

    use super::Balance;
    use crate::TOKEN;

    pub const MIN_VALIDATOR_BOND: u128 = 25_000 * TOKEN;
    pub const MIN_NOMINATOR_BOND: u128 = 100 * TOKEN;
    pub const MAX_NOMINATORS_REWARDED_PER_VALIDATOR: u32 = 1024;
    pub const YEARLY_INFLATION: Balance = 30_000_000 * TOKEN;
    pub const VALIDATOR_REWARD: Perbill = Perbill::from_percent(90);

    pub fn era_payout(miliseconds_per_era: u64) -> (Balance, Balance) {
        // Milliseconds per year for the Julian year (365.25 days).
        const MILLISECONDS_PER_YEAR: u64 = 1000 * 3600 * 24 * 36525 / 100;

        let portion = Perbill::from_rational(miliseconds_per_era, MILLISECONDS_PER_YEAR);
        let total_payout = portion * YEARLY_INFLATION;
        let validators_payout = VALIDATOR_REWARD * total_payout;
        let rest = total_payout - validators_payout;

        (validators_payout, rest)
    }

    /// Macro for making a default implementation of non-self methods from given class.
    ///
    /// As an input it expects list of tuples of form
    ///
    /// `(method_name(arg1: type1, arg2: type2, ...), class_name, return_type)`
    ///
    /// where
    ///   * `method_name`is a wrapee method,
    ///   * `arg1: type1, arg2: type,...`is a list of arguments and will be passed as is, can be empty
    ///   * `class_name`is a class that has non-self `method-name`,ie symbol `class_name::method_name` exists,
    ///   * `return_type` is type returned from `method_name`
    /// Example
    /// ```ignore
    /// wrap_methods!(
    ///     (bond(), SubstrateStakingWeights, Weight),
    ///     (bond_extra(), SubstrateStakingWeights, Weight)
    /// );
    /// ```
    #[macro_export]
    macro_rules! wrap_methods {
        ($(($wrapped_method:ident( $($arg_name:ident: $argument_type:ty), *), $wrapped_class:ty, $return_type:ty)), *) => {
            $(
                fn $wrapped_method($($arg_name: $argument_type), *) -> $return_type {
                    <$wrapped_class>::$wrapped_method($($arg_name), *)
                }
            )*
        };
    }
}<|MERGE_RESOLUTION|>--- conflicted
+++ resolved
@@ -3,11 +3,7 @@
 use parity_scale_codec::{Decode, Encode};
 use scale_info::TypeInfo;
 use serde::{Deserialize, Serialize};
-<<<<<<< HEAD
 pub use sp_consensus_aura::sr25519::AuthorityId as AuraId;
-=======
-use sp_consensus_aura::sr25519::AuthorityId as AuraAuthorityId;
->>>>>>> 2b49083c
 use sp_core::crypto::KeyTypeId;
 pub use sp_runtime::{
     generic,
@@ -285,11 +281,7 @@
         fn predict_session_committee(
             session: SessionIndex
         ) -> Result<SessionCommittee<AccountId>, SessionValidatorError>;
-<<<<<<< HEAD
-        fn next_session_aura_authorities() -> Result<Vec<AuraId>, ApiError>;
-=======
-        fn next_session_aura_authorities() -> Vec<AuraAuthorityId>;
->>>>>>> 2b49083c
+        fn next_session_aura_authorities() -> Vec<AuraId>;
     }
 }
 
