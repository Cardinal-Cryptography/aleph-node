#![cfg_attr(not(feature = "std"), no_std)]

use parity_scale_codec::{Decode, Encode};
use scale_info::TypeInfo;
use serde::{Deserialize, Serialize};
pub use sp_consensus_aura::sr25519::AuthorityId as AuraId;
use sp_core::crypto::KeyTypeId;
pub use sp_runtime::{
    generic,
    traits::{BlakeTwo256, ConstU32, Header as HeaderT},
    BoundedVec, ConsensusEngineId, OpaqueExtrinsic as UncheckedExtrinsic, Perbill,
};
use sp_runtime::{
    traits::{IdentifyAccount, Verify},
    MultiSignature, Perquintill,
};
pub use sp_staking::{EraIndex, SessionIndex};
use sp_std::vec::Vec;

pub const KEY_TYPE: KeyTypeId = KeyTypeId(*b"alp0");

// Same as GRANDPA_ENGINE_ID because as of right now substrate sends only
// grandpa justifications over the network.
// TODO: change this once https://github.com/paritytech/substrate/issues/8172 will be resolved.
pub const ALEPH_ENGINE_ID: ConsensusEngineId = *b"FRNK";

mod app {
    use sp_application_crypto::{app_crypto, ed25519};
    app_crypto!(ed25519, crate::KEY_TYPE);
}

sp_application_crypto::with_pair! {
    pub type AuthorityPair = app::Pair;
}
pub type AuthoritySignature = app::Signature;
pub type AuthorityId = app::Public;

pub type Balance = u128;
pub type Header = generic::Header<BlockNumber, BlakeTwo256>;
pub type Block = generic::Block<Header, UncheckedExtrinsic>;
pub type BlockId = generic::BlockId<Block>;
pub type BlockHash = <Header as HeaderT>::Hash;
pub type BlockNumber = u32;
pub type SessionCount = u32;
pub type BlockCount = u32;

/// Alias to 512-bit hash when used in the context of a transaction signature on the chain.
pub type Signature = MultiSignature;

/// Some way of identifying an account on the chain. We intentionally make it equivalent
/// to the public key of our transaction signing scheme.
pub type AccountId = <<Signature as Verify>::Signer as IdentifyAccount>::AccountId;

/// The type for looking up accounts. We don't expect more than 4 billion of them, but you
/// never know...
pub type AccountIndex = u32;

/// Index of a transaction in the chain.
pub type Nonce = u32;

/// A hash of some data used by the chain.
pub type Hash = sp_core::H256;

// Default number of heap pages that gives limit of 256MB for a runtime instance since each page is 64KB
pub const HEAP_PAGES: u64 = 4096;

pub const MILLISECS_PER_BLOCK: u64 = 1000;
// We agreed to 5MB as the block size limit.
pub const MAX_BLOCK_SIZE: u32 = 5 * 1024 * 1024;

// Quick sessions for testing purposes
#[cfg(feature = "short_session")]
pub const DEFAULT_SESSION_PERIOD: u32 = 30;
#[cfg(feature = "short_session")]
pub const DEFAULT_SESSIONS_PER_ERA: SessionIndex = 3;

// Default values outside testing
#[cfg(not(feature = "short_session"))]
pub const DEFAULT_SESSION_PERIOD: u32 = 900;
#[cfg(not(feature = "short_session"))]
pub const DEFAULT_SESSIONS_PER_ERA: SessionIndex = 96;

pub const TOKEN_DECIMALS: u32 = 12;
pub const TOKEN: u128 = 10u128.pow(TOKEN_DECIMALS);

pub const ADDRESSES_ENCODING: u8 = 42;
pub const DEFAULT_UNIT_CREATION_DELAY: u64 = 300;

pub const DEFAULT_COMMITTEE_SIZE: u32 = 4;

pub const DEFAULT_BAN_MINIMAL_EXPECTED_PERFORMANCE: Perbill = Perbill::from_percent(0);
pub const DEFAULT_BAN_SESSION_COUNT_THRESHOLD: SessionCount = 3;
pub const DEFAULT_BAN_REASON_LENGTH: u32 = 300;
pub const DEFAULT_MAX_WINNERS: u32 = u32::MAX;

pub const DEFAULT_CLEAN_SESSION_COUNTER_DELAY: SessionCount = 960;
pub const DEFAULT_BAN_PERIOD: EraIndex = 10;

/// Version returned when no version has been set.
pub const DEFAULT_FINALITY_VERSION: Version = 0;
/// Current version of abft.
pub const CURRENT_FINALITY_VERSION: u16 = LEGACY_FINALITY_VERSION + 1;
/// Legacy version of abft.
pub const LEGACY_FINALITY_VERSION: u16 = 1;
pub const LENIENT_THRESHOLD: Perquintill = Perquintill::from_percent(90);

/// Hold set of validators that produce blocks and set of validators that participate in finality
/// during session.
#[derive(Decode, Encode, TypeInfo, Debug, Clone, PartialEq, Eq)]
pub struct SessionCommittee<T> {
    pub finality_committee: Vec<T>,
    pub block_producers: Vec<T>,
}

/// Openness of the process of the elections
#[derive(Decode, Encode, TypeInfo, Debug, Clone, PartialEq, Eq)]
pub enum ElectionOpenness {
    Permissioned,
    Permissionless,
}

/// Represent desirable size of a committee in a session
#[derive(Decode, Encode, TypeInfo, Debug, Clone, Copy, PartialEq, Eq, Serialize, Deserialize)]
pub struct CommitteeSeats {
    /// Size of reserved validators in a session
    pub reserved_seats: u32,
    /// Size of non reserved validators in a session
    pub non_reserved_seats: u32,
    /// Size of non reserved validators participating in the finality in a session.
    /// A subset of the non reserved validators.
    pub non_reserved_finality_seats: u32,
}

impl CommitteeSeats {
    pub fn size(&self) -> u32 {
        self.reserved_seats.saturating_add(self.non_reserved_seats)
    }
}

impl Default for CommitteeSeats {
    fn default() -> Self {
        CommitteeSeats {
            reserved_seats: DEFAULT_COMMITTEE_SIZE,
            non_reserved_seats: 0,
            non_reserved_finality_seats: 0,
        }
    }
}

pub trait FinalityCommitteeManager<T> {
    /// `committee` is the set elected for finality committee for the next session
    fn on_next_session_finality_committee(committee: Vec<T>);
}

/// Configurable parameters for ban validator mechanism
#[derive(Decode, Encode, TypeInfo, Debug, Clone, PartialEq, Eq, Serialize, Deserialize)]
pub struct BanConfig {
    /// performance ratio threshold in a session
    /// calculated as ratio of number of blocks produced to expected number of blocks for a single validator
    pub minimal_expected_performance: Perbill,
    /// how many bad uptime sessions force validator to be removed from the committee
    pub underperformed_session_count_threshold: SessionCount,
    /// underperformed session counter is cleared every subsequent `clean_session_counter_delay` sessions
    pub clean_session_counter_delay: SessionCount,
    /// how many eras a validator is banned for
    pub ban_period: EraIndex,
}

impl Default for BanConfig {
    fn default() -> Self {
        BanConfig {
            minimal_expected_performance: DEFAULT_BAN_MINIMAL_EXPECTED_PERFORMANCE,
            underperformed_session_count_threshold: DEFAULT_BAN_SESSION_COUNT_THRESHOLD,
            clean_session_counter_delay: DEFAULT_CLEAN_SESSION_COUNTER_DELAY,
            ban_period: DEFAULT_BAN_PERIOD,
        }
    }
}

/// Represent any possible reason a validator can be removed from the committee due to
#[derive(PartialEq, Eq, Clone, Encode, Decode, TypeInfo, Debug)]
pub enum BanReason {
    /// Validator has been removed from the committee due to insufficient uptime in a given number
    /// of sessions
    InsufficientUptime(u32),

    /// Any arbitrary reason
    OtherReason(BoundedVec<u8, ConstU32<DEFAULT_BAN_REASON_LENGTH>>),
}

/// Details of why and for how long a validator is removed from the committee
#[derive(PartialEq, Eq, Clone, Encode, Decode, TypeInfo, Debug)]
pub struct BanInfo {
    /// reason for banning a validator
    pub reason: BanReason,
    /// index of the first era when a ban starts
    pub start: EraIndex,
}

/// Represent committee, ie set of nodes that produce and finalize blocks in the session
#[derive(Eq, PartialEq, Decode, Encode, TypeInfo)]
pub struct EraValidators<AccountId> {
    /// Validators that are chosen to be in committee every single session.
    pub reserved: Vec<AccountId>,
    /// Validators that can be banned out from the committee, under the circumstances
    pub non_reserved: Vec<AccountId>,
}

impl<AccountId> Default for EraValidators<AccountId> {
    fn default() -> Self {
        Self {
            reserved: Vec::new(),
            non_reserved: Vec::new(),
        }
    }
}

#[derive(Encode, Decode, TypeInfo, PartialEq, Eq, Debug)]
pub enum ApiError {
    DecodeKey,
}

#[derive(Encode, Decode, TypeInfo, PartialEq, Eq, Debug)]
pub enum SessionValidatorError {
    SessionNotWithinRange {
        lower_limit: SessionIndex,
        upper_limit: SessionIndex,
    },
    Other(Vec<u8>),
}

/// All the data needed to verify block finalization justifications.
#[derive(Clone, Debug, TypeInfo, Encode, Decode, PartialEq, Eq)]
pub struct SessionAuthorityData {
    authorities: Vec<AuthorityId>,
    emergency_finalizer: Option<AuthorityId>,
}

impl SessionAuthorityData {
    pub fn new(authorities: Vec<AuthorityId>, emergency_finalizer: Option<AuthorityId>) -> Self {
        SessionAuthorityData {
            authorities,
            emergency_finalizer,
        }
    }

    pub fn authorities(&self) -> &Vec<AuthorityId> {
        &self.authorities
    }

    pub fn emergency_finalizer(&self) -> &Option<AuthorityId> {
        &self.emergency_finalizer
    }
}

pub type Version = u32;

#[derive(Clone, Debug, Decode, Encode, PartialEq, Eq, TypeInfo)]
pub struct VersionChange {
    pub version_incoming: Version,
    pub session: SessionIndex,
}

sp_api::decl_runtime_apis! {
    pub trait AlephSessionApi {
        fn next_session_authorities() -> Result<Vec<AuthorityId>, ApiError>;
        fn authorities() -> Vec<AuthorityId>;
        fn next_session_authority_data() -> Result<SessionAuthorityData, ApiError>;
        fn authority_data() -> SessionAuthorityData;
        fn session_period() -> u32;
        fn millisecs_per_block() -> u64;
        fn finality_version() -> Version;
        fn next_session_finality_version() -> Version;
        /// Predict finality committee and block producers for the given session. `session` must be
        /// within the current era (current, in the staking context).
        ///
        /// If the active era `E` starts in the session `a`, and ends in session `b` then from
        /// session `a` to session `b-1` this function can answer question who will be in the
        /// committee in the era `E`. In the last session of the era `E` (`b`) this can be used to
        /// determine all of the sessions in the era `E+1`.
        fn predict_session_committee(
            session: SessionIndex
        ) -> Result<SessionCommittee<AccountId>, SessionValidatorError>;
<<<<<<< HEAD

        fn next_session_aura_authorities() -> Vec<AuraAuthorityId>;
        /// Allows to get owner's AccountId for an Aleph key used in the current session.
        fn aleph_key_owner(key: AuthorityId) -> Option<AccountId>;
=======
        fn next_session_aura_authorities() -> Vec<AuraId>;
        /// Returns owner (`AccountId`) corresponding to an AuthorityId (in some contexts referenced
        /// also as `aleph_key` - consensus engine's part of session keys) in the current session
        /// of AlephBFT (finalisation committee).
        fn key_owner(key: AuthorityId) -> Option<AccountId>;
>>>>>>> 9bd08cf0
    }
}

pub trait BanHandler {
    type AccountId;
    /// returns whether the account can be banned
    fn can_ban(who: &Self::AccountId) -> bool;
}

pub trait ValidatorProvider {
    type AccountId;
    /// returns validators for the current era.
    fn current_era_validators() -> EraValidators<Self::AccountId>;
    /// returns committee seats for the current era.
    fn current_era_committee_size() -> CommitteeSeats;
}

#[derive(Decode, Encode, TypeInfo, Clone, Serialize, Deserialize)]
pub struct SessionValidators<T> {
    pub committee: Vec<T>,
    pub non_committee: Vec<T>,
}

impl<T> Default for SessionValidators<T> {
    fn default() -> Self {
        Self {
            committee: Vec::new(),
            non_committee: Vec::new(),
        }
    }
}

/// Information provider from `pallet_session`. Loose pallet coupling via traits.
pub trait SessionInfoProvider<T> {
    fn current_session() -> SessionIndex;
    fn next_session_block_number(current_block: T) -> Option<T>;
}

pub trait BannedValidators {
    type AccountId;
    /// returns currently banned validators
    fn banned() -> Vec<Self::AccountId>;
}

pub trait EraManager {
    /// new era has been planned
    fn on_new_era(era: EraIndex);
}

pub mod staking {
    use sp_runtime::Perbill;

    use super::Balance;
    use crate::TOKEN;

    pub const MIN_VALIDATOR_BOND: u128 = 25_000 * TOKEN;
    pub const MIN_NOMINATOR_BOND: u128 = 100 * TOKEN;
    pub const MAX_NOMINATORS_REWARDED_PER_VALIDATOR: u32 = 1024;
    pub const YEARLY_INFLATION: Balance = 30_000_000 * TOKEN;
    pub const VALIDATOR_REWARD: Perbill = Perbill::from_percent(90);

    pub fn era_payout(miliseconds_per_era: u64) -> (Balance, Balance) {
        // Milliseconds per year for the Julian year (365.25 days).
        const MILLISECONDS_PER_YEAR: u64 = 1000 * 3600 * 24 * 36525 / 100;

        let portion = Perbill::from_rational(miliseconds_per_era, MILLISECONDS_PER_YEAR);
        let total_payout = portion * YEARLY_INFLATION;
        let validators_payout = VALIDATOR_REWARD * total_payout;
        let rest = total_payout - validators_payout;

        (validators_payout, rest)
    }

    /// Macro for making a default implementation of non-self methods from given class.
    ///
    /// As an input it expects list of tuples of form
    ///
    /// `(method_name(arg1: type1, arg2: type2, ...), class_name, return_type)`
    ///
    /// where
    ///   * `method_name`is a wrapee method,
    ///   * `arg1: type1, arg2: type,...`is a list of arguments and will be passed as is, can be empty
    ///   * `class_name`is a class that has non-self `method-name`,ie symbol `class_name::method_name` exists,
    ///   * `return_type` is type returned from `method_name`
    /// Example
    /// ```ignore
    /// wrap_methods!(
    ///     (bond(), SubstrateStakingWeights, Weight),
    ///     (bond_extra(), SubstrateStakingWeights, Weight)
    /// );
    /// ```
    #[macro_export]
    macro_rules! wrap_methods {
        ($(($wrapped_method:ident( $($arg_name:ident: $argument_type:ty), *), $wrapped_class:ty, $return_type:ty)), *) => {
            $(
                fn $wrapped_method($($arg_name: $argument_type), *) -> $return_type {
                    <$wrapped_class>::$wrapped_method($($arg_name), *)
                }
            )*
        };
    }
}<|MERGE_RESOLUTION|>--- conflicted
+++ resolved
@@ -281,18 +281,11 @@
         fn predict_session_committee(
             session: SessionIndex
         ) -> Result<SessionCommittee<AccountId>, SessionValidatorError>;
-<<<<<<< HEAD
-
-        fn next_session_aura_authorities() -> Vec<AuraAuthorityId>;
-        /// Allows to get owner's AccountId for an Aleph key used in the current session.
-        fn aleph_key_owner(key: AuthorityId) -> Option<AccountId>;
-=======
         fn next_session_aura_authorities() -> Vec<AuraId>;
         /// Returns owner (`AccountId`) corresponding to an AuthorityId (in some contexts referenced
         /// also as `aleph_key` - consensus engine's part of session keys) in the current session
         /// of AlephBFT (finalisation committee).
         fn key_owner(key: AuthorityId) -> Option<AccountId>;
->>>>>>> 9bd08cf0
     }
 }
 
