#![allow(clippy::too_many_arguments, clippy::unnecessary_mut_passed)]
#![cfg_attr(not(feature = "std"), no_std)]
use codec::{Decode, Encode};
use scale_info::TypeInfo;
#[cfg(feature = "std")]
use serde::{Deserialize, Serialize};
use sp_core::crypto::KeyTypeId;
use sp_runtime::{
    generic::Header as GenericHeader,
    traits::{BlakeTwo256, ConstU32, Header as HeaderT},
    BoundedVec, ConsensusEngineId, Perbill,
};
pub use sp_staking::{EraIndex, SessionIndex};
use sp_std::vec::Vec;

pub const KEY_TYPE: KeyTypeId = KeyTypeId(*b"alp0");

// Same as GRANDPA_ENGINE_ID because as of right now substrate sends only
// grandpa justifications over the network.
// TODO: change this once https://github.com/paritytech/substrate/issues/8172 will be resolved.
pub const ALEPH_ENGINE_ID: ConsensusEngineId = *b"FRNK";

mod app {
    use sp_application_crypto::{app_crypto, ed25519};
    app_crypto!(ed25519, crate::KEY_TYPE);
}

sp_application_crypto::with_pair! {
    pub type AuthorityPair = app::Pair;
}
pub type AuthoritySignature = app::Signature;
pub type AuthorityId = app::Public;

pub type Balance = u128;
pub type Header = GenericHeader<BlockNumber, BlakeTwo256>;
pub type BlockHash = <Header as HeaderT>::Hash;
pub type BlockNumber = u32;
pub type SessionCount = u32;
pub type BlockCount = u32;

pub const MILLISECS_PER_BLOCK: u64 = 1000;

// Quick sessions for testing purposes
#[cfg(feature = "short_session")]
pub const DEFAULT_SESSION_PERIOD: u32 = 30;
#[cfg(feature = "short_session")]
pub const DEFAULT_SESSIONS_PER_ERA: SessionIndex = 5;

// Default values outside testing
#[cfg(not(feature = "short_session"))]
pub const DEFAULT_SESSION_PERIOD: u32 = 900;
#[cfg(not(feature = "short_session"))]
pub const DEFAULT_SESSIONS_PER_ERA: SessionIndex = 96;

pub const TOKEN_DECIMALS: u32 = 12;
pub const TOKEN: u128 = 10u128.pow(TOKEN_DECIMALS);

pub const ADDRESSES_ENCODING: u8 = 42;
pub const DEFAULT_UNIT_CREATION_DELAY: u64 = 300;

pub const DEFAULT_COMMITTEE_SIZE: u32 = 4;

<<<<<<< HEAD
pub const DEFAULT_FINALITY_VERSION: Version = 0;

=======
pub const DEFAULT_KICK_OUT_MINIMAL_EXPECTED_PERFORMANCE: Perbill = Perbill::from_percent(0);
pub const DEFAULT_KICK_OUT_SESSION_COUNT_THRESHOLD: SessionCount = 3;
pub const DEFAULT_KICK_OUT_REASON_LENGTH: u32 = 300;
pub const DEFAULT_CLEAN_SESSION_COUNTER_DELAY: SessionCount = 960;

/// Represent desirable size of a committee in a session
>>>>>>> f5ea6452
#[derive(Decode, Encode, TypeInfo, Debug, Clone, Copy, PartialEq, Eq)]
#[cfg_attr(feature = "std", derive(Serialize, Deserialize))]
pub struct CommitteeSeats {
    /// Size of reserved validators in a session
    pub reserved_seats: u32,
    /// Size of non reserved valiadtors in a session
    pub non_reserved_seats: u32,
}

impl CommitteeSeats {
    pub fn size(&self) -> u32 {
        self.reserved_seats.saturating_add(self.non_reserved_seats)
    }
}

impl Default for CommitteeSeats {
    fn default() -> Self {
        CommitteeSeats {
            reserved_seats: DEFAULT_COMMITTEE_SIZE,
            non_reserved_seats: 0,
        }
    }
}

/// Configurable parameters for kick-out validator mechanism
#[derive(Decode, Encode, TypeInfo, Debug, Clone, PartialEq, Eq)]
#[cfg_attr(feature = "std", derive(Serialize, Deserialize))]
pub struct CommitteeKickOutConfig {
    /// performance ratio threshold in a session
    /// calculated as ratio of number of blocks produced to expected number of blocks for a single validator
    pub minimal_expected_performance: Perbill,
    /// how many bad uptime sessions force validator to be removed from the committee
    pub underperformed_session_count_threshold: SessionCount,
    /// underperformed session counter is cleared every subsequent `clean_session_counter_delay` sessions
    pub clean_session_counter_delay: SessionCount,
}

impl Default for CommitteeKickOutConfig {
    fn default() -> Self {
        CommitteeKickOutConfig {
            minimal_expected_performance: DEFAULT_KICK_OUT_MINIMAL_EXPECTED_PERFORMANCE,
            underperformed_session_count_threshold: DEFAULT_KICK_OUT_SESSION_COUNT_THRESHOLD,
            clean_session_counter_delay: DEFAULT_CLEAN_SESSION_COUNTER_DELAY,
        }
    }
}

/// Represent any possible reason a validator can be removed from the committee due to
#[derive(PartialEq, Eq, Clone, Encode, Decode, TypeInfo, Debug)]
pub enum KickOutReason {
    /// Validator has been removed from the committee due to insufficient uptime in a given number
    /// of sessions
    InsufficientUptime(u32),

    /// Any arbitrary reason
    OtherReason(BoundedVec<u8, ConstU32<DEFAULT_KICK_OUT_REASON_LENGTH>>),
}

/// Represent committee, ie set of nodes that produce and finalize blocks in the session
#[derive(Eq, PartialEq, Decode, Encode, TypeInfo)]
pub struct EraValidators<AccountId> {
    /// Validators that are chosen to be in committee every single session.
    pub reserved: Vec<AccountId>,
    /// Validators that can be kicked out from the committee, under the circumstances
    pub non_reserved: Vec<AccountId>,
}

impl<AccountId> Default for EraValidators<AccountId> {
    fn default() -> Self {
        Self {
            reserved: Vec::new(),
            non_reserved: Vec::new(),
        }
    }
}

#[derive(Encode, Decode, PartialEq, Eq, Debug)]
pub enum ApiError {
    DecodeKey,
}

/// All the data needed to verify block finalization justifications.
#[derive(Clone, Debug, Encode, Decode, PartialEq, Eq)]
pub struct SessionAuthorityData {
    authorities: Vec<AuthorityId>,
    emergency_finalizer: Option<AuthorityId>,
}

impl SessionAuthorityData {
    pub fn new(authorities: Vec<AuthorityId>, emergency_finalizer: Option<AuthorityId>) -> Self {
        SessionAuthorityData {
            authorities,
            emergency_finalizer,
        }
    }

    pub fn authorities(&self) -> &Vec<AuthorityId> {
        &self.authorities
    }

    pub fn emergency_finalizer(&self) -> &Option<AuthorityId> {
        &self.emergency_finalizer
    }
}

pub type Version = u32;

#[derive(Clone, Debug, Decode, Encode, PartialEq, Eq, TypeInfo)]
pub struct VersionChange {
    pub version_incoming: Version,
    pub session: SessionIndex,
}

sp_api::decl_runtime_apis! {
    pub trait AlephSessionApi
    {
        fn next_session_authorities() -> Result<Vec<AuthorityId>, ApiError>;
        fn authorities() -> Vec<AuthorityId>;
        fn next_session_authority_data() -> Result<SessionAuthorityData, ApiError>;
        fn authority_data() -> SessionAuthorityData;
        fn session_period() -> u32;
        fn millisecs_per_block() -> u64;
        fn finality_version() -> Version;
        fn next_session_finality_version() -> Version;
    }
}

pub mod staking {
    use sp_runtime::Perbill;

    use super::Balance;
    use crate::TOKEN;

    pub const MIN_VALIDATOR_BOND: u128 = 25_000 * TOKEN;
    pub const MIN_NOMINATOR_BOND: u128 = 100 * TOKEN;
    pub const MAX_NOMINATORS_REWARDED_PER_VALIDATOR: u32 = 1024;
    pub const YEARLY_INFLATION: Balance = 30_000_000 * TOKEN;
    pub const VALIDATOR_REWARD: Perbill = Perbill::from_percent(90);

    pub fn era_payout(miliseconds_per_era: u64) -> (Balance, Balance) {
        // Milliseconds per year for the Julian year (365.25 days).
        const MILLISECONDS_PER_YEAR: u64 = 1000 * 3600 * 24 * 36525 / 100;

        let portion = Perbill::from_rational(miliseconds_per_era, MILLISECONDS_PER_YEAR);
        let total_payout = portion * YEARLY_INFLATION;
        let validators_payout = VALIDATOR_REWARD * total_payout;
        let rest = total_payout - validators_payout;

        (validators_payout, rest)
    }

    /// Macro for making a default implementation of non-self methods from given class.
    ///
    /// As an input it expects list of tuples of form
    ///
    /// `(method_name(arg1: type1, arg2: type2, ...), class_name, return_type)`
    ///
    /// where
    ///* `method_name`is a wrapee method,
    ///* `arg1: type1, arg2: type,...`is a list of arguments and will be passed as is, can be empty
    ///* `class_name`is a class that has non-self `method-name`,ie symbol `class_name::method_name` exists,
    ///* `return_type` is type returned from `method_name`
    /// Example
    /// ```rust
    ///  wrap_methods!(
    ///         (bond(), SubstrateStakingWeights, Weight),
    ///         (bond_extra(), SubstrateStakingWeights, Weight)
    /// );
    /// ```
    #[macro_export]
    macro_rules! wrap_methods {
        ($(($wrapped_method:ident( $($arg_name:ident: $argument_type:ty), *), $wrapped_class:ty, $return_type:ty)), *) => {
            $(
                fn $wrapped_method($($arg_name: $argument_type), *) -> $return_type {
                    <$wrapped_class>::$wrapped_method($($arg_name), *)
                }
            )*
        };
    }
}<|MERGE_RESOLUTION|>--- conflicted
+++ resolved
@@ -60,17 +60,14 @@
 
 pub const DEFAULT_COMMITTEE_SIZE: u32 = 4;
 
-<<<<<<< HEAD
 pub const DEFAULT_FINALITY_VERSION: Version = 0;
 
-=======
 pub const DEFAULT_KICK_OUT_MINIMAL_EXPECTED_PERFORMANCE: Perbill = Perbill::from_percent(0);
 pub const DEFAULT_KICK_OUT_SESSION_COUNT_THRESHOLD: SessionCount = 3;
 pub const DEFAULT_KICK_OUT_REASON_LENGTH: u32 = 300;
 pub const DEFAULT_CLEAN_SESSION_COUNTER_DELAY: SessionCount = 960;
 
 /// Represent desirable size of a committee in a session
->>>>>>> f5ea6452
 #[derive(Decode, Encode, TypeInfo, Debug, Clone, Copy, PartialEq, Eq)]
 #[cfg_attr(feature = "std", derive(Serialize, Deserialize))]
 pub struct CommitteeSeats {
