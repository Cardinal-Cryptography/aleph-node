#![allow(clippy::too_many_arguments, clippy::unnecessary_mut_passed)]
#![cfg_attr(not(feature = "std"), no_std)]
use codec::{Decode, Encode};
use sp_core::crypto::KeyTypeId;
use sp_runtime::ConsensusEngineId;
pub use sp_staking::SessionIndex;
use sp_std::vec::Vec;

pub const KEY_TYPE: KeyTypeId = KeyTypeId(*b"alp0");

// Same as GRANDPA_ENGINE_ID because as of right now substrate sends only
// grandpa justifications over the network.
// TODO: change this once https://github.com/paritytech/substrate/issues/8172 will be resolved.
pub const ALEPH_ENGINE_ID: ConsensusEngineId = *b"FRNK";

mod app {
    use sp_application_crypto::{app_crypto, ed25519};
    app_crypto!(ed25519, crate::KEY_TYPE);
}

sp_application_crypto::with_pair! {
    pub type AuthorityPair = app::Pair;
}
pub type AuthoritySignature = app::Signature;
pub type AuthorityId = app::Public;

pub type Balance = u128;

<<<<<<< HEAD
=======
pub use sp_staking::SessionIndex;
pub const DEFAULT_SESSIONS_PER_ERA: SessionIndex = 3;
pub const DEFAULT_SESSION_PERIOD: u32 = 900;
>>>>>>> 7ce10dfa
pub const DEFAULT_MILLISECS_PER_BLOCK: u64 = 1000;
pub const DEFAULT_SESSION_PERIOD: u32 = 40;
pub const DEFAULT_SESSIONS_PER_ERA: SessionIndex = 3;

pub const TOKEN_DECIMALS: u32 = 12;
pub const ADDRESSES_ENCODING: u32 = 42;
pub const DEFAULT_UNIT_CREATION_DELAY: u64 = 300;

#[derive(Encode, Decode, PartialEq, Eq, sp_std::fmt::Debug)]
pub enum ApiError {
    DecodeKey,
}

sp_api::decl_runtime_apis! {
    pub trait AlephSessionApi
    {
        fn next_session_authorities() -> Result<Vec<AuthorityId>, ApiError>;
        fn authorities() -> Vec<AuthorityId>;
        fn session_period() -> u32;
        fn millisecs_per_block() -> u64;
    }
}

pub mod staking {
    use super::{Balance, TOKEN_DECIMALS};
    use sp_runtime::Perbill;

    pub fn era_payout(miliseconds_per_era: u64) -> (Balance, Balance) {
        const YEARLY_INFLATION: Balance = 30_000_000 * 10u128.pow(TOKEN_DECIMALS);
        // Milliseconds per year for the Julian year (365.25 days).
        const MILLISECONDS_PER_YEAR: u64 = 1000 * 3600 * 24 * 36525 / 100;

        let portion = Perbill::from_rational(miliseconds_per_era, MILLISECONDS_PER_YEAR);
        let total_payout = portion * YEARLY_INFLATION;
        let validators_payout = Perbill::from_percent(90) * total_payout;
        let rest = total_payout - validators_payout;

        (validators_payout, rest)
    }
}<|MERGE_RESOLUTION|>--- conflicted
+++ resolved
@@ -26,15 +26,9 @@
 
 pub type Balance = u128;
 
-<<<<<<< HEAD
-=======
-pub use sp_staking::SessionIndex;
-pub const DEFAULT_SESSIONS_PER_ERA: SessionIndex = 3;
+pub const DEFAULT_MILLISECS_PER_BLOCK: u64 = 1000;
 pub const DEFAULT_SESSION_PERIOD: u32 = 900;
->>>>>>> 7ce10dfa
-pub const DEFAULT_MILLISECS_PER_BLOCK: u64 = 1000;
-pub const DEFAULT_SESSION_PERIOD: u32 = 40;
-pub const DEFAULT_SESSIONS_PER_ERA: SessionIndex = 3;
+pub const DEFAULT_SESSIONS_PER_ERA: SessionIndex = 96;
 
 pub const TOKEN_DECIMALS: u32 = 12;
 pub const ADDRESSES_ENCODING: u32 = 42;
