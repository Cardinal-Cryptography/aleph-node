--- conflicted
+++ resolved
@@ -13,10 +13,6 @@
 pub use sp_staking::{EraIndex, SessionIndex};
 use sp_std::vec::Vec;
 
-pub mod host_functions;
-#[cfg(feature = "std")]
-pub use host_functions::poseidon::HostFunctions;
-
 pub const KEY_TYPE: KeyTypeId = KeyTypeId(*b"alp0");
 
 // Same as GRANDPA_ENGINE_ID because as of right now substrate sends only
@@ -41,12 +37,9 @@
 pub type BlockNumber = u32;
 pub type SessionCount = u32;
 pub type BlockCount = u32;
-<<<<<<< HEAD
-=======
 
 // Default number of heap pages that gives limit of 256MB for a runtime instance since each page is 64KB
 pub const HEAP_PAGES: u64 = 4096;
->>>>>>> 7de6e775
 
 pub const MILLISECS_PER_BLOCK: u64 = 1000;
 // We agreed to 5MB as the block size limit.
@@ -75,11 +68,6 @@
 pub const DEFAULT_BAN_MINIMAL_EXPECTED_PERFORMANCE: Perbill = Perbill::from_percent(0);
 pub const DEFAULT_BAN_SESSION_COUNT_THRESHOLD: SessionCount = 3;
 pub const DEFAULT_BAN_REASON_LENGTH: u32 = 300;
-<<<<<<< HEAD
-pub const DEFAULT_CLEAN_SESSION_COUNTER_DELAY: SessionCount = 960;
-pub const DEFAULT_BAN_PERIOD: EraIndex = 10;
-
-=======
 pub const DEFAULT_MAX_WINNERS: u32 = u32::MAX;
 
 pub const DEFAULT_CLEAN_SESSION_COUNTER_DELAY: SessionCount = 960;
@@ -92,7 +80,6 @@
 /// Legacy version of abft.
 pub const LEGACY_FINALITY_VERSION: u16 = 1;
 
->>>>>>> 7de6e775
 /// Openness of the process of the elections
 #[derive(Decode, Encode, TypeInfo, Debug, Clone, PartialEq, Eq)]
 pub enum ElectionOpenness {
