--- conflicted
+++ resolved
@@ -2,11 +2,6 @@
 
 mod environment;
 mod linear;
-<<<<<<< HEAD
-mod merkle_tree;
-=======
-#[cfg(any(feature = "preimage", feature = "preimage-std"))]
->>>>>>> 2ed86d20
 mod preimage;
 mod relation;
 mod serialization;
@@ -24,11 +19,6 @@
     LinearEquationRelationWithFullInput, LinearEquationRelationWithPublicInput,
     LinearEquationRelationWithoutInput,
 };
-<<<<<<< HEAD
-pub use merkle_tree::{MerkleTreeRelation, Root};
-=======
-#[cfg(any(feature = "preimage", feature = "preimage-std"))]
->>>>>>> 2ed86d20
 pub use preimage::PreimageRelation;
 pub use relation::GetPublicInput;
 pub use serialization::serialize;
