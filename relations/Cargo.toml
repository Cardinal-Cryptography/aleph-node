--- conflicted
+++ resolved
@@ -23,11 +23,8 @@
 ark-std = { version = "^0.3.0", default-features = false }
 blake2 = { version = "0.9.2", default-features = false }
 
-<<<<<<< HEAD
 snark-relation-proc-macro = { path = "src/proc_macro" }
-=======
 poseidon = { path = "../poseidon", default-features = false, optional = true }
->>>>>>> a0e3087c
 
 [features]
 default = ["std"]
