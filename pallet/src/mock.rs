--- conflicted
+++ resolved
@@ -104,11 +104,7 @@
     type ValidatorIdOf = ConvertInto;
     type ShouldEndSession = pallet_session::PeriodicSessions<Period, Offset>;
     type NextSessionRotation = pallet_session::PeriodicSessions<Period, Offset>;
-<<<<<<< HEAD
     type SessionManager = pallet_aleph::AlephSessionManager<Self>;
-=======
-    type SessionManager = ();
->>>>>>> 9539c11d
     type SessionHandler = <TestSessionKeys as OpaqueKeys>::KeyTypeIdProviders;
     type Keys = TestSessionKeys;
     type DisabledValidatorsThreshold = DisabledValidatorsThreshold;
@@ -134,53 +130,6 @@
     type WeightInfo = ();
 }
 
-<<<<<<< HEAD
-pallet_staking_reward_curve::build! {
-    const REWARD_CURVE: PiecewiseLinear<'static> = curve!(
-        min_inflation: 0_025_000u64,
-        max_inflation: 0_100_000,
-        ideal_stake: 0_500_000,
-        falloff: 0_050_000,
-        max_piece_count: 40,
-        test_precision: 0_005_000,
-    );
-}
-
-parameter_types! {
-    pub const SessionsPerEra: u32 = 3;
-    pub const BondingDuration: EraIndex = 3;
-    pub const SlashDeferDuration: EraIndex = 0;
-    pub const AttestationPeriod: u64 = 100;
-    pub const RewardCurve: &'static PiecewiseLinear<'static> = &REWARD_CURVE;
-    pub const MaxNominatorRewardedPerValidator: u32 = 64;
-    pub const ElectionLookahead: u64 = 0;
-    pub const StakingUnsignedPriority: u64 = u64::max_value() / 2;
-}
-
-impl pallet_staking::Config for Test {
-    const MAX_NOMINATIONS: u32 = 16;
-    type RewardRemainder = ();
-    type CurrencyToVote = frame_support::traits::SaturatingCurrencyToVote;
-    type Event = Event;
-    type Currency = Balances;
-    type Slash = ();
-    type Reward = ();
-    type SessionsPerEra = SessionsPerEra;
-    type BondingDuration = BondingDuration;
-    type SlashDeferDuration = SlashDeferDuration;
-    type SlashCancelOrigin = frame_system::EnsureRoot<Self::AccountId>;
-    type SessionInterface = Self;
-    type UnixTime = pallet_timestamp::Pallet<Test>;
-    type EraPayout = pallet_staking::ConvertCurve<RewardCurve>;
-    type MaxNominatorRewardedPerValidator = MaxNominatorRewardedPerValidator;
-    type NextNewSession = Session;
-    type ElectionProvider = onchain::OnChainSequentialPhragmen<Self>;
-    type GenesisElectionProvider = Self::ElectionProvider;
-    type WeightInfo = ();
-}
-
-=======
->>>>>>> 9539c11d
 parameter_types! {}
 
 impl Config for Test {
