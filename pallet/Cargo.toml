--- conflicted
+++ resolved
@@ -21,10 +21,6 @@
 pallet-timestamp = { default-features = false, git = "https://github.com/paritytech/substrate.git", rev = "8bbad73f5" }
 sp-runtime = { default-features = false, git = "https://github.com/paritytech/substrate.git", rev = "8bbad73f5" }
 sp-core = { default-features = false, git = "https://github.com/paritytech/substrate.git", rev = "8bbad73f5" }
-<<<<<<< HEAD
-frame-election-provider-support = { default-features = false, git = "https://github.com/paritytech/substrate.git", rev = "8bbad73f5" }
-=======
->>>>>>> 9539c11d
 
 [features]
 default = ["std"]
