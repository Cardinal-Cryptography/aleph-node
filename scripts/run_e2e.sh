#!/bin/bash

set -e

cd e2e-tests/

<<<<<<< HEAD
E2E_CONFIG="--node ws://127.0.0.1:9943" RUST_LOG=info cargo test -- --nocapture
=======
NODE_URL="ws://127.0.0.1:9944" RUST_LOG=info cargo test -- --nocapture --test-threads 1
>>>>>>> 7de6e775

exit $?<|MERGE_RESOLUTION|>--- conflicted
+++ resolved
@@ -4,10 +4,6 @@
 
 cd e2e-tests/
 
-<<<<<<< HEAD
-E2E_CONFIG="--node ws://127.0.0.1:9943" RUST_LOG=info cargo test -- --nocapture
-=======
 NODE_URL="ws://127.0.0.1:9944" RUST_LOG=info cargo test -- --nocapture --test-threads 1
->>>>>>> 7de6e775
 
 exit $?