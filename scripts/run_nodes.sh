#!/bin/bash

function usage(){
  echo "Usage:
      ./run_nodes.sh [-v N_VALIDATORS] [-n N_NON_VALIDATORS] [-b false] [-p BASE_PATH] [-l N_LISTENERES] [ALEPH_NODE_ARG]...
  where 2 <= N_VALIDATORS <= N_VALIDATORS + N_NON_VALIDATORS + N_LISTENERES <= 10
  (by default, N_VALIDATORS=4, N_NON_VALIDATORS=0, N_LISTENERES=0 and BASE_PATH=/tmp)"
}

N_VALIDATORS=4
N_NON_VALIDATORS=0
N_LISTENERES=0
BUILD_ALEPH_NODE='true'
BASE_PATH='/tmp'

while getopts "v:n:b:p:l:" flag
do
  case "${flag}" in
    v) N_VALIDATORS=${OPTARG};;
    n) N_NON_VALIDATORS=${OPTARG};;
    b) BUILD_ALEPH_NODE=${OPTARG};;
    p) BASE_PATH=${OPTARG};;
    l) N_LISTENERES=${OPTARG};;
    *)
      usage
      exit
      ;;
  esac
done

shift $((OPTIND-1))

killall -9 aleph-node

set -e

clear


if $BUILD_ALEPH_NODE ; then
  cargo build --release -p aleph-node --features "short_session enable_treasury_proposals"
fi

declare -a account_ids
for i in $(seq 0 "$(( N_VALIDATORS + N_NON_VALIDATORS - 1 ))"); do
  account_ids+=($(./target/release/aleph-node key inspect "//$i" | grep "SS58 Address:" | awk '{print $3;}'))
done
validator_ids=("${account_ids[@]::N_VALIDATORS}")
# space separated ids
validator_ids_string="${validator_ids[*]}"
# comma separated ids
validator_ids_string="${validator_ids_string//${IFS:0:1}/,}"

echo "Bootstrapping chain for nodes 0..$((N_VALIDATORS - 1))"
./target/release/aleph-node bootstrap-chain --raw --base-path "$BASE_PATH" --account-ids "$validator_ids_string" --chain-type local > "$BASE_PATH/chainspec.json"

for i in $(seq "$N_VALIDATORS" "$(( N_VALIDATORS + N_NON_VALIDATORS - 1 ))"); do
  echo "Bootstrapping node $i"
  account_id=${account_ids[$i]}
  ./target/release/aleph-node bootstrap-node --base-path "$BASE_PATH/$account_id" --account-id "$account_id" --chain-type local
done

addresses=()
for i in $(seq 0 "$(( N_VALIDATORS + N_NON_VALIDATORS - 1 ))"); do
    pk=$(./target/release/aleph-node key inspect-node-key --file $BASE_PATH/${account_ids[$i]}/p2p_secret)
    addresses+=("/dns4/localhost/tcp/$((30334+i))/p2p/$pk")
done

bootnodes=""
for i in 0 1; do
    bootnodes+=${addresses[i]}
done

run_node() {
  i=$1
  is_validator=$2
  auth=node-$i
  account_id=${account_ids[$i]}
  validator_port=$((30343 + i))

  [[ $is_validator = true ]] && validator=--validator || validator=""

  ./target/release/aleph-node purge-chain --base-path $BASE_PATH/$account_id --chain $BASE_PATH/chainspec.json -y
  ./target/release/aleph-node \
    $validator \
<<<<<<< HEAD
    --state-pruning=archive \
=======
>>>>>>> 7de6e775
    --chain $BASE_PATH/chainspec.json \
    --base-path $BASE_PATH/$account_id \
    --name $auth \
    --rpc-port $((9933 + i)) \
    --ws-port $((9944 + i)) \
    --port $((30334 + i)) \
    --bootnodes $bootnodes \
    --node-key-file $BASE_PATH/$account_id/p2p_secret \
    --backup-path $BASE_PATH/$account_id/backup-stash \
    --unit-creation-delay 500 \
    --execution Native \
    --rpc-cors=all \
    --no-mdns \
    --public-validator-addresses 127.0.0.1:${validator_port} \
    --validator-port ${validator_port} \
    -laleph-party=debug \
    -laleph-network=debug \
<<<<<<< HEAD
    -lvalidator-network=debug \
=======
    -lclique-network=debug \
>>>>>>> 7de6e775
    -laleph-finality=debug \
    -laleph-justification=debug \
    -laleph-data-store=debug \
    -laleph-updater=debug \
    -laleph-metrics=debug \
    2> $auth.log > /dev/null & \
}

for i in $(seq 0 "$(( N_VALIDATORS + N_NON_VALIDATORS - 1 ))"); do
  run_node "$i" true
done

for i in $(seq "$(( N_VALIDATORS + N_NON_VALIDATORS))" "$(( N_VALIDATORS + N_NON_VALIDATORS - 1 + N_LISTENERES))"); do
  run_node "$i" false
done<|MERGE_RESOLUTION|>--- conflicted
+++ resolved
@@ -83,10 +83,6 @@
   ./target/release/aleph-node purge-chain --base-path $BASE_PATH/$account_id --chain $BASE_PATH/chainspec.json -y
   ./target/release/aleph-node \
     $validator \
-<<<<<<< HEAD
-    --state-pruning=archive \
-=======
->>>>>>> 7de6e775
     --chain $BASE_PATH/chainspec.json \
     --base-path $BASE_PATH/$account_id \
     --name $auth \
@@ -104,11 +100,7 @@
     --validator-port ${validator_port} \
     -laleph-party=debug \
     -laleph-network=debug \
-<<<<<<< HEAD
-    -lvalidator-network=debug \
-=======
     -lclique-network=debug \
->>>>>>> 7de6e775
     -laleph-finality=debug \
     -laleph-justification=debug \
     -laleph-data-store=debug \
