use std::time::Duration;

use aleph_client::{
    account_from_keypair, pallets::balances::BalanceUserApi, raw_keypair_from_string, AccountId,
<<<<<<< HEAD
    KeyPair, SignedConnection, TxStatus,
=======
    Balance, KeyPair, SignedConnection, SignedConnectionApi, TxStatus,
>>>>>>> 7de6e775
};
use clap::Parser;
use config::Config;
use futures::future::join_all;
use log::info;
use subxt::ext::sp_core::{sr25519, Pair};
use tokio::{time, time::sleep};

mod config;

async fn flood(
    connections: Vec<SignedConnection>,
    dest: AccountId,
<<<<<<< HEAD
    transfer_amount: u128,
=======
    transfer_amount: Balance,
>>>>>>> 7de6e775
    tx_count: u64,
    rate_limiting: Option<(u64, u64)>,
    status: TxStatus,
) -> anyhow::Result<()> {
    let handles: Vec<_> = connections
        .into_iter()
        .map(|conn| {
            let dest = dest.clone();
            tokio::spawn(async move {
                let (time, (tx_count, round_count)) = match rate_limiting {
                    Some((tx_in_interval, interval_secs)) => (
                        interval_secs,
                        (tx_in_interval, (tx_count + tx_in_interval) / tx_in_interval),
                    ),
                    _ => (0, (tx_count, 1)),
                };

                for i in 0..round_count {
                    info!("starting round #{}", i);
                    let start = time::Instant::now();

                    info!("sending #{} transactions", tx_count);
                    for _ in 0..tx_count {
                        conn.transfer(dest.clone(), transfer_amount, status)
                            .await
                            .unwrap();
                    }

                    let dur = time::Instant::now().saturating_duration_since(start);

                    let left_duration = Duration::from_secs(time).saturating_sub(dur);

                    info!("sleeping for {}ms", left_duration.as_millis());
                    sleep(left_duration).await;
                }
            })
        })
        .collect();

    join_all(handles).await;

    Ok(())
}

async fn initialize_n_accounts<F: Fn(u32) -> String>(
    connection: SignedConnection,
    n: u32,
    node: F,
<<<<<<< HEAD
    account_balance: u128,
=======
    account_balance: Balance,
>>>>>>> 7de6e775
    skip: bool,
) -> Vec<SignedConnection> {
    let mut connections = vec![];
    for i in 0..n {
        let seed = i.to_string();
        let signer = KeyPair::new(raw_keypair_from_string(&("//".to_string() + &seed)));
<<<<<<< HEAD
        connections.push(SignedConnection::new(node(i), signer).await);
    }

    if skip {
        return connections;
    }
    for conn in connections.iter() {
        connection
            .transfer(
                conn.signer.account_id().clone(),
                account_balance,
                TxStatus::Submitted,
            )
            .await
            .unwrap();
    }

    connection
        .transfer(
            connection.signer.account_id().clone(),
            1,
            TxStatus::Finalized,
        )
        .await
        .unwrap();

    connections
}

=======
        connections.push(SignedConnection::new(&node(i), signer).await);
    }

    if skip {
        return connections;
    }
    for conn in connections.iter() {
        connection
            .transfer(
                conn.account_id().clone(),
                account_balance,
                TxStatus::Submitted,
            )
            .await
            .unwrap();
    }

    connection
        .transfer(connection.account_id().clone(), 1, TxStatus::Finalized)
        .await
        .unwrap();

    connections
}

>>>>>>> 7de6e775
#[tokio::main(flavor = "multi_thread")]
async fn main() -> anyhow::Result<()> {
    env_logger::init();
    let config: Config = Config::parse();
    info!("Starting benchmark with config {:#?}", &config);

    // we want to fail fast in case seed or phrase are incorrect
    if !config.skip_initialization && config.phrase.is_none() && config.seed.is_none() {
        panic!("Needs --phrase or --seed");
    }

    let tx_count = config.transactions;
    let accounts = (tx_count + 1) / 100;
    let tx_per_account = 100;
    let rate_limiting = match (config.transactions_in_interval, config.interval_secs) {
        (Some(tii), Some(is)) => Some((tii, is)),
        (None, None) => None,
        _ => panic!("--transactions-in-interval needs to be specified with --interval-secs"),
    };
    let tx_status = match config.wait_for_ready {
        true => TxStatus::InBlock,
        false => TxStatus::Submitted,
    };

    let account = match &config.phrase {
        Some(phrase) => {
            sr25519::Pair::from_phrase(&config::read_phrase(phrase.clone()), None)
                .unwrap()
                .0
        }
        None => sr25519::Pair::from_string(
            config.seed.as_ref().expect("We checked it is not None."),
            None,
        )
        .unwrap(),
    };
    let main_connection =
<<<<<<< HEAD
        SignedConnection::new(config.nodes[0].to_string(), KeyPair::new(account.clone())).await;
=======
        SignedConnection::new(&config.nodes[0], KeyPair::new(account.clone())).await;
>>>>>>> 7de6e775

    let nodes = config.nodes.clone();

    let connections = initialize_n_accounts(
        main_connection,
        accounts as u32,
        |i| nodes[i as usize % nodes.len()].clone(),
        tx_per_account + tx_per_account * 10_000,
        config.skip_initialization,
    )
    .await;

    flood(
        connections,
        account_from_keypair(&account),
        1,
        tx_per_account as u64,
        rate_limiting,
        tx_status,
    )
    .await?;

    Ok(())
}<|MERGE_RESOLUTION|>--- conflicted
+++ resolved
@@ -2,11 +2,7 @@
 
 use aleph_client::{
     account_from_keypair, pallets::balances::BalanceUserApi, raw_keypair_from_string, AccountId,
-<<<<<<< HEAD
-    KeyPair, SignedConnection, TxStatus,
-=======
     Balance, KeyPair, SignedConnection, SignedConnectionApi, TxStatus,
->>>>>>> 7de6e775
 };
 use clap::Parser;
 use config::Config;
@@ -20,11 +16,7 @@
 async fn flood(
     connections: Vec<SignedConnection>,
     dest: AccountId,
-<<<<<<< HEAD
-    transfer_amount: u128,
-=======
     transfer_amount: Balance,
->>>>>>> 7de6e775
     tx_count: u64,
     rate_limiting: Option<(u64, u64)>,
     status: TxStatus,
@@ -73,48 +65,13 @@
     connection: SignedConnection,
     n: u32,
     node: F,
-<<<<<<< HEAD
-    account_balance: u128,
-=======
     account_balance: Balance,
->>>>>>> 7de6e775
     skip: bool,
 ) -> Vec<SignedConnection> {
     let mut connections = vec![];
     for i in 0..n {
         let seed = i.to_string();
         let signer = KeyPair::new(raw_keypair_from_string(&("//".to_string() + &seed)));
-<<<<<<< HEAD
-        connections.push(SignedConnection::new(node(i), signer).await);
-    }
-
-    if skip {
-        return connections;
-    }
-    for conn in connections.iter() {
-        connection
-            .transfer(
-                conn.signer.account_id().clone(),
-                account_balance,
-                TxStatus::Submitted,
-            )
-            .await
-            .unwrap();
-    }
-
-    connection
-        .transfer(
-            connection.signer.account_id().clone(),
-            1,
-            TxStatus::Finalized,
-        )
-        .await
-        .unwrap();
-
-    connections
-}
-
-=======
         connections.push(SignedConnection::new(&node(i), signer).await);
     }
 
@@ -140,7 +97,6 @@
     connections
 }
 
->>>>>>> 7de6e775
 #[tokio::main(flavor = "multi_thread")]
 async fn main() -> anyhow::Result<()> {
     env_logger::init();
@@ -178,11 +134,7 @@
         .unwrap(),
     };
     let main_connection =
-<<<<<<< HEAD
-        SignedConnection::new(config.nodes[0].to_string(), KeyPair::new(account.clone())).await;
-=======
         SignedConnection::new(&config.nodes[0], KeyPair::new(account.clone())).await;
->>>>>>> 7de6e775
 
     let nodes = config.nodes.clone();
 
