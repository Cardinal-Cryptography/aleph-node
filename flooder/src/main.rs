--- conflicted
+++ resolved
@@ -6,20 +6,17 @@
 use config::Config;
 use hdrhistogram::Histogram as HdrHistogram;
 use log::{debug, info};
+use rayon::current_thread_index;
 use rayon::prelude::*;
 use sp_core::{sr25519, Pair};
 use sp_runtime::{generic, traits::BlakeTwo256, MultiAddress, OpaqueExtrinsic};
-<<<<<<< HEAD
 use std::{
     io::{Read, Write},
     iter::{once, repeat},
     sync::{Arc, Mutex},
-    time::Instant,
+    thread,
+    time::{Duration, Instant},
 };
-=======
-use std::{iter::{once, repeat, IntoIterator}, sync::{Arc, Mutex}, thread, time::{Duration, Instant}};
-use rayon::current_thread_index;
->>>>>>> 19a56dfe
 use substrate_api_client::{
     compose_call, compose_extrinsic_offline, rpc::WsRpcClient, AccountId, Api, GenericAddress,
     UncheckedExtrinsicV4, XtStatus,
@@ -42,27 +39,12 @@
         panic!("Needs --phrase or --seed")
     }
 
-<<<<<<< HEAD
-=======
-    let account = || match &config.phrase {
-        Some(phrase) => {
-            sr25519::Pair::from_phrase(&config::read_phrase(phrase.clone()), None)
-                .unwrap()
-                .0
-        }
-        None => match &config.seed {
-            Some(seed) => sr25519::Pair::from_string(seed, None).unwrap(),
-            None => panic!("Needs --phrase or --seed"),
-        },
-    };
-
     let rate_limiting = match (config.transactions_in_interval, config.interval_secs) {
         (Some(tii), Some(is)) => Some((tii, is)),
         (None, None) => None,
         _ => panic!("--transactions-in-interval needs to be specified with --interval-secs"),
     };
 
->>>>>>> 19a56dfe
     // we want to fail fast in case seed or phrase are incorrect
     if !config.skip_initialization && config.phrase.is_none() && config.seed.is_none() {
         panic!("Needs --phrase or --seed");
@@ -91,15 +73,12 @@
     info!("flooding: {}ms", time_stats.elapsed().as_millis());
     let tick = Instant::now();
 
-<<<<<<< HEAD
-    flood(&pool, txs.into_par_iter(), tx_status, &histogram);
-=======
-        flood(&pool, txs, tx_status, &histogram, rate_limiting);
->>>>>>> 19a56dfe
-
-    info!(
-        "source-nonce downloaded: {}ms",
-        time_stats.elapsed().as_millis()
+    flood(
+        &pool,
+        txs.into_par_iter(),
+        tx_status,
+        &histogram,
+        rate_limiting,
     );
 
     let tock = tick.elapsed().as_millis();
@@ -125,48 +104,47 @@
 }
 
 fn flood(
-<<<<<<< HEAD
     pool: &[Api<sr25519::Pair, WsRpcClient>],
     txs: impl IndexedParallelIterator<Item = TransferTransaction>,
-=======
-    pool: &Vec<Api<sr25519::Pair, WsRpcClient>>,
-    txs: Vec<TransferTransaction>,
->>>>>>> 19a56dfe
     status: XtStatus,
     histogram: &Arc<Mutex<HdrHistogram<u64>>>,
     rate_limit: Option<(u64, u64)>,
 ) {
-    let (transactions_in_interval, interval_duration) = rate_limit
-        .map_or((txs.len(), Duration::from_secs(0)),
-                |(transactions_in_interval, secs)| {
-                    (transactions_in_interval as usize, Duration::from_secs(secs))
-                });
-
-    txs.chunks(transactions_in_interval).enumerate().for_each(|(interval_idx, interval)| {
-        let start = Instant::now();
-        info!("Starting {} interval", interval_idx);
-
-        interval.into_par_iter().for_each(|tx| {
-            send_tx(
-                pool.get(current_thread_index().unwrap()).unwrap(),
-                &tx,
-                status,
-                Arc::clone(histogram),
-            );
+    let (transactions_in_interval, interval_duration) = rate_limit.map_or(
+        (txs.len(), Duration::from_secs(0)),
+        |(transactions_in_interval, secs)| {
+            (transactions_in_interval as usize, Duration::from_secs(secs))
+        },
+    );
+
+    txs.chunks(transactions_in_interval)
+        .enumerate()
+        .for_each(|(interval_idx, interval)| {
+            let start = Instant::now();
+            info!("Starting {} interval", interval_idx);
+
+            interval.into_par_iter().for_each(|tx| {
+                send_tx(
+                    pool.get(current_thread_index().unwrap()).unwrap(),
+                    &tx,
+                    status,
+                    Arc::clone(histogram),
+                );
+            });
+            let exec_time = start.elapsed();
+
+            if let Some(remaining_time) = interval_duration.checked_sub(exec_time) {
+                debug!("Sleeping for {}ms", remaining_time.as_millis());
+                thread::sleep(remaining_time);
+            } else {
+                debug!(
+                    "Execution for interval {} was slower than desired the target {}ms, was {}ms",
+                    interval_idx,
+                    interval_duration.as_millis(),
+                    exec_time.as_millis()
+                );
+            }
         });
-        let exec_time = start.elapsed();
-
-        if let Some(remaining_time) = interval_duration.checked_sub(exec_time) {
-            debug!("Sleeping for {}ms", remaining_time.as_millis());
-            thread::sleep(remaining_time);
-        } else {
-            debug!(
-                "Execution for interval {} was slower than desired the target {}ms, was {}ms",
-                interval_idx,
-                interval_duration.as_millis(),
-                exec_time.as_millis());
-        }
-    });
 }
 
 fn estimate_tx_fee(connection: &Api<sr25519::Pair, WsRpcClient>, tx: &TransferTransaction) -> u128 {
@@ -496,6 +474,8 @@
             download_nonces: false,
             submit_only: false,
             store_txs: true,
+            interval_secs: None,
+            transactions_in_interval: None,
         };
         let conn = create_connection(url);
 
