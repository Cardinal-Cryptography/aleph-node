[package]
name = "flooder"
version = "0.2.2"
authors = ["Cardinal Cryptography"]
edition = "2021"
license = "Apache 2.0"

[dependencies]
<<<<<<< HEAD
sp-core = { git = "https://github.com/Cardinal-Cryptography/substrate.git", branch = "aleph-v0.9.31", features = ["full_crypto"] }
sp-runtime = { git = "https://github.com/Cardinal-Cryptography/substrate.git", branch = "aleph-v0.9.31" }
=======
sp-core = { git = "https://github.com/Cardinal-Cryptography/substrate.git", branch = "aleph-v0.9.30", features = ["full_crypto"] }
sp-runtime = { git = "https://github.com/Cardinal-Cryptography/substrate.git", branch = "aleph-v0.9.30" }
>>>>>>> 61fe15e7

# other dependencies
serde_json = { version = "1.0" }
ws = { version = "0.9.1", features = ["ssl"] }
mio = { version = "0.6.14" }
zip = "0.5"
anyhow = "^1.0"
clap = { version = "3.0", features = ["derive"] }
codec = { package = 'parity-scale-codec', version = "3.0.0", features = ['derive'] }
env_logger = "0.8"
futures = { version = "0.3", features = ["alloc"] }
hdrhistogram = "7.3"
log = "0.4"
subxt = "0.25.0"
tokio = { version = "1.21.2", features = ["full"] }

aleph_client = { path = "../aleph-client" }<|MERGE_RESOLUTION|>--- conflicted
+++ resolved
@@ -1,18 +1,13 @@
 [package]
 name = "flooder"
-version = "0.2.2"
+version = "0.2.3"
 authors = ["Cardinal Cryptography"]
 edition = "2021"
 license = "Apache 2.0"
 
 [dependencies]
-<<<<<<< HEAD
 sp-core = { git = "https://github.com/Cardinal-Cryptography/substrate.git", branch = "aleph-v0.9.31", features = ["full_crypto"] }
 sp-runtime = { git = "https://github.com/Cardinal-Cryptography/substrate.git", branch = "aleph-v0.9.31" }
-=======
-sp-core = { git = "https://github.com/Cardinal-Cryptography/substrate.git", branch = "aleph-v0.9.30", features = ["full_crypto"] }
-sp-runtime = { git = "https://github.com/Cardinal-Cryptography/substrate.git", branch = "aleph-v0.9.30" }
->>>>>>> 61fe15e7
 
 # other dependencies
 serde_json = { version = "1.0" }
