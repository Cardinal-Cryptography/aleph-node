[package]
name = "flooder"
version = "0.2.3"
authors = ["Cardinal Cryptography"]
edition = "2021"
license = "Apache 2.0"

[dependencies]
<<<<<<< HEAD
sp-core = { git = "https://github.com/Cardinal-Cryptography/substrate.git", branch = "aleph-v0.9.32", features = ["full_crypto"] }
sp-runtime = { git = "https://github.com/Cardinal-Cryptography/substrate.git", branch = "aleph-v0.9.32" }
=======
sp-core = { git = "https://github.com/Cardinal-Cryptography/substrate.git", branch = "aleph-v0.9.31", features = ["full_crypto"] }
sp-runtime = { git = "https://github.com/Cardinal-Cryptography/substrate.git", branch = "aleph-v0.9.31" }
>>>>>>> 7d41148e

# other dependencies
serde_json = { version = "1.0" }
ws = { version = "0.9.1", features = ["ssl"] }
mio = { version = "0.6.14" }
zip = "0.5"
anyhow = "^1.0"
clap = { version = "3.0", features = ["derive"] }
codec = { package = 'parity-scale-codec', version = "3.0.0", features = ['derive'] }
env_logger = "0.8"
futures = { version = "0.3", features = ["alloc"] }
hdrhistogram = "7.3"
log = "0.4"
subxt = "0.25.0"
tokio = { version = "1.21.2", features = ["full"] }

aleph_client = { path = "../aleph-client" }<|MERGE_RESOLUTION|>--- conflicted
+++ resolved
@@ -1,18 +1,13 @@
 [package]
 name = "flooder"
-version = "0.2.3"
+version = "0.2.4"
 authors = ["Cardinal Cryptography"]
 edition = "2021"
 license = "Apache 2.0"
 
 [dependencies]
-<<<<<<< HEAD
 sp-core = { git = "https://github.com/Cardinal-Cryptography/substrate.git", branch = "aleph-v0.9.32", features = ["full_crypto"] }
 sp-runtime = { git = "https://github.com/Cardinal-Cryptography/substrate.git", branch = "aleph-v0.9.32" }
-=======
-sp-core = { git = "https://github.com/Cardinal-Cryptography/substrate.git", branch = "aleph-v0.9.31", features = ["full_crypto"] }
-sp-runtime = { git = "https://github.com/Cardinal-Cryptography/substrate.git", branch = "aleph-v0.9.31" }
->>>>>>> 7d41148e
 
 # other dependencies
 serde_json = { version = "1.0" }
