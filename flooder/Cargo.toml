[package]
name = "flooder"
version = "0.3.0"
authors = ["Cardinal Cryptography"]
edition = "2021"
license = "Apache 2.0"

[dependencies]
<<<<<<< HEAD
sp-core = { git = "https://github.com/Cardinal-Cryptography/polkadot-sdk.git", branch = "aleph-v1.3.0", features = ["full_crypto"] }
sp-runtime = { git = "https://github.com/Cardinal-Cryptography/polkadot-sdk.git", branch = "aleph-v1.3.0" }

# other dependencies
serde_json = { version = "1.0" }
ws = { version = "0.9.1", features = ["ssl"] }
mio = { version = "0.6.14" }
zip = "0.5"
=======
>>>>>>> e625d066
anyhow = "^1.0"
clap = { version = "4.4.18", features = ["derive"] }
env_logger = "0.11.1"
futures = { version = "0.3", features = ["alloc"] }
log = "0.4"
subxt = "0.30.1"
tokio = { version = "1.21.2", features = ["full"] }

aleph_client = { path = "../aleph-client" }<|MERGE_RESOLUTION|>--- conflicted
+++ resolved
@@ -6,17 +6,6 @@
 license = "Apache 2.0"
 
 [dependencies]
-<<<<<<< HEAD
-sp-core = { git = "https://github.com/Cardinal-Cryptography/polkadot-sdk.git", branch = "aleph-v1.3.0", features = ["full_crypto"] }
-sp-runtime = { git = "https://github.com/Cardinal-Cryptography/polkadot-sdk.git", branch = "aleph-v1.3.0" }
-
-# other dependencies
-serde_json = { version = "1.0" }
-ws = { version = "0.9.1", features = ["ssl"] }
-mio = { version = "0.6.14" }
-zip = "0.5"
-=======
->>>>>>> e625d066
 anyhow = "^1.0"
 clap = { version = "4.4.18", features = ["derive"] }
 env_logger = "0.11.1"
