[package]
name = "flooder"
version = "0.2.1"
authors = ["Cardinal Cryptography"]
edition = "2021"
license = "Apache 2.0"

[dependencies]
<<<<<<< HEAD
sp-core = { git = "https://github.com/Cardinal-Cryptography/substrate.git", branch = "aleph-v0.9.30", features = ["full_crypto"] }
sp-runtime = { git = "https://github.com/Cardinal-Cryptography/substrate.git", branch = "aleph-v0.9.30" }
=======
sp-core = { git = "https://github.com/Cardinal-Cryptography/substrate.git", branch = "aleph-v0.9.29", features = ["full_crypto"] }
sp-runtime = { git = "https://github.com/Cardinal-Cryptography/substrate.git", branch = "aleph-v0.9.29" }
>>>>>>> dee35e4e

# other dependencies
serde_json = { version = "1.0" }
ws = { version = "0.9.1", features = ["ssl"] }
mio = { version = "0.6.14" }
zip = "0.5"
anyhow = "^1.0"
clap = { version = "3.0", features = ["derive"] }
codec = { package = 'parity-scale-codec', version = "3.0.0", features = ['derive'] }
env_logger = "0.8"
futures = { version = "0.3", features = ["alloc"] }
hdrhistogram = "7.3"
log = "0.4"
subxt = "0.24.0"
tokio = { version = "1.21.2", features = ["full"] }

aleph_client = { path = "../aleph-client" }<|MERGE_RESOLUTION|>--- conflicted
+++ resolved
@@ -1,18 +1,13 @@
 [package]
 name = "flooder"
-version = "0.2.1"
+version = "0.2.2"
 authors = ["Cardinal Cryptography"]
 edition = "2021"
 license = "Apache 2.0"
 
 [dependencies]
-<<<<<<< HEAD
 sp-core = { git = "https://github.com/Cardinal-Cryptography/substrate.git", branch = "aleph-v0.9.30", features = ["full_crypto"] }
 sp-runtime = { git = "https://github.com/Cardinal-Cryptography/substrate.git", branch = "aleph-v0.9.30" }
-=======
-sp-core = { git = "https://github.com/Cardinal-Cryptography/substrate.git", branch = "aleph-v0.9.29", features = ["full_crypto"] }
-sp-runtime = { git = "https://github.com/Cardinal-Cryptography/substrate.git", branch = "aleph-v0.9.29" }
->>>>>>> dee35e4e
 
 # other dependencies
 serde_json = { version = "1.0" }
