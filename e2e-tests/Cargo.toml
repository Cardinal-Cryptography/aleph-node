[package]
name = "aleph-e2e-client"
<<<<<<< HEAD
version = "0.11.0"
=======
version = "0.10.1"
>>>>>>> d702f0ac
edition = "2021"
license = "Apache 2.0"

[dependencies]
anyhow = "1.0"
env_logger = "0.8"
hex = "0.4.3"
log = "0.4"
serde_json = "1.0"
codec = { package = 'parity-scale-codec', version = "3.0", default-features = false, features = ['derive'] }
rayon = "1.5"
rand = "0.8"
itertools = "0.10"
assert2 = "0.3"
tokio = { version = "1.21.2", features = ["full"] }
futures = "0.3.25"
once_cell = "1.16"

sp-core = { git = "https://github.com/Cardinal-Cryptography/substrate.git", branch = "aleph-v0.9.32", default-features = false, features = ["full_crypto"] }
sp-runtime = { git = "https://github.com/Cardinal-Cryptography/substrate.git", branch = "aleph-v0.9.32", default-features = false }
frame-support = { git = "https://github.com/Cardinal-Cryptography/substrate.git", branch = "aleph-v0.9.32", default-features = false }
system = { git = "https://github.com/Cardinal-Cryptography/substrate.git", branch = "aleph-v0.9.32", package = "frame-system" }
pallet-staking = { git = "https://github.com/Cardinal-Cryptography/substrate.git", branch = "aleph-v0.9.32", default-features = false }
pallet-balances = { git = "https://github.com/Cardinal-Cryptography/substrate.git", branch = "aleph-v0.9.32", default-features = false }

aleph_client = { path = "../aleph-client" }
primitives = { path = "../primitives", features = ["short_session"], default-features = false }
pallet-elections = { path = "../pallets/elections" }
synthetic-link = { path = "../scripts/synthetic-network/synthetic-link" }

[features]
default = ["std"]
std = [
    "pallet-staking/std",
    "pallet-balances/std",
    "primitives/std",
]<|MERGE_RESOLUTION|>--- conflicted
+++ resolved
@@ -1,10 +1,6 @@
 [package]
 name = "aleph-e2e-client"
-<<<<<<< HEAD
 version = "0.11.0"
-=======
-version = "0.10.1"
->>>>>>> d702f0ac
 edition = "2021"
 license = "Apache 2.0"
 
