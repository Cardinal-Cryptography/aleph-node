--- conflicted
+++ resolved
@@ -1,10 +1,6 @@
 [package]
 name = "aleph-e2e-client"
-<<<<<<< HEAD
-version = "0.9.4"
-=======
 version = "0.11.0"
->>>>>>> 7de6e775
 edition = "2021"
 license = "Apache 2.0"
 
@@ -16,31 +12,19 @@
 serde_json = "1.0"
 codec = { package = 'parity-scale-codec', version = "3.0", default-features = false, features = ['derive'] }
 rayon = "1.5"
-<<<<<<< HEAD
-=======
 rand = "0.8"
 itertools = "0.10"
 assert2 = "0.3"
->>>>>>> 7de6e775
 tokio = { version = "1.21.2", features = ["full"] }
 futures = "0.3.25"
 once_cell = "1.16"
 
-<<<<<<< HEAD
-sp-core = { git = "https://github.com/Cardinal-Cryptography/substrate.git", branch = "liminal-v0.9.32", default-features = false, features = ["full_crypto"] }
-sp-runtime = { git = "https://github.com/Cardinal-Cryptography/substrate.git", branch = "liminal-v0.9.32", default-features = false }
-frame-support = { git = "https://github.com/Cardinal-Cryptography/substrate.git", branch = "liminal-v0.9.32", default-features = false }
-system = { git = "https://github.com/Cardinal-Cryptography/substrate.git", branch = "liminal-v0.9.32", package = "frame-system" }
-pallet-staking = { git = "https://github.com/Cardinal-Cryptography/substrate.git", branch = "liminal-v0.9.32", default-features = false }
-pallet-balances = { git = "https://github.com/Cardinal-Cryptography/substrate.git", branch = "liminal-v0.9.32", default-features = false }
-=======
 sp-core = { git = "https://github.com/Cardinal-Cryptography/substrate.git", branch = "aleph-v0.9.38", default-features = false, features = ["full_crypto"] }
 sp-runtime = { git = "https://github.com/Cardinal-Cryptography/substrate.git", branch = "aleph-v0.9.38", default-features = false }
 frame-support = { git = "https://github.com/Cardinal-Cryptography/substrate.git", branch = "aleph-v0.9.38", default-features = false }
 system = { git = "https://github.com/Cardinal-Cryptography/substrate.git", branch = "aleph-v0.9.38", package = "frame-system" }
 pallet-staking = { git = "https://github.com/Cardinal-Cryptography/substrate.git", branch = "aleph-v0.9.38", default-features = false }
 pallet-balances = { git = "https://github.com/Cardinal-Cryptography/substrate.git", branch = "aleph-v0.9.38", default-features = false }
->>>>>>> 7de6e775
 
 aleph_client = { path = "../aleph-client" }
 primitives = { path = "../primitives", features = ["short_session"], default-features = false }
