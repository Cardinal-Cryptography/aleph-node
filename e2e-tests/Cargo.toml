--- conflicted
+++ resolved
@@ -1,6 +1,6 @@
 [package]
 name = "aleph-e2e-client"
-version = "0.9.1"
+version = "0.9.2"
 edition = "2021"
 license = "Apache 2.0"
 
@@ -16,21 +16,12 @@
 tokio = { version = "1.21.2", features = ["full"] }
 futures = "0.3.25"
 
-<<<<<<< HEAD
 sp-core = { git = "https://github.com/Cardinal-Cryptography/substrate.git", branch = "aleph-v0.9.30", default-features = false, features = ["full_crypto"] }
 sp-runtime = { git = "https://github.com/Cardinal-Cryptography/substrate.git", branch = "aleph-v0.9.30", default-features = false }
 frame-support = { git = "https://github.com/Cardinal-Cryptography/substrate.git", branch = "aleph-v0.9.30", default-features = false }
 system = { git = "https://github.com/Cardinal-Cryptography/substrate.git", branch = "aleph-v0.9.30", package = "frame-system" }
 pallet-staking = { git = "https://github.com/Cardinal-Cryptography/substrate.git", branch = "aleph-v0.9.30", default-features = false }
 pallet-balances = { git = "https://github.com/Cardinal-Cryptography/substrate.git", branch = "aleph-v0.9.30", default-features = false }
-=======
-sp-core = { git = "https://github.com/Cardinal-Cryptography/substrate.git", branch = "aleph-v0.9.29", default-features = false, features = ["full_crypto"] }
-sp-runtime = { git = "https://github.com/Cardinal-Cryptography/substrate.git", branch = "aleph-v0.9.29", default-features = false }
-frame-support = { git = "https://github.com/Cardinal-Cryptography/substrate.git", branch = "aleph-v0.9.29", default-features = false }
-system = { git = "https://github.com/Cardinal-Cryptography/substrate.git", branch = "aleph-v0.9.29", package = "frame-system" }
-pallet-staking = { git = "https://github.com/Cardinal-Cryptography/substrate.git", branch = "aleph-v0.9.29", default-features = false }
-pallet-balances = { git = "https://github.com/Cardinal-Cryptography/substrate.git", branch = "aleph-v0.9.29", default-features = false }
->>>>>>> dee35e4e
 
 aleph_client = { path = "../aleph-client" }
 primitives = { path = "../primitives", features = ["short_session"], default-features = false }
