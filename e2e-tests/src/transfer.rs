<<<<<<< HEAD
use crate::{accounts::accounts_from_seeds, config::Config};
use aleph_client::{create_connection, send_xt, Connection, KeyPair};
use codec::Compact;
use primitives::Balance;
use sp_core::Pair;
=======
use crate::{accounts::accounts_from_seeds, config::Config, TransferTransaction};
use aleph_client::{create_connection, send_xt, Connection, KeyPair};
use codec::Compact;
use log::info;
use primitives::Balance;
use sp_core::Pair;
use sp_runtime::AccountId32;
>>>>>>> fac45e32
use substrate_api_client::{compose_call, compose_extrinsic, AccountId, GenericAddress, XtStatus};

pub fn setup_for_transfer(config: &Config) -> (Connection, KeyPair, AccountId) {
    let Config {
        ref node,
        seeds,
        protocol,
        ..
    } = config;

    let accounts = accounts_from_seeds(seeds);
    let (from, to) = (accounts[0].clone(), accounts[1].clone());
<<<<<<< HEAD
=======

    let connection = create_connection(node, *protocol).set_signer(from.clone());
    let from = AccountId::from(from.public());
>>>>>>> fac45e32
    let to = AccountId::from(to.public());
    let connection = create_connection(node).set_signer(from.clone());
    (connection, from, to)
}

pub fn batch_endow_account_balances(
    connection: &Connection,
    account_keys: &[KeyPair],
    endowment: u128,
) {
    let batch_endow: Vec<_> = account_keys
        .iter()
        .map(|key| {
            compose_call!(
                connection.metadata,
                "Balances",
                "transfer",
                GenericAddress::Id(AccountId::from(key.public())),
                Compact(endowment)
            )
        })
        .collect();

    let xt = compose_extrinsic!(connection, "Utility", "batch", batch_endow);
    send_xt(
        connection,
        xt.hex_encode(),
        "batch of endow balances",
        XtStatus::InBlock,
    );
}

pub fn locks(
    connection: &Connection,
    account: &KeyPair,
) -> Option<Vec<pallet_balances::BalanceLock<Balance>>> {
    let account_id = AccountId::from(account.public());
    connection
        .get_storage_map("Balances", "Locks", account_id, None)
        .unwrap()
}<|MERGE_RESOLUTION|>--- conflicted
+++ resolved
@@ -1,18 +1,8 @@
-<<<<<<< HEAD
 use crate::{accounts::accounts_from_seeds, config::Config};
 use aleph_client::{create_connection, send_xt, Connection, KeyPair};
 use codec::Compact;
 use primitives::Balance;
 use sp_core::Pair;
-=======
-use crate::{accounts::accounts_from_seeds, config::Config, TransferTransaction};
-use aleph_client::{create_connection, send_xt, Connection, KeyPair};
-use codec::Compact;
-use log::info;
-use primitives::Balance;
-use sp_core::Pair;
-use sp_runtime::AccountId32;
->>>>>>> fac45e32
 use substrate_api_client::{compose_call, compose_extrinsic, AccountId, GenericAddress, XtStatus};
 
 pub fn setup_for_transfer(config: &Config) -> (Connection, KeyPair, AccountId) {
@@ -25,14 +15,8 @@
 
     let accounts = accounts_from_seeds(seeds);
     let (from, to) = (accounts[0].clone(), accounts[1].clone());
-<<<<<<< HEAD
-=======
-
     let connection = create_connection(node, *protocol).set_signer(from.clone());
-    let from = AccountId::from(from.public());
->>>>>>> fac45e32
     let to = AccountId::from(to.public());
-    let connection = create_connection(node).set_signer(from.clone());
     (connection, from, to)
 }
 
