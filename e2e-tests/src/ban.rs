--- conflicted
+++ resolved
@@ -1,24 +1,14 @@
 use aleph_client::{
-<<<<<<< HEAD
     api::elections::events::BanValidators,
     pallets::elections::{ElectionsApi, ElectionsSudoApi},
     primitives::{BanConfig, BanInfo, CommitteeSeats, EraValidators},
+    utility::BlocksApi,
     waiting::{AlephWaiting, BlockStatus, WaitingExt},
     AccountId, Connection, RootConnection, TxStatus,
-=======
-    change_validators, get_ban_config, get_ban_info_for_validator, get_block_hash,
-    get_session_period, get_underperformed_validator_session_count, wait_for_event,
-    wait_for_full_era_completion, AccountId, AnyConnection, RootConnection, XtStatus,
->>>>>>> 4a817b9c
 };
 use codec::Encode;
 use log::info;
-<<<<<<< HEAD
-use primitives::SessionCount;
-=======
-use primitives::{BanConfig, BanInfo, CommitteeSeats, EraValidators, SessionCount, SessionIndex};
-use sp_core::H256;
->>>>>>> 4a817b9c
+use primitives::{SessionCount, SessionIndex};
 use sp_runtime::Perbill;
 
 use crate::{
@@ -29,22 +19,15 @@
 const RESERVED_SEATS: u32 = 2;
 const NON_RESERVED_SEATS: u32 = 2;
 
-<<<<<<< HEAD
 pub async fn setup_test(
     config: &Config,
-) -> anyhow::Result<(RootConnection, Vec<AccountId>, Vec<AccountId>)> {
-    let root_connection = config.create_root_connection().await;
-=======
-type BanTestSetup = (
+) -> anyhow::Result<(
     RootConnection,
     Vec<AccountId>,
     Vec<AccountId>,
     CommitteeSeats,
-);
-
-pub fn setup_test(config: &Config) -> anyhow::Result<BanTestSetup> {
-    let root_connection = config.create_root_connection();
->>>>>>> 4a817b9c
+)> {
+    let root_connection = config.create_root_connection().await;
 
     let validator_keys = get_test_validators(config);
     let reserved_validators = account_ids_from_keys(&validator_keys.reserved);
@@ -59,7 +42,7 @@
         .change_validators(
             Some(reserved_validators.clone()),
             Some(non_reserved_validators.clone()),
-            Some(seats),
+            Some(seats.clone()),
             TxStatus::InBlock,
         )
         .await?;
@@ -115,20 +98,12 @@
 pub async fn check_underperformed_validator_session_count(
     connection: &Connection,
     validator: &AccountId,
-<<<<<<< HEAD
     expected_session_count: SessionCount,
 ) -> SessionCount {
     let underperformed_validator_session_count = connection
         .get_underperformed_validator_session_count(validator.clone(), None)
         .await
         .unwrap_or_default();
-=======
-    expected_session_count: &SessionCount,
-    block_hash: Option<H256>,
-) -> SessionCount {
-    let underperformed_validator_session_count =
-        get_underperformed_validator_session_count(connection, validator, block_hash);
->>>>>>> 4a817b9c
 
     assert_eq!(
         underperformed_validator_session_count,
@@ -138,7 +113,6 @@
     underperformed_validator_session_count
 }
 
-<<<<<<< HEAD
 pub async fn check_underperformed_validator_reason(
     connection: &Connection,
     validator: &AccountId,
@@ -162,23 +136,20 @@
             expected_info, validator_ban_info
         ),
     }
-=======
-pub fn check_ban_info_for_validator<C: AnyConnection>(
-    connection: &C,
+}
+
+pub async fn check_ban_info_for_validator(
+    connection: &Connection,
     validator: &AccountId,
     expected_info: Option<&BanInfo>,
 ) -> Option<BanInfo> {
-    let validator_ban_info = get_ban_info_for_validator(connection, validator);
+    let validator_ban_info = connection
+        .get_ban_info_for_validator(validator.clone(), None)
+        .await;
 
     assert_eq!(validator_ban_info.as_ref(), expected_info);
 
     validator_ban_info
-}
-
-#[derive(Debug, Decode, Clone)]
-pub struct BanEvent {
-    banned_validators: Vec<(AccountId, BanInfo)>,
->>>>>>> 4a817b9c
 }
 
 pub async fn check_ban_event(
@@ -218,8 +189,8 @@
 /// Checks whether underperformed counts for validators change predictably. Assumes: (a) that the
 /// sessions checked are in the past, (b) that all the checked validators are underperforming in
 /// those sessions (e.g. due to a prohibitively high performance threshold).
-pub fn check_underperformed_count_for_sessions<C: AnyConnection>(
-    connection: &C,
+pub async fn check_underperformed_count_for_sessions(
+    connection: &Connection,
     reserved_validators: &[AccountId],
     non_reserved_validators: &[AccountId],
     seats: &CommitteeSeats,
@@ -227,7 +198,7 @@
     end_session: SessionIndex,
     ban_session_threshold: SessionCount,
 ) -> anyhow::Result<()> {
-    let session_period = get_session_period(connection);
+    let session_period = connection.get_session_period().await;
 
     let validators: Vec<_> = reserved_validators
         .iter()
@@ -236,30 +207,31 @@
 
     for session in start_session..end_session {
         let session_end_block = (session + 1) * session_period;
-        let session_end_block_hash = get_block_hash(connection, session_end_block);
+        let session_end_block_hash = connection.get_block_hash(session_end_block).await;
 
         let previous_session_end_block = session_end_block - session_period;
         let previous_session_end_block_hash =
-            get_block_hash(connection, previous_session_end_block);
+            connection.get_block_hash(previous_session_end_block).await;
 
         let members =
             get_members_for_session(reserved_validators, non_reserved_validators, seats, session);
 
-        validators.iter().for_each(|&val| {
+        for &val in validators.iter() {
             info!(
                 "Checking session count | session {} | validator {}",
                 session, val
             );
-            let session_underperformed_count = get_underperformed_validator_session_count(
-                connection,
-                val,
-                Some(session_end_block_hash),
-            );
-            let previous_session_underperformed_count = get_underperformed_validator_session_count(
-                connection,
-                val,
-                Some(previous_session_end_block_hash),
-            );
+            let session_underperformed_count = connection
+                .get_underperformed_validator_session_count(val.clone(), session_end_block_hash)
+                .await
+                .unwrap();
+            let previous_session_underperformed_count = connection
+                .get_underperformed_validator_session_count(
+                    val.clone(),
+                    previous_session_end_block_hash,
+                )
+                .await
+                .unwrap();
 
             let underperformed_diff =
                 session_underperformed_count.abs_diff(previous_session_underperformed_count);
@@ -280,7 +252,7 @@
                     val, session, previous_session_underperformed_count, session_underperformed_count
                 );
             }
-        });
+        }
     }
 
     Ok(())
