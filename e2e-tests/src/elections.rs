use std::{collections::HashSet, iter::empty};

use aleph_client::{
    pallets::session::SessionApi,
    primitives::{CommitteeSeats, EraValidators},
    utility::BlocksApi,
<<<<<<< HEAD
    AccountId, Connection,
=======
    AccountId,
>>>>>>> 7de6e775
};
use log::debug;
use primitives::SessionIndex;

<<<<<<< HEAD
pub async fn get_and_test_members_for_session(
    connection: &Connection,
=======
pub async fn get_and_test_members_for_session<C: SessionApi + BlocksApi>(
    connection: &C,
>>>>>>> 7de6e775
    seats: CommitteeSeats,
    era_validators: &EraValidators<AccountId>,
    session: SessionIndex,
) -> anyhow::Result<(Vec<AccountId>, Vec<AccountId>)> {
    let reserved_members_for_session =
        get_members_subset_for_session(seats.reserved_seats, &era_validators.reserved, session);
    let non_reserved_members_for_session = get_members_subset_for_session(
        seats.non_reserved_seats,
        &era_validators.non_reserved,
        session,
    );

    let reserved_members_bench =
        get_bench_members(&era_validators.reserved, &reserved_members_for_session);
    let non_reserved_members_bench = get_bench_members(
        &era_validators.non_reserved,
        &non_reserved_members_for_session,
    );
    let members_bench = empty()
        .chain(reserved_members_bench)
        .chain(non_reserved_members_bench)
        .collect();

    let members_active: Vec<_> = empty()
        .chain(reserved_members_for_session)
        .chain(non_reserved_members_for_session)
        .collect();

    let members_active_set: HashSet<_> = members_active.iter().cloned().collect();
<<<<<<< HEAD
    let block = connection.first_block_of_session(session).await;
=======
    let block = connection.first_block_of_session(session).await?;
>>>>>>> 7de6e775
    let network_members: HashSet<_> = connection.get_validators(block).await.into_iter().collect();

    debug!(
        "expected era validators for session {}: reserved - {:?}, non-reserved - {:?}",
        session, era_validators.reserved, era_validators.non_reserved
    );
    debug!("Seats for session {}: {:?}", session, seats);
    debug!(
        "members for session - computed {:?} ; retrieved {:?}",
        members_active, network_members
    );

    assert_eq!(members_active_set, network_members);

    Ok((members_active, members_bench))
}

/// Computes a list of validators that should be elected for a given session, based on description in our elections pallet.
/// Panics if `nodes_per_session` is greater than length of `era_validators`.
pub fn get_members_subset_for_session(
    nodes_per_session: u32,
    era_validators: &[AccountId],
    session: SessionIndex,
) -> Vec<AccountId> {
    let validators_len = era_validators.len();
    let session: usize = session.try_into().unwrap();
    let nodes_per_session: usize = nodes_per_session.try_into().unwrap();
    assert!(nodes_per_session <= validators_len);
    let first_index = session.saturating_mul(nodes_per_session) % validators_len;

    era_validators
        .iter()
        .cycle()
        .skip(first_index)
        .take(nodes_per_session)
        .cloned()
        .collect()
}

fn get_bench_members(all_members: &[AccountId], members_active: &[AccountId]) -> Vec<AccountId> {
    all_members
        .iter()
        .filter(|account_id| !members_active.contains(account_id))
        .cloned()
        .collect()
}<|MERGE_RESOLUTION|>--- conflicted
+++ resolved
@@ -4,22 +4,13 @@
     pallets::session::SessionApi,
     primitives::{CommitteeSeats, EraValidators},
     utility::BlocksApi,
-<<<<<<< HEAD
-    AccountId, Connection,
-=======
     AccountId,
->>>>>>> 7de6e775
 };
 use log::debug;
 use primitives::SessionIndex;
 
-<<<<<<< HEAD
-pub async fn get_and_test_members_for_session(
-    connection: &Connection,
-=======
 pub async fn get_and_test_members_for_session<C: SessionApi + BlocksApi>(
     connection: &C,
->>>>>>> 7de6e775
     seats: CommitteeSeats,
     era_validators: &EraValidators<AccountId>,
     session: SessionIndex,
@@ -49,11 +40,7 @@
         .collect();
 
     let members_active_set: HashSet<_> = members_active.iter().cloned().collect();
-<<<<<<< HEAD
-    let block = connection.first_block_of_session(session).await;
-=======
     let block = connection.first_block_of_session(session).await?;
->>>>>>> 7de6e775
     let network_members: HashSet<_> = connection.get_validators(block).await.into_iter().collect();
 
     debug!(
