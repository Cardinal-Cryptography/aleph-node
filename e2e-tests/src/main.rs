use std::env;
use std::time::Instant;

use clap::Parser;

use aleph_e2e_client::config::Config;
use aleph_e2e_client::test;
use log::info;

fn main() -> anyhow::Result<()> {
    init_env();

    let config: Config = Config::parse();

    run(test::finalization, "finalization", &config)?;
<<<<<<< HEAD
    run(test::fee_calculation, "fee calculation", &config)?;
=======
    run(test::change_validators, "validators change", &config)?;
>>>>>>> 8cf14ab8
    run(test::token_transfer, "token transfer", &config)?;
    run(test::channeling_fee, "channeling fee", &config)?;
    run(test::treasury_access, "treasury access", &config)?;
    run(test::batch_transactions, "batch_transactions", &config)?;
<<<<<<< HEAD
    run(test::staking_era_payouts, "staking_era_payouts", &config)?;
    run(
        test::staking_new_validator,
        "staking_new_validator",
        &config,
    )?;
    run(test::change_validators, "validators change", &config)?;
=======
    run(test::staking_test, "staking_test", &config)?;
    run(test::fee_calculation, "fee calculation", &config)?;
>>>>>>> 8cf14ab8

    Ok(())
}

fn init_env() {
    if env::var(env_logger::DEFAULT_FILTER_ENV).is_err() {
        env::set_var(env_logger::DEFAULT_FILTER_ENV, "warn");
    }
    env_logger::init();
}

fn run<T>(
    testcase: fn(&Config) -> anyhow::Result<T>,
    name: &str,
    config: &Config,
) -> anyhow::Result<()> {
    info!("Running test: {}", name);
    let start = Instant::now();
    testcase(config).map(|_| {
        let elapsed = Instant::now().duration_since(start);
        println!("Ok! Elapsed time {}ms", elapsed.as_millis());
    })
}<|MERGE_RESOLUTION|>--- conflicted
+++ resolved
@@ -13,16 +13,10 @@
     let config: Config = Config::parse();
 
     run(test::finalization, "finalization", &config)?;
-<<<<<<< HEAD
-    run(test::fee_calculation, "fee calculation", &config)?;
-=======
-    run(test::change_validators, "validators change", &config)?;
->>>>>>> 8cf14ab8
     run(test::token_transfer, "token transfer", &config)?;
     run(test::channeling_fee, "channeling fee", &config)?;
     run(test::treasury_access, "treasury access", &config)?;
     run(test::batch_transactions, "batch_transactions", &config)?;
-<<<<<<< HEAD
     run(test::staking_era_payouts, "staking_era_payouts", &config)?;
     run(
         test::staking_new_validator,
@@ -30,10 +24,7 @@
         &config,
     )?;
     run(test::change_validators, "validators change", &config)?;
-=======
-    run(test::staking_test, "staking_test", &config)?;
     run(test::fee_calculation, "fee calculation", &config)?;
->>>>>>> 8cf14ab8
 
     Ok(())
 }
