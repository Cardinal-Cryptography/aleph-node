--- conflicted
+++ resolved
@@ -1,20 +1,11 @@
-<<<<<<< HEAD
-use codec::Decode;
-use sp_core::Pair;
-use substrate_api_client::{AccountId, XtStatus};
-
-=======
->>>>>>> 6616ddf3
 use aleph_client::{
     change_validators, get_current_session, wait_for_finalized_block, wait_for_full_era_completion,
     wait_for_next_era, wait_for_session, AnyConnection, Header, KeyPair, RootConnection,
     SignedConnection,
 };
-
-use crate::{
-    accounts::{get_sudo_key, get_validators_keys},
-    Config,
-};
+use codec::Decode;
+use sp_core::Pair;
+use substrate_api_client::{AccountId, XtStatus};
 
 use crate::{
     accounts::{get_sudo_key, get_validators_keys},
