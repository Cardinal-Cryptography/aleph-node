use std::collections::BTreeSet;

use aleph_client::{
    pallets::{
        elections::ElectionsSudoApi,
        session::SessionApi,
        staking::{StakingApi, StakingRawApi, StakingUserApi},
    },
    primitives::CommitteeSeats,
    waiting::{BlockStatus, WaitingExt},
<<<<<<< HEAD
    AccountId, Connection, KeyPair, Pair, SignedConnection, TxStatus,
=======
    AccountId, ConnectionApi, KeyPair, Pair, SignedConnection, TxStatus,
>>>>>>> 7de6e775
};
use log::info;
use primitives::EraIndex;

use crate::{
    config::setup_test,
<<<<<<< HEAD
    validators::{prepare_validators, setup_accounts},
=======
    validators::{get_controller_connections_to_nodes, prepare_validators, setup_accounts},
>>>>>>> 7de6e775
};

/// Verify that `pallet_staking::ErasStakers` contains all target validators.
///
/// We have to do it by comparing keys in storage trie.
<<<<<<< HEAD
async fn assert_validators_are_elected_stakers(
    connection: &Connection,
    current_era: EraIndex,
    expected_validators_as_keys: Vec<Vec<u8>>,
) {
    let stakers = connection
        .get_stakers_storage_keys(current_era, None)
        .await
=======
async fn assert_validators_are_elected_stakers<C: StakingRawApi>(
    connection: &C,
    current_era: EraIndex,
    expected_validators_as_keys: Vec<Vec<u8>>,
) -> anyhow::Result<()> {
    let stakers = connection
        .get_stakers_storage_keys(current_era, None)
        .await?
>>>>>>> 7de6e775
        .into_iter()
        .map(|key| key.0);
    let stakers_tree = BTreeSet::from_iter(stakers);
    let expected_validators_as_keys = BTreeSet::from_iter(expected_validators_as_keys);

    assert_eq!(
        expected_validators_as_keys, stakers_tree,
        "Expected another set of staking validators.\n\tExpected: {:?}\n\tActual: {:?}",
        expected_validators_as_keys, stakers_tree
    );

    Ok(())
}

// There are v non-reserved validators and s non-reserved seats. We will have seen all
// the non-reserved validators after ceil(v / s).
fn min_num_sessions_to_see_all_non_reserved_validators(
    non_reserved_count: u32,
    non_reserved_seats: u32,
) -> u32 {
    // Matching done to emphasize handling of `non_reserved_seats` = 0.
    match non_reserved_seats {
        0 => 0,
        _ => {
            // Ceiling without float division.
            (non_reserved_count + non_reserved_seats - 1) / non_reserved_seats
        }
    }
}

/// Verify that all target validators are included `pallet_session::Validators` across a few
/// consecutive sessions.
<<<<<<< HEAD
async fn assert_validators_are_used_as_authorities(
    connection: &Connection,
=======
async fn assert_validators_are_used_as_authorities<C: SessionApi + WaitingExt>(
    connection: &C,
>>>>>>> 7de6e775
    expected_authorities: &BTreeSet<AccountId>,
    min_num_sessions: u32,
) {
    let mut authorities = BTreeSet::new();

    for _ in 0..min_num_sessions {
        let current_session = connection.get_session(None).await;

        info!("Reading authorities in session {}", current_session);
        let current_authorities = connection.get_validators(None).await;
        for ca in current_authorities.into_iter() {
            authorities.insert(ca);
        }

        connection.wait_for_n_sessions(1, BlockStatus::Best).await;
    }

    assert_eq!(
        *expected_authorities, authorities,
        "Expected another set of authorities.\n\tExpected: {:?}\n\tActual: {:?}",
        expected_authorities, authorities
    );
}

<<<<<<< HEAD
async fn assert_enough_validators(connection: &Connection, min_validator_count: u32) {
=======
async fn assert_enough_validators<C: ConnectionApi>(connection: &C, min_validator_count: u32) {
>>>>>>> 7de6e775
    let current_validator_count = connection.get_validators(None).await.len() as u32;
    assert!(
        current_validator_count >= min_validator_count,
        "{} validators present. Staking enforces a minimum of {} validators.",
        current_validator_count,
        min_validator_count
    );
}

fn assert_enough_validators_left_after_chilling(
    reserved_count: u32,
    non_reserved_count: u32,
    reserved_to_chill_count: u32,
    non_reserved_to_chill_count: u32,
    min_validator_count: u32,
) {
    assert!(
        reserved_count >= reserved_to_chill_count,
        "Cannot have less than 0 reserved validators!"
    );
    assert!(
        non_reserved_count >= non_reserved_to_chill_count,
        "Cannot have less than 0 non-reserved validators!"
    );

    let reserved_after_chill_count = reserved_count - reserved_to_chill_count;
    let non_reserved_after_chill_count = non_reserved_count - non_reserved_to_chill_count;
    let validators_after_chill_count = reserved_after_chill_count + non_reserved_after_chill_count;
    assert!(
        validators_after_chill_count >= min_validator_count,
        "{} validators will be left after chilling. Staking enforces a minimum of {} validators.",
        validators_after_chill_count,
        min_validator_count
    );
}

async fn chill_validators(node: &str, chilling: Vec<KeyPair>) {
    for validator in chilling.into_iter() {
        info!("Chilling validator {:?}", validator.signer().public());
<<<<<<< HEAD
        let connection = SignedConnection::new(node.to_string(), validator).await;
=======
        let connection = SignedConnection::new(node, validator).await;
>>>>>>> 7de6e775
        connection.chill(TxStatus::InBlock).await.unwrap();
    }
}

/// 1. Setup `v` brand new validators (e.g. `v=6`) - `r` reserved (e.g. `r=3`) and `n` (e.g. `n=3`)
/// non reserved.
/// 2. Wait until they are in force.
/// 3. Chill 1 reserved and 1 non-reserved.
/// 4. Verify only staking validators are in force.
///
/// Note:
///  - `pallet_staking` has `MinimumValidatorCount` (usually set to 4 in chain spec) and this cannot be
/// changed on a running chain.
///  - our e2e tests run with 5 validators by default.
/// Thus, running on default settings and chilling 2 validators (1 reserved and 1 non reserved) is
/// a no go: `pallet_staking` will protest and won't proceed with a new committee.
/// To mitigate this, our e2e pipeline accepts a `node-count` parameter to specify the desired
/// number of nodes to run in consensus. Additionally, there is a `min-validator-count`
/// parameter to set `MinimumValidatorCount` in the chain spec as the chain is set up.
/// For this specific test case, we use `node-count = 6` and `min-validator-count = 4`, which
/// satisfies the outlined conditions.
#[tokio::test]
pub async fn authorities_are_staking() -> anyhow::Result<()> {
    let config = setup_test();

    let node = &config.node;
    let root_connection = config.create_root_connection().await;

    const RESERVED_SEATS_DEFAULT: u32 = 3;
    const NON_RESERVED_SEATS_DEFAULT: u32 = 3;

    // `MinimumValidatorCount` from `pallet_staking`, set in chain spec.
<<<<<<< HEAD
    let min_validator_count = root_connection
        .connection
        .get_minimum_validator_count(None)
        .await;
=======
    let min_validator_count = root_connection.get_minimum_validator_count(None).await;
>>>>>>> 7de6e775

    let reserved_seats = match config.test_case_params.reserved_seats {
        Some(seats) => seats,
        None => RESERVED_SEATS_DEFAULT,
    };
    let non_reserved_seats = match config.test_case_params.non_reserved_seats {
        Some(seats) => seats,
        None => NON_RESERVED_SEATS_DEFAULT,
    };

    // Assumes we chill one validator from the reserved and one from the non-reserved pool.
    const RESERVED_TO_CHILL_COUNT: u32 = 1;
    const NON_RESERVED_TO_CHILL_COUNT: u32 = 1;

<<<<<<< HEAD
    assert_enough_validators(&root_connection.connection, min_validator_count).await;

    let desired_validator_count = reserved_seats + non_reserved_seats;
    let accounts = setup_accounts(desired_validator_count);
    prepare_validators(&root_connection.as_signed(), node, &accounts).await;
=======
    assert_enough_validators(&root_connection, min_validator_count).await;

    let desired_validator_count = reserved_seats + non_reserved_seats;
    let accounts = setup_accounts(desired_validator_count);
    let controller_connections =
        get_controller_connections_to_nodes(node, accounts.get_controller_raw_keys().clone())
            .await?;
    prepare_validators(&root_connection, node, &accounts, controller_connections).await?;
>>>>>>> 7de6e775
    info!("New validators are set up");

    let reserved_validators = accounts.get_stash_accounts()[..reserved_seats as usize].to_vec();
    let chilling_reserved = KeyPair::new(accounts.get_controller_raw_keys()[0].clone()); // first reserved validator
    let non_reserved_validators = accounts.get_stash_accounts()[reserved_seats as usize..].to_vec();
    let chilling_non_reserved =
        KeyPair::new(accounts.get_controller_raw_keys()[reserved_seats as usize].clone()); // first non-reserved validator

    let reserved_count = reserved_validators.len() as u32;
    let non_reserved_count = non_reserved_validators.len() as u32;

    assert_eq!(
        reserved_seats, reserved_count,
        "Desired {} reserved seats, got {}!",
        reserved_seats, reserved_count
    );
    assert_eq!(
        non_reserved_seats, non_reserved_count,
        "Desired {} non-reserved seats, got {}!",
        non_reserved_seats, non_reserved_count
    );

    assert_enough_validators_left_after_chilling(
        reserved_count,
        non_reserved_count,
        RESERVED_TO_CHILL_COUNT,
        NON_RESERVED_TO_CHILL_COUNT,
        min_validator_count,
    );

    root_connection
        .change_validators(
            Some(reserved_validators),
            Some(non_reserved_validators),
            Some(CommitteeSeats {
                reserved_seats,
                non_reserved_seats,
            }),
            TxStatus::Finalized,
        )
        .await?;

    info!("Changed validators to a new set");

    // We need any signed connection.
<<<<<<< HEAD
    let connection = root_connection.as_signed();
    connection
        .connection
        .wait_for_n_eras(2, BlockStatus::Best)
        .await;
    let current_era = connection.connection.get_current_era(None).await;
=======
    let connection = root_connection;
    connection.wait_for_n_eras(2, BlockStatus::Best).await;
    let current_era = connection.get_current_era(None).await;
>>>>>>> 7de6e775
    info!("New validators are in force (era: {})", current_era);

    assert_validators_are_elected_stakers(
        &connection.connection,
        current_era,
        connection
<<<<<<< HEAD
            .connection
=======
>>>>>>> 7de6e775
            .get_stakers_storage_keys_from_accounts(
                current_era,
                accounts.get_stash_accounts(),
                None,
            )
            .await
            .into_iter()
            .map(|k| k.0)
            .collect(),
    )
<<<<<<< HEAD
    .await;
=======
    .await?;
>>>>>>> 7de6e775

    let min_num_sessions =
        min_num_sessions_to_see_all_non_reserved_validators(non_reserved_count, non_reserved_seats);

    assert_validators_are_used_as_authorities(
        &connection.connection,
        &BTreeSet::from_iter(accounts.get_stash_accounts().clone().into_iter()),
        min_num_sessions,
    )
    .await;

    chill_validators(node, vec![chilling_reserved, chilling_non_reserved]).await;

<<<<<<< HEAD
    connection
        .connection
        .wait_for_n_eras(2, BlockStatus::Best)
        .await;
    let current_era = connection.connection.get_current_era(None).await;
=======
    connection.wait_for_n_eras(2, BlockStatus::Best).await;
    let current_era = connection.get_current_era(None).await;
>>>>>>> 7de6e775
    info!(
        "Subset of validators should be in force (era: {})",
        current_era
    );

    let mut left_stashes = accounts.get_stash_accounts().clone();
    left_stashes.remove(reserved_seats as usize);
    left_stashes.remove(0);

    assert_validators_are_elected_stakers(
        &connection.connection,
        current_era,
        connection
<<<<<<< HEAD
            .connection
=======
>>>>>>> 7de6e775
            .get_stakers_storage_keys_from_accounts(current_era, &left_stashes, None)
            .await
            .into_iter()
            .map(|k| k.0)
            .collect(),
    )
<<<<<<< HEAD
    .await;
=======
    .await?;
>>>>>>> 7de6e775
    assert_validators_are_used_as_authorities(
        &connection.connection,
        &BTreeSet::from_iter(left_stashes.into_iter()),
        min_num_sessions,
    )
    .await;

    Ok(())
}<|MERGE_RESOLUTION|>--- conflicted
+++ resolved
@@ -8,37 +8,19 @@
     },
     primitives::CommitteeSeats,
     waiting::{BlockStatus, WaitingExt},
-<<<<<<< HEAD
-    AccountId, Connection, KeyPair, Pair, SignedConnection, TxStatus,
-=======
     AccountId, ConnectionApi, KeyPair, Pair, SignedConnection, TxStatus,
->>>>>>> 7de6e775
 };
 use log::info;
 use primitives::EraIndex;
 
 use crate::{
     config::setup_test,
-<<<<<<< HEAD
-    validators::{prepare_validators, setup_accounts},
-=======
     validators::{get_controller_connections_to_nodes, prepare_validators, setup_accounts},
->>>>>>> 7de6e775
 };
 
 /// Verify that `pallet_staking::ErasStakers` contains all target validators.
 ///
 /// We have to do it by comparing keys in storage trie.
-<<<<<<< HEAD
-async fn assert_validators_are_elected_stakers(
-    connection: &Connection,
-    current_era: EraIndex,
-    expected_validators_as_keys: Vec<Vec<u8>>,
-) {
-    let stakers = connection
-        .get_stakers_storage_keys(current_era, None)
-        .await
-=======
 async fn assert_validators_are_elected_stakers<C: StakingRawApi>(
     connection: &C,
     current_era: EraIndex,
@@ -47,7 +29,6 @@
     let stakers = connection
         .get_stakers_storage_keys(current_era, None)
         .await?
->>>>>>> 7de6e775
         .into_iter()
         .map(|key| key.0);
     let stakers_tree = BTreeSet::from_iter(stakers);
@@ -80,13 +61,8 @@
 
 /// Verify that all target validators are included `pallet_session::Validators` across a few
 /// consecutive sessions.
-<<<<<<< HEAD
-async fn assert_validators_are_used_as_authorities(
-    connection: &Connection,
-=======
 async fn assert_validators_are_used_as_authorities<C: SessionApi + WaitingExt>(
     connection: &C,
->>>>>>> 7de6e775
     expected_authorities: &BTreeSet<AccountId>,
     min_num_sessions: u32,
 ) {
@@ -111,11 +87,7 @@
     );
 }
 
-<<<<<<< HEAD
-async fn assert_enough_validators(connection: &Connection, min_validator_count: u32) {
-=======
 async fn assert_enough_validators<C: ConnectionApi>(connection: &C, min_validator_count: u32) {
->>>>>>> 7de6e775
     let current_validator_count = connection.get_validators(None).await.len() as u32;
     assert!(
         current_validator_count >= min_validator_count,
@@ -155,11 +127,7 @@
 async fn chill_validators(node: &str, chilling: Vec<KeyPair>) {
     for validator in chilling.into_iter() {
         info!("Chilling validator {:?}", validator.signer().public());
-<<<<<<< HEAD
-        let connection = SignedConnection::new(node.to_string(), validator).await;
-=======
         let connection = SignedConnection::new(node, validator).await;
->>>>>>> 7de6e775
         connection.chill(TxStatus::InBlock).await.unwrap();
     }
 }
@@ -192,14 +160,7 @@
     const NON_RESERVED_SEATS_DEFAULT: u32 = 3;
 
     // `MinimumValidatorCount` from `pallet_staking`, set in chain spec.
-<<<<<<< HEAD
-    let min_validator_count = root_connection
-        .connection
-        .get_minimum_validator_count(None)
-        .await;
-=======
     let min_validator_count = root_connection.get_minimum_validator_count(None).await;
->>>>>>> 7de6e775
 
     let reserved_seats = match config.test_case_params.reserved_seats {
         Some(seats) => seats,
@@ -214,13 +175,6 @@
     const RESERVED_TO_CHILL_COUNT: u32 = 1;
     const NON_RESERVED_TO_CHILL_COUNT: u32 = 1;
 
-<<<<<<< HEAD
-    assert_enough_validators(&root_connection.connection, min_validator_count).await;
-
-    let desired_validator_count = reserved_seats + non_reserved_seats;
-    let accounts = setup_accounts(desired_validator_count);
-    prepare_validators(&root_connection.as_signed(), node, &accounts).await;
-=======
     assert_enough_validators(&root_connection, min_validator_count).await;
 
     let desired_validator_count = reserved_seats + non_reserved_seats;
@@ -229,7 +183,6 @@
         get_controller_connections_to_nodes(node, accounts.get_controller_raw_keys().clone())
             .await?;
     prepare_validators(&root_connection, node, &accounts, controller_connections).await?;
->>>>>>> 7de6e775
     info!("New validators are set up");
 
     let reserved_validators = accounts.get_stash_accounts()[..reserved_seats as usize].to_vec();
@@ -275,28 +228,15 @@
     info!("Changed validators to a new set");
 
     // We need any signed connection.
-<<<<<<< HEAD
-    let connection = root_connection.as_signed();
-    connection
-        .connection
-        .wait_for_n_eras(2, BlockStatus::Best)
-        .await;
-    let current_era = connection.connection.get_current_era(None).await;
-=======
     let connection = root_connection;
     connection.wait_for_n_eras(2, BlockStatus::Best).await;
     let current_era = connection.get_current_era(None).await;
->>>>>>> 7de6e775
     info!("New validators are in force (era: {})", current_era);
 
     assert_validators_are_elected_stakers(
-        &connection.connection,
+        &connection,
         current_era,
         connection
-<<<<<<< HEAD
-            .connection
-=======
->>>>>>> 7de6e775
             .get_stakers_storage_keys_from_accounts(
                 current_era,
                 accounts.get_stash_accounts(),
@@ -307,17 +247,13 @@
             .map(|k| k.0)
             .collect(),
     )
-<<<<<<< HEAD
-    .await;
-=======
     .await?;
->>>>>>> 7de6e775
 
     let min_num_sessions =
         min_num_sessions_to_see_all_non_reserved_validators(non_reserved_count, non_reserved_seats);
 
     assert_validators_are_used_as_authorities(
-        &connection.connection,
+        &connection,
         &BTreeSet::from_iter(accounts.get_stash_accounts().clone().into_iter()),
         min_num_sessions,
     )
@@ -325,16 +261,8 @@
 
     chill_validators(node, vec![chilling_reserved, chilling_non_reserved]).await;
 
-<<<<<<< HEAD
-    connection
-        .connection
-        .wait_for_n_eras(2, BlockStatus::Best)
-        .await;
-    let current_era = connection.connection.get_current_era(None).await;
-=======
     connection.wait_for_n_eras(2, BlockStatus::Best).await;
     let current_era = connection.get_current_era(None).await;
->>>>>>> 7de6e775
     info!(
         "Subset of validators should be in force (era: {})",
         current_era
@@ -345,26 +273,18 @@
     left_stashes.remove(0);
 
     assert_validators_are_elected_stakers(
-        &connection.connection,
+        &connection,
         current_era,
         connection
-<<<<<<< HEAD
-            .connection
-=======
->>>>>>> 7de6e775
             .get_stakers_storage_keys_from_accounts(current_era, &left_stashes, None)
             .await
             .into_iter()
             .map(|k| k.0)
             .collect(),
     )
-<<<<<<< HEAD
-    .await;
-=======
     .await?;
->>>>>>> 7de6e775
     assert_validators_are_used_as_authorities(
-        &connection.connection,
+        &connection,
         &BTreeSet::from_iter(left_stashes.into_iter()),
         min_num_sessions,
     )
