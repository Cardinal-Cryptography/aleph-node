use aleph_client::{
    account_from_keypair, balances_batch_transfer, balances_transfer, change_validators,
    get_current_era, get_current_session, get_sessions_per_era, send_xt, staking_force_new_era,
    wait_for_full_era_completion, wait_for_next_era, wait_for_session, AnyConnection, KeyPair,
    RootConnection, SignedConnection,
};
use log::info;
use pallet_elections::CommitteeSeats;
use primitives::{staking::MIN_VALIDATOR_BOND, Balance, SessionIndex, TOKEN};
use substrate_api_client::{AccountId, XtStatus};

use crate::{
    accounts::{get_sudo_key, get_validators_keys, get_validators_seeds, NodeKeys},
    rewards::{check_points, reset_validator_keys, set_invalid_keys_for_validator},
    Config,
};

fn get_reserved_members(config: &Config) -> Vec<KeyPair> {
    get_validators_keys(config)[0..2].to_vec()
}

fn get_non_reserved_members(config: &Config) -> Vec<KeyPair> {
    get_validators_keys(config)[2..].to_vec()
}

fn get_non_reserved_members_for_session(config: &Config, session: SessionIndex) -> Vec<AccountId> {
    // Test assumption
    const FREE_SEATS: u32 = 2;

    let mut non_reserved = vec![];

    let non_reserved_nodes_order_from_runtime = get_non_reserved_members(config);
    let non_reserved_nodes_order_from_runtime_len = non_reserved_nodes_order_from_runtime.len();

    for i in (FREE_SEATS * session)..(FREE_SEATS * (session + 1)) {
        non_reserved.push(
            non_reserved_nodes_order_from_runtime
                [i as usize % non_reserved_nodes_order_from_runtime_len]
                .clone(),
        );
    }

    non_reserved.iter().map(account_from_keypair).collect()
}

fn get_bench_members(
    non_reserved_members: Vec<AccountId>,
    non_reserved_members_for_session: &[AccountId],
) -> Vec<AccountId> {
    non_reserved_members
        .into_iter()
        .filter(|account_id| !non_reserved_members_for_session.contains(account_id))
        .collect::<Vec<_>>()
}

fn get_member_accounts(config: &Config) -> (Vec<AccountId>, Vec<AccountId>) {
    (
        get_reserved_members(config)
            .iter()
            .map(account_from_keypair)
            .collect(),
        get_non_reserved_members(config)
            .iter()
            .map(account_from_keypair)
            .collect(),
    )
}

fn validators_bond_extra_stakes(config: &Config, additional_stakes: Vec<Balance>) {
    let node = &config.node;
    let root_connection = config.create_root_connection();

    let accounts_keys: Vec<NodeKeys> = get_validators_seeds(config)
        .into_iter()
        .map(|seed| seed.into())
        .collect();

    let controller_accounts: Vec<AccountId> = accounts_keys
        .iter()
        .map(|account_keys| account_from_keypair(&account_keys.controller))
        .collect();

    // funds to cover fees
    balances_batch_transfer(&root_connection.as_signed(), controller_accounts, TOKEN);

    accounts_keys.iter().zip(additional_stakes.iter()).for_each(
        |(account_keys, additional_stake)| {
            let validator_id = account_from_keypair(&account_keys.validator);

            // Additional TOKEN to cover fees
            balances_transfer(
                &root_connection.as_signed(),
                &validator_id,
                *additional_stake + TOKEN,
                XtStatus::Finalized,
            );
            let stash_connection = SignedConnection::new(node, account_keys.validator.clone());
            let xt = stash_connection
                .as_connection()
                .staking_bond_extra(*additional_stake);
            send_xt(
                &stash_connection,
                xt,
                Some("bond_extra"),
                XtStatus::Finalized,
            );
        },
    );
}

pub fn points_stake_change(config: &Config) -> anyhow::Result<()> {
    const MAX_DIFFERENCE: f64 = 0.07;

    let node = &config.node;
    let accounts = get_validators_keys(config);
    let sender = accounts.first().expect("Using default accounts").to_owned();
    let connection = SignedConnection::new(node, sender);
    let root_connection = config.create_root_connection();

    let (reserved_members, non_reserved_members) = get_member_accounts(config);

    change_validators(
        &root_connection,
        Some(reserved_members.clone()),
        Some(non_reserved_members.clone()),
        Some(CommitteeSeats {
            reserved_seats: 2,
            non_reserved_seats: 2,
        }),
        XtStatus::Finalized,
    );

    validators_bond_extra_stakes(
        config,
        [
            8 * MIN_VALIDATOR_BOND,
            6 * MIN_VALIDATOR_BOND,
            4 * MIN_VALIDATOR_BOND,
            2 * MIN_VALIDATOR_BOND,
            0,
        ]
        .to_vec(),
    );

    let sessions_per_era = get_sessions_per_era(&connection);
    let era = wait_for_next_era(&root_connection)?;
    let start_era_session = era * sessions_per_era;
    let end_era_session = sessions_per_era * wait_for_next_era(&root_connection)?;

    info!(
        "Checking rewards for sessions {}..{}.",
        start_era_session, end_era_session
    );

    for session in start_era_session..end_era_session {
        let non_reserved_for_session = get_non_reserved_members_for_session(config, session);
        let non_reserved_bench = non_reserved_members
            .clone()
            .into_iter()
            .filter(|account_id| !non_reserved_for_session.contains(account_id))
            .collect::<Vec<_>>();
        let members = reserved_members
            .clone()
            .into_iter()
            .chain(non_reserved_for_session)
            .collect::<Vec<_>>();
        let members_bench = non_reserved_bench;

        check_points(
            &connection,
            session,
            era,
            members,
            members_bench,
            MAX_DIFFERENCE,
        )?
    }

    Ok(())
}

pub fn disable_node(config: &Config) -> anyhow::Result<()> {
<<<<<<< HEAD
    const MAX_DIFFERENCE: f64 = 0.05;
=======
    const MAX_DIFFERENCE: f64 = 0.07;
    const VALIDATORS_PER_SESSION: u32 = 4;
>>>>>>> e12909b0

    let root_connection = config.create_root_connection();

    let sessions_per_era = get_sessions_per_era(&root_connection);

    let (reserved_members, non_reserved_members) = get_member_accounts(config);

    change_validators(
        &root_connection,
        Some(reserved_members.clone()),
        Some(non_reserved_members.clone()),
        Some(CommitteeSeats {
            reserved_seats: 2,
            non_reserved_seats: 2,
        }),
        XtStatus::Finalized,
    );

    let era = wait_for_next_era(&root_connection)?;
    let start_session = era * sessions_per_era;

    let controller_connection = SignedConnection::new(&config.node, config.node_keys().controller);
    // this should `disable` this node by setting invalid session_keys
    set_invalid_keys_for_validator(&controller_connection)?;
    // this should `re-enable` this node, i.e. by means of the `rotate keys` procedure
    reset_validator_keys(&controller_connection)?;

    let era = wait_for_full_era_completion(&root_connection)?;

    let end_session = era * sessions_per_era;

    info!(
        "Checking rewards for sessions {}..{}.",
        start_session, end_session
    );

    for session in start_session..end_session {
        let non_reserved_for_session = get_non_reserved_members_for_session(config, session);
        let non_reserved_bench = non_reserved_members
            .iter()
            .filter(|account_id| !non_reserved_for_session.contains(*account_id))
            .cloned();

        let members = reserved_members
            .iter()
            .chain(non_reserved_for_session.iter())
            .cloned();
        let members_bench: Vec<_> = non_reserved_bench.collect();

        let era = session / sessions_per_era;
        check_points(
            &controller_connection,
            session,
            era,
            members,
            members_bench,
            MAX_DIFFERENCE,
        )?;
    }

    Ok(())
}

pub fn force_new_era(config: &Config) -> anyhow::Result<()> {
    const MAX_DIFFERENCE: f64 = 0.07;

    let node = &config.node;
    let accounts = get_validators_keys(config);
    let sender = accounts.first().expect("Using default accounts").to_owned();
    let connection = SignedConnection::new(node, sender);

    let sudo = get_sudo_key(config);
    let root_connection = RootConnection::new(node, sudo);

    let reserved_members: Vec<_> = get_reserved_members(config)
        .iter()
        .map(account_from_keypair)
        .collect();
    let non_reserved_members: Vec<_> = get_non_reserved_members(config)
        .iter()
        .map(account_from_keypair)
        .collect();

    wait_for_full_era_completion(&connection)?;

    let start_era = get_current_era(&connection);
    let start_session = get_current_session(&connection);
    info!("Start | era: {}, session: {}", start_era, start_session);

    staking_force_new_era(&root_connection, XtStatus::Finalized);

    wait_for_session(&connection, start_session + 2)?;
    let current_era = get_current_era(&connection);
    let current_session = get_current_session(&connection);
    info!(
        "After ForceNewEra | era: {}, session: {}",
        current_era, current_session
    );

    // Once a new era is forced in session k, the new era does not come into effect until session
    // k + 2; we test points:
    // 1) immediately following the call in session k,
    // 2) in the interim session k + 1,
    // 3) in session k + 2, the first session of the new era.
    for idx in 0..3 {
        let session_to_check = start_session + idx;
        let era_to_check = start_era + idx / 2;

        info!(
            "Testing points | era: {}, session: {}",
            era_to_check, session_to_check
        );

        let non_reserved_members_for_session =
            get_non_reserved_members_for_session(config, session_to_check);
        let members_bench = get_bench_members(
            non_reserved_members.clone(),
            &non_reserved_members_for_session,
        );
        let members_active = reserved_members
            .clone()
            .into_iter()
            .chain(non_reserved_members_for_session);

        check_points(
            &connection,
            session_to_check,
            era_to_check,
            members_active,
            members_bench,
            MAX_DIFFERENCE,
        )?;
    }

    Ok(())
}<|MERGE_RESOLUTION|>--- conflicted
+++ resolved
@@ -180,12 +180,7 @@
 }
 
 pub fn disable_node(config: &Config) -> anyhow::Result<()> {
-<<<<<<< HEAD
-    const MAX_DIFFERENCE: f64 = 0.05;
-=======
     const MAX_DIFFERENCE: f64 = 0.07;
-    const VALIDATORS_PER_SESSION: u32 = 4;
->>>>>>> e12909b0
 
     let root_connection = config.create_root_connection();
 
