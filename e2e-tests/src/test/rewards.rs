use aleph_client::{
    account_from_keypair, change_validators, get_current_era, get_current_session,
    get_sessions_per_era, staking_force_new_era, wait_for_full_era_completion, wait_for_next_era,
    wait_for_session, KeyPair, SignedConnection,
};
use log::info;
<<<<<<< HEAD
use pallet_elections::CommitteeSeats;
use primitives::{staking::MIN_VALIDATOR_BOND, EraIndex, SessionIndex};
=======
use primitives::{
    staking::MIN_VALIDATOR_BOND, Balance, CommitteeSeats, EraIndex, SessionIndex, TOKEN,
};
>>>>>>> 68186afa
use substrate_api_client::{AccountId, XtStatus};

use crate::{
    accounts::get_validators_keys,
    connection::get_signed_connection,
    rewards::{
        check_points, get_bench_members, reset_validator_keys, set_invalid_keys_for_validator,
        validators_bond_extra_stakes,
    },
    Config,
};

// Maximum difference between fractions of total reward that a validator gets.
// Two values are compared: one calculated in tests and the other one based on data
// retrieved from pallet Staking.
const MAX_DIFFERENCE: f64 = 0.07;

fn get_reserved_members(config: &Config) -> Vec<KeyPair> {
    get_validators_keys(config)[0..2].to_vec()
}

fn get_non_reserved_members(config: &Config) -> Vec<KeyPair> {
    get_validators_keys(config)[2..].to_vec()
}

fn get_non_reserved_members_for_session(config: &Config, session: SessionIndex) -> Vec<AccountId> {
    // Test assumption
    const FREE_SEATS: u32 = 2;

    let mut non_reserved = vec![];

    let non_reserved_nodes_order_from_runtime = get_non_reserved_members(config);
    let non_reserved_nodes_order_from_runtime_len = non_reserved_nodes_order_from_runtime.len();

    for i in (FREE_SEATS * session)..(FREE_SEATS * (session + 1)) {
        non_reserved.push(
            non_reserved_nodes_order_from_runtime
                [i as usize % non_reserved_nodes_order_from_runtime_len]
                .clone(),
        );
    }

    non_reserved.iter().map(account_from_keypair).collect()
}

fn get_member_accounts(config: &Config) -> (Vec<AccountId>, Vec<AccountId>) {
    (
        get_reserved_members(config)
            .iter()
            .map(account_from_keypair)
            .collect(),
        get_non_reserved_members(config)
            .iter()
            .map(account_from_keypair)
            .collect(),
    )
}

/// Runs a chain, checks that reward points are calculated correctly .
pub fn points_basic(config: &Config) -> anyhow::Result<()> {
    let connection = get_signed_connection(config);
    let root_connection = config.create_root_connection();

    let (reserved_members, non_reserved_members) = get_member_accounts(config);

    change_validators(
        &root_connection,
        Some(reserved_members.clone()),
        Some(non_reserved_members.clone()),
        Some(CommitteeSeats {
            reserved_seats: 2,
            non_reserved_seats: 2,
        }),
        XtStatus::Finalized,
    );

    let sessions_per_era = get_sessions_per_era(&connection);
    let era = wait_for_next_era(&connection)?;
    let start_new_era_session = era * sessions_per_era;
    let end_new_era_session = sessions_per_era * wait_for_next_era(&connection)?;

    info!(
        "Checking rewards for sessions {}..{}.",
        start_new_era_session, end_new_era_session
    );

    for session in start_new_era_session..end_new_era_session {
        let non_reserved_for_session = get_non_reserved_members_for_session(config, session);
        let members_bench =
            get_bench_members(non_reserved_members.clone(), &non_reserved_for_session);
        let members_active = reserved_members
            .clone()
            .into_iter()
            .chain(non_reserved_for_session)
            .collect::<Vec<_>>();

        check_points(
            &connection,
            session,
            era,
            members_active,
            members_bench,
            MAX_DIFFERENCE,
        )?
    }

    Ok(())
}

/// Runs a chain, bonds extra stakes to validator accounts and checks that reward points
/// are calculated correctly afterward.
pub fn points_stake_change(config: &Config) -> anyhow::Result<()> {
    let connection = get_signed_connection(config);
    let root_connection = config.create_root_connection();

    let (reserved_members, non_reserved_members) = get_member_accounts(config);

    change_validators(
        &root_connection,
        Some(reserved_members.clone()),
        Some(non_reserved_members.clone()),
        Some(CommitteeSeats {
            reserved_seats: 2,
            non_reserved_seats: 2,
        }),
        XtStatus::Finalized,
    );

    validators_bond_extra_stakes(
        config,
        [
            8 * MIN_VALIDATOR_BOND,
            6 * MIN_VALIDATOR_BOND,
            4 * MIN_VALIDATOR_BOND,
            2 * MIN_VALIDATOR_BOND,
            0,
        ]
        .to_vec(),
    );

    let sessions_per_era = get_sessions_per_era(&connection);
    let era = wait_for_next_era(&connection)?;
    let start_era_session = era * sessions_per_era;
    let end_era_session = sessions_per_era * wait_for_next_era(&connection)?;

    info!(
        "Checking rewards for sessions {}..{}.",
        start_era_session, end_era_session
    );

    for session in start_era_session..end_era_session {
        let non_reserved_members_for_session =
            get_non_reserved_members_for_session(config, session);
        let members_bench = get_bench_members(
            non_reserved_members.clone(),
            &non_reserved_members_for_session,
        );
        let members_active = reserved_members
            .clone()
            .into_iter()
            .chain(non_reserved_members_for_session)
            .collect::<Vec<_>>();

        check_points(
            &connection,
            session,
            era,
            members_active,
            members_bench,
            MAX_DIFFERENCE,
        )?
    }

    Ok(())
}

/// Runs a chain, sets invalid session keys for one validator, re-sets the keys to valid ones
/// and checks that reward points are calculated correctly afterward.
pub fn disable_node(config: &Config) -> anyhow::Result<()> {
    let root_connection = config.create_root_connection();
    let sessions_per_era = get_sessions_per_era(&root_connection);
    let (reserved_members, non_reserved_members) = get_member_accounts(config);

    change_validators(
        &root_connection,
        Some(reserved_members.clone()),
        Some(non_reserved_members.clone()),
        Some(CommitteeSeats {
            reserved_seats: 2,
            non_reserved_seats: 2,
        }),
        XtStatus::Finalized,
    );

    let era = wait_for_next_era(&root_connection)?;
    let start_session = era * sessions_per_era;

    let controller_connection = SignedConnection::new(&config.node, config.node_keys().controller);
    // this should `disable` this node by setting invalid session_keys
    set_invalid_keys_for_validator(&controller_connection)?;
    // this should `re-enable` this node, i.e. by means of the `rotate keys` procedure
    reset_validator_keys(&controller_connection)?;

    let era = wait_for_full_era_completion(&root_connection)?;

    let end_session = era * sessions_per_era;

    info!(
        "Checking rewards for sessions {}..{}.",
        start_session, end_session
    );

    for session in start_session..end_session {
        let non_reserved_members_for_session =
            get_non_reserved_members_for_session(config, session);
        let members_bench = get_bench_members(
            non_reserved_members.clone(),
            &non_reserved_members_for_session,
        );
        let members_active = reserved_members
            .iter()
            .chain(non_reserved_members_for_session.iter())
            .cloned();

        let era = session / sessions_per_era;
        check_points(
            &controller_connection,
            session,
            era,
            members_active,
            members_bench,
            MAX_DIFFERENCE,
        )?;
    }

    Ok(())
}

/// Runs a chain, forces a new era to begin, checks that reward points are calculated correctly
/// for 3 sessions: 1) immediately following the forcing call, 2) in the subsequent, interim
/// session, when the new era has not yet started, 3) in the next session, second one after
/// the call, when the new era has already begun.
pub fn force_new_era(config: &Config) -> anyhow::Result<()> {
    let connection = get_signed_connection(config);
    let root_connection = config.create_root_connection();

    let (reserved_members, non_reserved_members) = get_member_accounts(config);

    change_validators(
        &root_connection,
        Some(reserved_members.clone()),
        Some(non_reserved_members.clone()),
        Some(CommitteeSeats {
            reserved_seats: 2,
            non_reserved_seats: 2,
        }),
        XtStatus::Finalized,
    );

    wait_for_full_era_completion(&connection)?;

    let start_era = get_current_era(&connection);
    let start_session = get_current_session(&connection);
    info!("Start | era: {}, session: {}", start_era, start_session);

    staking_force_new_era(&root_connection, XtStatus::Finalized);

    wait_for_session(&connection, start_session + 2)?;
    let current_era = get_current_era(&connection);
    let current_session = get_current_session(&connection);
    info!(
        "After ForceNewEra | era: {}, session: {}",
        current_era, current_session
    );

    check_points_after_force_new_era(
        config,
        &connection,
        start_session,
        start_era,
        reserved_members,
        non_reserved_members,
        MAX_DIFFERENCE,
    )?;
    Ok(())
}

/// Change stake and force new era: checks if reward points are calculated properly
/// in a scenario in which stakes are changed for each validator, and then a new era is forced.
///
/// Expected behaviour: until the next (forced) era, rewards are calculated using old stakes,
/// and after two sessions (required for a new era to be forced) they are adjusted to the new
/// stakes.
pub fn change_stake_and_force_new_era(config: &Config) -> anyhow::Result<()> {
    let connection = get_signed_connection(config);
    let root_connection = config.create_root_connection();

    let (reserved_members, non_reserved_members) = get_member_accounts(config);

    change_validators(
        &root_connection,
        Some(reserved_members.clone()),
        Some(non_reserved_members.clone()),
        Some(CommitteeSeats {
            reserved_seats: 2,
            non_reserved_seats: 2,
        }),
        XtStatus::Finalized,
    );

    wait_for_full_era_completion(&connection)?;

    let start_era = get_current_era(&connection);
    let start_session = get_current_session(&connection);
    info!("Start | era: {}, session: {}", start_era, start_session);

    validators_bond_extra_stakes(
        config,
        [
            7 * MIN_VALIDATOR_BOND,
            2 * MIN_VALIDATOR_BOND,
            11 * MIN_VALIDATOR_BOND,
            0,
            4 * MIN_VALIDATOR_BOND,
        ]
        .to_vec(),
    );

    staking_force_new_era(&root_connection, XtStatus::Finalized);

    wait_for_session(&connection, start_session + 2)?;
    let current_era = get_current_era(&connection);
    let current_session = get_current_session(&connection);
    info!(
        "After ForceNewEra | era: {}, session: {}",
        current_era, current_session
    );

    check_points_after_force_new_era(
        config,
        &connection,
        start_session,
        start_era,
        reserved_members,
        non_reserved_members,
        MAX_DIFFERENCE,
    )?;
    Ok(())
}
fn check_points_after_force_new_era(
    config: &Config,
    connection: &SignedConnection,
    start_session: SessionIndex,
    start_era: EraIndex,
    reserved_members: Vec<AccountId>,
    non_reserved_members: Vec<AccountId>,
    max_relative_difference: f64,
) -> anyhow::Result<()> {
    // Once a new era is forced in session k, the new era does not come into effect until session
    // k + 2; we test points:
    // 1) immediately following the call in session k,
    // 2) in the interim session k + 1,
    // 3) in session k + 2, the first session of the new era.
    for idx in 0..3 {
        let session_to_check = start_session + idx;
        let era_to_check = start_era + idx / 2;

        info!(
            "Testing points | era: {}, session: {}",
            era_to_check, session_to_check
        );

        let non_reserved_members_for_session =
            get_non_reserved_members_for_session(config, session_to_check);
        let members_bench = get_bench_members(
            non_reserved_members.clone(),
            &non_reserved_members_for_session,
        );
        let members_active = reserved_members
            .clone()
            .into_iter()
            .chain(non_reserved_members_for_session);

        check_points(
            connection,
            session_to_check,
            era_to_check,
            members_active,
            members_bench,
            max_relative_difference,
        )?;
    }
    Ok(())
}<|MERGE_RESOLUTION|>--- conflicted
+++ resolved
@@ -4,14 +4,9 @@
     wait_for_session, KeyPair, SignedConnection,
 };
 use log::info;
-<<<<<<< HEAD
-use pallet_elections::CommitteeSeats;
-use primitives::{staking::MIN_VALIDATOR_BOND, EraIndex, SessionIndex};
-=======
 use primitives::{
     staking::MIN_VALIDATOR_BOND, Balance, CommitteeSeats, EraIndex, SessionIndex, TOKEN,
 };
->>>>>>> 68186afa
 use substrate_api_client::{AccountId, XtStatus};
 
 use crate::{
