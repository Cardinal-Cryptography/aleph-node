use aleph_client::{
    pallets::{
<<<<<<< HEAD
=======
        elections::ElectionsApi,
>>>>>>> 7de6e775
        session::SessionApi,
        staking::{StakingApi, StakingSudoApi},
    },
    primitives::{CommitteeSeats, EraValidators},
<<<<<<< HEAD
    utility::SessionEraApi,
    waiting::{AlephWaiting, BlockStatus, WaitingExt},
    AccountId, SignedConnection, TxStatus,
=======
    utility::{BlocksApi, SessionEraApi},
    waiting::{AlephWaiting, BlockStatus, WaitingExt},
    AccountId, SignedConnection, SignedConnectionApi, TxStatus,
>>>>>>> 7de6e775
};
use log::info;
use primitives::{staking::MIN_VALIDATOR_BOND, EraIndex, SessionIndex};

use crate::{
    config::setup_test,
    elections::get_and_test_members_for_session,
    rewards::{
        check_points, reset_validator_keys, set_invalid_keys_for_validator, setup_validators,
        validators_bond_extra_stakes,
    },
};

// Maximum difference between fractions of total reward that a validator gets.
// Two values are compared: one calculated in tests and the other one based on data
// retrieved from pallet Staking.
const MAX_DIFFERENCE: f64 = 0.07;

#[tokio::test]
pub async fn points_basic() -> anyhow::Result<()> {
    let config = setup_test();
    let (era_validators, committee_size, start_session) = setup_validators(config).await?;

    let connection = config.get_first_signed_connection().await;

<<<<<<< HEAD
    connection
        .connection
        .wait_for_n_eras(1, BlockStatus::Best)
        .await;
    let end_session = connection.connection.get_session(None).await;
=======
    connection.wait_for_n_eras(1, BlockStatus::Best).await;
    let end_session = connection.get_session(None).await;
>>>>>>> 7de6e775
    let members_per_session = committee_size.reserved_seats + committee_size.non_reserved_seats;

    info!(
        "Checking rewards for sessions {}..{}.",
        start_session, end_session
    );

    for session in start_session..end_session {
<<<<<<< HEAD
        let era = connection
            .connection
            .get_active_era_for_session(session)
            .await;
        let (members_active, members_bench) = get_and_test_members_for_session(
            &connection.connection,
=======
        let era = connection.get_active_era_for_session(session).await?;
        let (members_active, members_bench) = get_and_test_members_for_session(
            &connection,
>>>>>>> 7de6e775
            committee_size.clone(),
            &era_validators,
            session,
        )
<<<<<<< HEAD
        .await;
=======
        .await?;
>>>>>>> 7de6e775

        check_points(
            &connection,
            session,
            era,
            members_active,
            members_bench,
            members_per_session,
            MAX_DIFFERENCE,
        )
        .await?
    }

    Ok(())
}

/// Runs a chain, bonds extra stakes to validator accounts and checks that reward points
/// are calculated correctly afterward.
#[tokio::test]
pub async fn points_stake_change() -> anyhow::Result<()> {
    let config = setup_test();
    let (era_validators, committee_size, _) = setup_validators(config).await?;

    validators_bond_extra_stakes(
        config,
        &[
            8 * MIN_VALIDATOR_BOND,
            6 * MIN_VALIDATOR_BOND,
            4 * MIN_VALIDATOR_BOND,
            2 * MIN_VALIDATOR_BOND,
            0,
        ],
    )
    .await;

    let connection = config.get_first_signed_connection().await;
<<<<<<< HEAD
    let start_session = connection.connection.get_session(None).await;
    connection
        .connection
        .wait_for_n_eras(1, BlockStatus::Best)
        .await;
    let end_session = connection.connection.get_session(None).await;
=======
    let start_session = connection.get_session(None).await;
    connection.wait_for_n_eras(1, BlockStatus::Best).await;
    let end_session = connection.get_session(None).await;
>>>>>>> 7de6e775
    let members_per_session = committee_size.reserved_seats + committee_size.non_reserved_seats;

    info!(
        "Checking rewards for sessions {}..{}.",
        start_session, end_session
    );

    for session in start_session..end_session {
<<<<<<< HEAD
        let era = connection
            .connection
            .get_active_era_for_session(session)
            .await;
        let (members_active, members_bench) = get_and_test_members_for_session(
            &connection.connection,
=======
        let era = connection.get_active_era_for_session(session).await?;
        let (members_active, members_bench) = get_and_test_members_for_session(
            &connection,
>>>>>>> 7de6e775
            committee_size.clone(),
            &era_validators,
            session,
        )
<<<<<<< HEAD
        .await;
=======
        .await?;
>>>>>>> 7de6e775

        check_points(
            &connection,
            session,
            era,
            members_active,
            members_bench,
            members_per_session,
            MAX_DIFFERENCE,
        )
        .await?
    }

    Ok(())
}

/// Runs a chain, sets invalid session keys for one validator, re-sets the keys to valid ones
/// and checks that reward points are calculated correctly afterward.
#[tokio::test]
pub async fn disable_node() -> anyhow::Result<()> {
    let config = setup_test();
    let (era_validators, committee_size, start_session) = setup_validators(config).await?;

    let root_connection = config.create_root_connection().await;
    let controller_connection =
<<<<<<< HEAD
        SignedConnection::new(config.node.clone(), config.node_keys().controller).await;
=======
        SignedConnection::new(&config.node, config.node_keys().controller).await;
>>>>>>> 7de6e775

    // this should `disable` this node by setting invalid session_keys
    set_invalid_keys_for_validator(&controller_connection).await?;
    // this should `re-enable` this node, i.e. by means of the `rotate keys` procedure
    reset_validator_keys(&controller_connection).await?;

<<<<<<< HEAD
    root_connection
        .connection
        .wait_for_n_eras(1, BlockStatus::Best)
        .await;
    let end_session = root_connection.connection.get_session(None).await;
=======
    root_connection.wait_for_n_eras(1, BlockStatus::Best).await;
    let end_session = root_connection.get_session(None).await;
>>>>>>> 7de6e775
    let members_per_session = committee_size.reserved_seats + committee_size.non_reserved_seats;

    info!(
        "Checking rewards for sessions {}..{}.",
        start_session, end_session
    );

    for session in start_session..end_session {
<<<<<<< HEAD
        let era = root_connection
            .connection
            .get_active_era_for_session(session)
            .await;
        let (members_active, members_bench) = get_and_test_members_for_session(
            &controller_connection.connection,
=======
        let era = root_connection.get_active_era_for_session(session).await?;
        let (members_active, members_bench) = get_and_test_members_for_session(
            &controller_connection,
>>>>>>> 7de6e775
            committee_size.clone(),
            &era_validators,
            session,
        )
<<<<<<< HEAD
        .await;
=======
        .await?;
>>>>>>> 7de6e775

        check_points(
            &controller_connection,
            session,
            era,
            members_active,
            members_bench,
            members_per_session,
            MAX_DIFFERENCE,
        )
        .await?;
    }

    Ok(())
}

/// Runs a chain, forces a new era to begin, checks that reward points are calculated correctly
/// for 3 sessions: 1) immediately following the forcing call, 2) in the subsequent, interim
/// session, when the new era has not yet started, 3) in the next session, second one after
/// the call, when the new era has already begun.
#[tokio::test]
pub async fn force_new_era() -> anyhow::Result<()> {
    let config = setup_test();
    let (era_validators, committee_size, start_session) = setup_validators(config).await?;

    let connection = config.get_first_signed_connection().await;
    let root_connection = config.create_root_connection().await;
<<<<<<< HEAD
    let start_era = connection
        .connection
        .get_active_era_for_session(start_session)
        .await;
=======
    let start_era = connection.get_active_era_for_session(start_session).await?;
>>>>>>> 7de6e775

    info!("Start | era: {}, session: {}", start_era, start_session);

    root_connection.force_new_era(TxStatus::Finalized).await?;
    connection
<<<<<<< HEAD
        .connection
        .wait_for_session(start_session + 2, BlockStatus::Finalized)
        .await;
    let active_era = connection.connection.get_active_era(None).await;
    let current_session = connection.connection.get_session(None).await;
=======
        .wait_for_session(start_session + 2, BlockStatus::Finalized)
        .await;
    let active_era = connection.get_active_era(None).await;
    let current_session = connection.get_session(None).await;
>>>>>>> 7de6e775
    info!(
        "After ForceNewEra | era: {}, session: {}",
        active_era, current_session
    );

    check_points_after_force_new_era(
        &connection,
        start_session,
        start_era,
        &era_validators,
        committee_size,
        MAX_DIFFERENCE,
    )
    .await?;
    Ok(())
}

/// Change stake and force new era: checks if reward points are calculated properly
/// in a scenario in which stakes are changed for each validator, and then a new era is forced.
///
/// Expected behaviour: until the next (forced) era, rewards are calculated using old stakes,
/// and after two sessions (required for a new era to be forced) they are adjusted to the new
/// stakes.
#[tokio::test]
pub async fn change_stake_and_force_new_era() -> anyhow::Result<()> {
    let config = setup_test();
    let (era_validators, committee_size, start_session) = setup_validators(config).await?;

    let connection = config.get_first_signed_connection().await;
    let root_connection = config.create_root_connection().await;

<<<<<<< HEAD
    let start_era = connection
        .connection
        .get_active_era_for_session(start_session)
        .await;
=======
    let start_era = connection.get_active_era_for_session(start_session).await?;
>>>>>>> 7de6e775
    info!("Start | era: {}, session: {}", start_era, start_session);

    validators_bond_extra_stakes(
        config,
        &[
            7 * MIN_VALIDATOR_BOND,
            2 * MIN_VALIDATOR_BOND,
            11 * MIN_VALIDATOR_BOND,
            0,
            4 * MIN_VALIDATOR_BOND,
        ],
    )
    .await;

    root_connection.force_new_era(TxStatus::Finalized).await?;
<<<<<<< HEAD
    let start_session = root_connection.connection.get_session(None).await;
    connection
        .connection
        .wait_for_session(start_session + 2, BlockStatus::Finalized)
        .await;
    let active_era = connection.connection.get_active_era(None).await;
    let current_session = connection.connection.get_session(None).await;
=======
    let start_session = root_connection.get_session(None).await;
    connection
        .wait_for_session(start_session + 2, BlockStatus::Finalized)
        .await;
    let active_era = connection.get_active_era(None).await;
    let current_session = connection.get_session(None).await;
>>>>>>> 7de6e775
    info!(
        "After ForceNewEra | era: {}, session: {}",
        active_era, current_session
    );

    check_points_after_force_new_era(
        &connection,
        start_session,
        start_era,
        &era_validators,
        committee_size,
        MAX_DIFFERENCE,
    )
    .await?;
    Ok(())
}

<<<<<<< HEAD
async fn check_points_after_force_new_era(
    connection: &SignedConnection,
=======
async fn check_points_after_force_new_era<
    S: SignedConnectionApi + BlocksApi + ElectionsApi + AlephWaiting + StakingApi,
>(
    connection: &S,
>>>>>>> 7de6e775
    start_session: SessionIndex,
    start_era: EraIndex,
    era_validators: &EraValidators<AccountId>,
    seats: CommitteeSeats,
    max_relative_difference: f64,
) -> anyhow::Result<()> {
    // Once a new era is forced in session k, the new era does not come into effect until session
    // k + 2; we test points:
    // 1) immediately following the call in session k,
    // 2) in the interim session k + 1,
    // 3) in session k + 2, the first session of the new era.
    for idx in 0..3 {
        let session_to_check = start_session + idx;
        let era_to_check = start_era + idx / 2;

        info!(
            "Testing points | era: {}, session: {}",
            era_to_check, session_to_check
        );

        let (members_active, members_bench) = get_and_test_members_for_session(
<<<<<<< HEAD
            &connection.connection,
=======
            connection,
>>>>>>> 7de6e775
            seats.clone(),
            era_validators,
            session_to_check,
        )
<<<<<<< HEAD
        .await;
=======
        .await?;
>>>>>>> 7de6e775

        check_points(
            connection,
            session_to_check,
            era_to_check,
            members_active,
            members_bench,
            seats.reserved_seats + seats.non_reserved_seats,
            max_relative_difference,
        )
        .await?;
    }
    Ok(())
}<|MERGE_RESOLUTION|>--- conflicted
+++ resolved
@@ -1,22 +1,13 @@
 use aleph_client::{
     pallets::{
-<<<<<<< HEAD
-=======
         elections::ElectionsApi,
->>>>>>> 7de6e775
         session::SessionApi,
         staking::{StakingApi, StakingSudoApi},
     },
     primitives::{CommitteeSeats, EraValidators},
-<<<<<<< HEAD
-    utility::SessionEraApi,
-    waiting::{AlephWaiting, BlockStatus, WaitingExt},
-    AccountId, SignedConnection, TxStatus,
-=======
     utility::{BlocksApi, SessionEraApi},
     waiting::{AlephWaiting, BlockStatus, WaitingExt},
     AccountId, SignedConnection, SignedConnectionApi, TxStatus,
->>>>>>> 7de6e775
 };
 use log::info;
 use primitives::{staking::MIN_VALIDATOR_BOND, EraIndex, SessionIndex};
@@ -42,16 +33,8 @@
 
     let connection = config.get_first_signed_connection().await;
 
-<<<<<<< HEAD
-    connection
-        .connection
-        .wait_for_n_eras(1, BlockStatus::Best)
-        .await;
-    let end_session = connection.connection.get_session(None).await;
-=======
     connection.wait_for_n_eras(1, BlockStatus::Best).await;
     let end_session = connection.get_session(None).await;
->>>>>>> 7de6e775
     let members_per_session = committee_size.reserved_seats + committee_size.non_reserved_seats;
 
     info!(
@@ -60,27 +43,14 @@
     );
 
     for session in start_session..end_session {
-<<<<<<< HEAD
-        let era = connection
-            .connection
-            .get_active_era_for_session(session)
-            .await;
-        let (members_active, members_bench) = get_and_test_members_for_session(
-            &connection.connection,
-=======
         let era = connection.get_active_era_for_session(session).await?;
         let (members_active, members_bench) = get_and_test_members_for_session(
             &connection,
->>>>>>> 7de6e775
             committee_size.clone(),
             &era_validators,
             session,
         )
-<<<<<<< HEAD
-        .await;
-=======
-        .await?;
->>>>>>> 7de6e775
+        .await?;
 
         check_points(
             &connection,
@@ -117,18 +87,9 @@
     .await;
 
     let connection = config.get_first_signed_connection().await;
-<<<<<<< HEAD
-    let start_session = connection.connection.get_session(None).await;
-    connection
-        .connection
-        .wait_for_n_eras(1, BlockStatus::Best)
-        .await;
-    let end_session = connection.connection.get_session(None).await;
-=======
     let start_session = connection.get_session(None).await;
     connection.wait_for_n_eras(1, BlockStatus::Best).await;
     let end_session = connection.get_session(None).await;
->>>>>>> 7de6e775
     let members_per_session = committee_size.reserved_seats + committee_size.non_reserved_seats;
 
     info!(
@@ -137,27 +98,14 @@
     );
 
     for session in start_session..end_session {
-<<<<<<< HEAD
-        let era = connection
-            .connection
-            .get_active_era_for_session(session)
-            .await;
-        let (members_active, members_bench) = get_and_test_members_for_session(
-            &connection.connection,
-=======
         let era = connection.get_active_era_for_session(session).await?;
         let (members_active, members_bench) = get_and_test_members_for_session(
             &connection,
->>>>>>> 7de6e775
             committee_size.clone(),
             &era_validators,
             session,
         )
-<<<<<<< HEAD
-        .await;
-=======
-        .await?;
->>>>>>> 7de6e775
+        .await?;
 
         check_points(
             &connection,
@@ -183,27 +131,15 @@
 
     let root_connection = config.create_root_connection().await;
     let controller_connection =
-<<<<<<< HEAD
-        SignedConnection::new(config.node.clone(), config.node_keys().controller).await;
-=======
         SignedConnection::new(&config.node, config.node_keys().controller).await;
->>>>>>> 7de6e775
 
     // this should `disable` this node by setting invalid session_keys
     set_invalid_keys_for_validator(&controller_connection).await?;
     // this should `re-enable` this node, i.e. by means of the `rotate keys` procedure
     reset_validator_keys(&controller_connection).await?;
 
-<<<<<<< HEAD
-    root_connection
-        .connection
-        .wait_for_n_eras(1, BlockStatus::Best)
-        .await;
-    let end_session = root_connection.connection.get_session(None).await;
-=======
     root_connection.wait_for_n_eras(1, BlockStatus::Best).await;
     let end_session = root_connection.get_session(None).await;
->>>>>>> 7de6e775
     let members_per_session = committee_size.reserved_seats + committee_size.non_reserved_seats;
 
     info!(
@@ -212,27 +148,14 @@
     );
 
     for session in start_session..end_session {
-<<<<<<< HEAD
-        let era = root_connection
-            .connection
-            .get_active_era_for_session(session)
-            .await;
-        let (members_active, members_bench) = get_and_test_members_for_session(
-            &controller_connection.connection,
-=======
         let era = root_connection.get_active_era_for_session(session).await?;
         let (members_active, members_bench) = get_and_test_members_for_session(
             &controller_connection,
->>>>>>> 7de6e775
             committee_size.clone(),
             &era_validators,
             session,
         )
-<<<<<<< HEAD
-        .await;
-=======
-        .await?;
->>>>>>> 7de6e775
+        .await?;
 
         check_points(
             &controller_connection,
@@ -260,31 +183,16 @@
 
     let connection = config.get_first_signed_connection().await;
     let root_connection = config.create_root_connection().await;
-<<<<<<< HEAD
-    let start_era = connection
-        .connection
-        .get_active_era_for_session(start_session)
-        .await;
-=======
     let start_era = connection.get_active_era_for_session(start_session).await?;
->>>>>>> 7de6e775
 
     info!("Start | era: {}, session: {}", start_era, start_session);
 
     root_connection.force_new_era(TxStatus::Finalized).await?;
     connection
-<<<<<<< HEAD
-        .connection
-        .wait_for_session(start_session + 2, BlockStatus::Finalized)
-        .await;
-    let active_era = connection.connection.get_active_era(None).await;
-    let current_session = connection.connection.get_session(None).await;
-=======
         .wait_for_session(start_session + 2, BlockStatus::Finalized)
         .await;
     let active_era = connection.get_active_era(None).await;
     let current_session = connection.get_session(None).await;
->>>>>>> 7de6e775
     info!(
         "After ForceNewEra | era: {}, session: {}",
         active_era, current_session
@@ -316,14 +224,7 @@
     let connection = config.get_first_signed_connection().await;
     let root_connection = config.create_root_connection().await;
 
-<<<<<<< HEAD
-    let start_era = connection
-        .connection
-        .get_active_era_for_session(start_session)
-        .await;
-=======
     let start_era = connection.get_active_era_for_session(start_session).await?;
->>>>>>> 7de6e775
     info!("Start | era: {}, session: {}", start_era, start_session);
 
     validators_bond_extra_stakes(
@@ -339,22 +240,12 @@
     .await;
 
     root_connection.force_new_era(TxStatus::Finalized).await?;
-<<<<<<< HEAD
-    let start_session = root_connection.connection.get_session(None).await;
-    connection
-        .connection
-        .wait_for_session(start_session + 2, BlockStatus::Finalized)
-        .await;
-    let active_era = connection.connection.get_active_era(None).await;
-    let current_session = connection.connection.get_session(None).await;
-=======
     let start_session = root_connection.get_session(None).await;
     connection
         .wait_for_session(start_session + 2, BlockStatus::Finalized)
         .await;
     let active_era = connection.get_active_era(None).await;
     let current_session = connection.get_session(None).await;
->>>>>>> 7de6e775
     info!(
         "After ForceNewEra | era: {}, session: {}",
         active_era, current_session
@@ -372,15 +263,10 @@
     Ok(())
 }
 
-<<<<<<< HEAD
-async fn check_points_after_force_new_era(
-    connection: &SignedConnection,
-=======
 async fn check_points_after_force_new_era<
     S: SignedConnectionApi + BlocksApi + ElectionsApi + AlephWaiting + StakingApi,
 >(
     connection: &S,
->>>>>>> 7de6e775
     start_session: SessionIndex,
     start_era: EraIndex,
     era_validators: &EraValidators<AccountId>,
@@ -402,20 +288,12 @@
         );
 
         let (members_active, members_bench) = get_and_test_members_for_session(
-<<<<<<< HEAD
-            &connection.connection,
-=======
             connection,
->>>>>>> 7de6e775
             seats.clone(),
             era_validators,
             session_to_check,
         )
-<<<<<<< HEAD
-        .await;
-=======
-        .await?;
->>>>>>> 7de6e775
+        .await?;
 
         check_points(
             connection,
