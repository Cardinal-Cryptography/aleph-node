<<<<<<< HEAD
//! This module contains basic treasury actions testing. However, since currently we need to disable
//! proposing to treasury on Testnet, `treasury_access` test must have been simplified and thus
//! some part of this module is unused (`dead_code`). As soon as proposals are enabled once again,
//! we should recover original scenario.

use std::{thread, thread::sleep, time::Duration};

use aleph_client::{
    balances_transfer, get_free_balance, get_tx_fee_info, send_xt, wait_for_event, AnyConnection,
    Extrinsic, RootConnection, SignedConnection,
};
use codec::{Compact, Decode};
use frame_support::PalletId;
use log::info;
use sp_core::Pair;
use sp_runtime::{traits::AccountIdConversion, AccountId32, MultiAddress};
use substrate_api_client::{
    compose_extrinsic, AccountId, Balance, ExtrinsicParams, GenericAddress, XtStatus,
};

use crate::{accounts::get_validators_keys, config::Config, transfer::setup_for_tipped_transfer};
=======
use log::info;
use substrate_api_client::{Balance, XtStatus};

use aleph_client::{
    account_from_keypair, approve_treasury_proposal, balances_transfer, get_free_balance,
    get_tx_fee_info, make_treasury_proposal, reject_treasury_proposal, staking_treasury_payout,
    total_issuance, treasury_account, treasury_proposals_counter, AnyConnection, RootConnection,
    SignedConnection,
};

use crate::{
    accounts::{get_sudo_key, get_validators_keys},
    config::Config,
    transfer::setup_for_tipped_transfer,
};
>>>>>>> 9b665e2f

/// Returns current treasury free funds and total issuance.
///
/// Takes two storage reads.
fn balance_info<C: AnyConnection>(connection: &C) -> (Balance, Balance) {
    let treasury_balance = get_free_balance(connection, &treasury_account());
    let issuance = total_issuance(connection);
    info!(
        "[+] Treasury balance: {}. Total issuance: {}.",
        treasury_balance, issuance
    );

    (treasury_balance, issuance)
}

pub fn channeling_fee_and_tip(config: &Config) -> anyhow::Result<()> {
    let (transfer_amount, tip) = (1_000u128, 10_000u128);
    let (connection, to) = setup_for_tipped_transfer(config, tip);

    let (treasury_balance_before, issuance_before) = balance_info(&connection);
    let tx = balances_transfer(&connection, &to, transfer_amount, XtStatus::Finalized);
    let (treasury_balance_after, issuance_after) = balance_info(&connection);

    let possible_treasury_gain_from_staking = staking_treasury_payout(&connection);

    check_issuance(
        possible_treasury_gain_from_staking,
        issuance_before,
        issuance_after,
    );

    let fee_info = get_tx_fee_info(&connection, &tx);
    let fee = fee_info.fee_without_weight + fee_info.adjusted_weight;
    check_treasury_balance(
        possible_treasury_gain_from_staking,
        treasury_balance_before,
        treasury_balance_after,
        fee,
        tip,
    );

    Ok(())
}

fn check_issuance(
    treasury_staking_payout: Balance,
    issuance_before: Balance,
    issuance_after: Balance,
) {
    assert!(
        issuance_after >= issuance_before,
        "Unexpectedly {} was burned",
        issuance_before - issuance_after,
    );

    let diff = issuance_after - issuance_before;
    assert_eq!(
        diff % treasury_staking_payout,
        0,
        "Unexpectedly {} was minted, and it's not related to staking treasury reward which is {}",
        diff,
        treasury_staking_payout
    );
}

fn check_treasury_balance(
    possibly_treasury_gain_from_staking: Balance,
    treasury_balance_before: Balance,
    treasury_balance_after: Balance,
    fee: Balance,
    tip: Balance,
) {
    let treasury_balance_diff = treasury_balance_after - (treasury_balance_before + fee + tip);
    assert_eq!(
        treasury_balance_diff % possibly_treasury_gain_from_staking,
        0,
        "Incorrect amount was channeled to the treasury: before = {}, after = {}, fee = {}, tip = \
        {}. We can be different only as multiples of staking treasury reward {}, but the remainder \
        is {}",
        treasury_balance_before,
        treasury_balance_after,
        fee,
        tip,
        possibly_treasury_gain_from_staking,
        treasury_balance_diff % possibly_treasury_gain_from_staking,
    );
}

pub fn treasury_access(config: &Config) -> anyhow::Result<()> {
    let proposer = get_validators_keys(config)[0].clone();
    let beneficiary = account_from_keypair(&proposer);
    let connection = SignedConnection::new(&config.node, proposer);

    let proposals_counter_before = treasury_proposals_counter(&connection);
    make_treasury_proposal(&connection, 10u128, &beneficiary)?;
    make_treasury_proposal(&connection, 100u128, &beneficiary)?;
    let proposals_counter_after = treasury_proposals_counter(&connection);

    assert_eq!(
        proposals_counter_before + 2,
        proposals_counter_after,
        "Proposal has not been created"
    );

    let sudo = get_sudo_key(config);
    let connection = RootConnection::new(&config.node, sudo);

    approve_treasury_proposal(&connection, proposals_counter_after - 2)?;
    reject_treasury_proposal(&connection, proposals_counter_after - 1)?;

    Ok(())
}<|MERGE_RESOLUTION|>--- conflicted
+++ resolved
@@ -1,42 +1,17 @@
-<<<<<<< HEAD
-//! This module contains basic treasury actions testing. However, since currently we need to disable
-//! proposing to treasury on Testnet, `treasury_access` test must have been simplified and thus
-//! some part of this module is unused (`dead_code`). As soon as proposals are enabled once again,
-//! we should recover original scenario.
-
-use std::{thread, thread::sleep, time::Duration};
-
-use aleph_client::{
-    balances_transfer, get_free_balance, get_tx_fee_info, send_xt, wait_for_event, AnyConnection,
-    Extrinsic, RootConnection, SignedConnection,
-};
-use codec::{Compact, Decode};
-use frame_support::PalletId;
-use log::info;
-use sp_core::Pair;
-use sp_runtime::{traits::AccountIdConversion, AccountId32, MultiAddress};
-use substrate_api_client::{
-    compose_extrinsic, AccountId, Balance, ExtrinsicParams, GenericAddress, XtStatus,
-};
-
-use crate::{accounts::get_validators_keys, config::Config, transfer::setup_for_tipped_transfer};
-=======
-use log::info;
-use substrate_api_client::{Balance, XtStatus};
-
 use aleph_client::{
     account_from_keypair, approve_treasury_proposal, balances_transfer, get_free_balance,
     get_tx_fee_info, make_treasury_proposal, reject_treasury_proposal, staking_treasury_payout,
     total_issuance, treasury_account, treasury_proposals_counter, AnyConnection, RootConnection,
     SignedConnection,
 };
+use log::info;
+use substrate_api_client::{Balance, XtStatus};
 
 use crate::{
     accounts::{get_sudo_key, get_validators_keys},
     config::Config,
     transfer::setup_for_tipped_transfer,
 };
->>>>>>> 9b665e2f
 
 /// Returns current treasury free funds and total issuance.
 ///
