use std::{thread, thread::sleep, time::Duration};

use codec::{Compact, Decode};
use frame_support::PalletId;
use log::info;
use sp_core::Pair;
use sp_runtime::{traits::AccountIdConversion, AccountId32, MultiAddress};
<<<<<<< HEAD
use std::{thread, thread::sleep, time::Duration};
use substrate_api_client::{AccountId, Balance, GenericAddress, UncheckedExtrinsicV4, XtStatus};
=======
use substrate_api_client::{
    compose_extrinsic, AccountId, Balance, GenericAddress, UncheckedExtrinsicV4, XtStatus,
};

use aleph_client::{
    balances_transfer, create_connection, get_free_balance, get_tx_fee_info, send_xt,
    wait_for_event, Connection,
};

use crate::{
    accounts::{accounts_from_seeds, get_sudo},
    config::Config,
    transfer::setup_for_transfer,
};
>>>>>>> fb1c2e80

fn calculate_staking_treasury_addition(connection: &Connection) -> u128 {
    let sessions_per_era = connection
        .get_constant::<u32>("Staking", "SessionsPerEra")
        .unwrap();
    let session_period = connection
        .get_constant::<u32>("Elections", "SessionPeriod")
        .unwrap();
    let millisecs_per_block = 2 * connection
        .get_constant::<u64>("Timestamp", "MinimumPeriod")
        .unwrap();
    let millisecs_per_era = millisecs_per_block * session_period as u64 * sessions_per_era as u64;
    let treasury_era_payout_from_staking = primitives::staking::era_payout(millisecs_per_era).1;
    info!(
        "[+] Possible treasury gain from staking is {}",
        treasury_era_payout_from_staking
    );
    treasury_era_payout_from_staking
}

pub fn channeling_fee(config: &Config) -> anyhow::Result<()> {
    let (connection, _, to) = setup_for_transfer(config);
    let treasury = get_treasury_account(&connection);

    let possibly_treasury_gain_from_staking = calculate_staking_treasury_addition(&connection);
    let treasury_balance_before = get_free_balance(&connection, &treasury);
    let issuance_before = get_total_issuance(&connection);
    info!(
        "[+] Treasury balance before tx: {}. Total issuance: {}.",
        treasury_balance_before, issuance_before
    );

    let tx = balances_transfer(&connection, &to, 1000u128, XtStatus::Finalized);
    let treasury_balance_after = get_free_balance(&connection, &treasury);
    let issuance_after = get_total_issuance(&connection);
    check_treasury_issuance(
        possibly_treasury_gain_from_staking,
        treasury_balance_after,
        issuance_before,
        issuance_after,
    );

    let fee_info = get_tx_fee_info(&connection, &tx);
    let fee = fee_info.fee_without_weight + fee_info.adjusted_weight;
    check_treasury_balance(
        possibly_treasury_gain_from_staking,
        treasury_balance_before,
        treasury_balance_after,
        fee,
    );

    Ok(())
}

fn check_treasury_issuance(
    possibly_treasury_gain_from_staking: u128,
    treasury_balance_after: Balance,
    issuance_before: u128,
    issuance_after: u128,
) {
    info!(
        "[+] Treasury balance after tx: {}. Total issuance: {}.",
        treasury_balance_after, issuance_after
    );

    if issuance_after > issuance_before {
        let difference = issuance_after - issuance_before;
        assert_eq!(
            difference % possibly_treasury_gain_from_staking,
            0,
            "Unexpectedly {} was minted, and it's not related to staking treasury reward which is {}",
            difference, possibly_treasury_gain_from_staking
        );
    }

    assert!(
        issuance_before <= issuance_after,
        "Unexpectedly {} was burned",
        issuance_before - issuance_after
    );
}

fn check_treasury_balance(
    possibly_treasury_gain_from_staking: u128,
    treasury_balance_before: Balance,
    treasury_balance_after: Balance,
    fee: Balance,
) {
    let treasury_balance_diff = treasury_balance_after - (treasury_balance_before + fee);
    assert_eq!(
        treasury_balance_diff % possibly_treasury_gain_from_staking,
        0,
        "Incorrect amount was channeled to the treasury: before = {}, after = {}, fee = {}.  We can \
        be different only as multiples of staking treasury reward {}, but the remainder is {}",
        treasury_balance_before,
        treasury_balance_after,
        fee,
        possibly_treasury_gain_from_staking,
        treasury_balance_diff % possibly_treasury_gain_from_staking,
    );
}

pub fn treasury_access(config: &Config) -> anyhow::Result<()> {
    let Config {
        ref node,
        seeds,
        protocol,
        ..
    } = config;

    let proposer = accounts_from_seeds(seeds)[0].clone();
    let beneficiary = AccountId::from(proposer.public());
    let connection = create_connection(node, *protocol).set_signer(proposer);

    propose_treasury_spend(10u128, &beneficiary, &connection);
    propose_treasury_spend(100u128, &beneficiary, &connection);
    let proposals_counter = get_proposals_counter(&connection);
    assert!(proposals_counter >= 2, "Proposal was not created");

    let sudo = get_sudo(config);
    let connection = connection.set_signer(sudo);

    treasury_approve(proposals_counter - 2, &connection)?;
    treasury_reject(proposals_counter - 1, &connection)?;

    Ok(())
}

fn get_total_issuance(connection: &Connection) -> u128 {
    connection
        .get_storage_value("Balances", "TotalIssuance", None)
        .unwrap()
        .unwrap()
}

fn get_treasury_account(_connection: &Connection) -> AccountId32 {
    PalletId(*b"a0/trsry").into_account()
}

type ProposalTransaction =
    UncheckedExtrinsicV4<([u8; 2], Compact<u128>, MultiAddress<AccountId, ()>)>;
fn propose_treasury_spend(
    value: u128,
    beneficiary: &AccountId32,
    connection: &Connection,
) -> ProposalTransaction {
    let xt = compose_extrinsic!(
        connection,
        "Treasury",
        "propose_spend",
        Compact(value),
        GenericAddress::Id(beneficiary.clone())
    );
    send_xt(
        connection,
        xt.hex_encode(),
        "treasury spend",
        XtStatus::Finalized,
    );
    xt
}

fn get_proposals_counter(connection: &Connection) -> u32 {
    connection
        .get_storage_value("Treasury", "ProposalCount", None)
        .unwrap()
        .unwrap()
}

type GovernanceTransaction = UncheckedExtrinsicV4<([u8; 2], Compact<u32>)>;

fn send_treasury_approval(proposal_id: u32, connection: &Connection) -> GovernanceTransaction {
    let xt = compose_extrinsic!(
        connection,
        "Treasury",
        "approve_proposal",
        Compact(proposal_id)
    );
    send_xt(
        connection,
        xt.hex_encode(),
        "treasury approval",
        XtStatus::Finalized,
    );
    xt
}

fn treasury_approve(proposal_id: u32, connection: &Connection) -> anyhow::Result<()> {
    send_treasury_approval(proposal_id, connection);
    wait_for_approval(connection, proposal_id)
}

fn send_treasury_rejection(proposal_id: u32, connection: &Connection) -> GovernanceTransaction {
    let xt = compose_extrinsic!(
        connection,
        "Treasury",
        "reject_proposal",
        Compact(proposal_id)
    );
    send_xt(
        connection,
        xt.hex_encode(),
        "treasury rejection",
        XtStatus::Finalized,
    );
    xt
}

fn treasury_reject(proposal_id: u32, connection: &Connection) -> anyhow::Result<()> {
    let (c, p) = (connection.clone(), proposal_id);
    let listener = thread::spawn(move || wait_for_rejection(&c, p));
    send_treasury_rejection(proposal_id, connection);
    listener.join().unwrap()
}

fn wait_for_approval(connection: &Connection, proposal_id: u32) -> anyhow::Result<()> {
    loop {
        let approvals: Vec<u32> = connection
            .get_storage_value("Treasury", "Approvals", None)
            .unwrap()
            .unwrap();
        if approvals.contains(&proposal_id) {
            info!("[+] Proposal {:?} approved successfully", proposal_id);
            return Ok(());
        } else {
            info!(
                "[+] Still waiting for approval for proposal {:?}",
                proposal_id
            );
            sleep(Duration::from_millis(500))
        }
    }
}

#[derive(Debug, Decode, Copy, Clone)]
struct ProposalRejectedEvent {
    proposal_id: u32,
    _slashed: u128,
}

fn wait_for_rejection(connection: &Connection, proposal_id: u32) -> anyhow::Result<()> {
    wait_for_event(
        connection,
        ("Treasury", "Rejected"),
        |e: ProposalRejectedEvent| {
            info!("[+] Rejected proposal {:?}", e.proposal_id);
            proposal_id.eq(&e.proposal_id)
        },
    )
    .map(|_| ())
}<|MERGE_RESOLUTION|>--- conflicted
+++ resolved
@@ -1,14 +1,9 @@
-use std::{thread, thread::sleep, time::Duration};
-
 use codec::{Compact, Decode};
 use frame_support::PalletId;
 use log::info;
 use sp_core::Pair;
 use sp_runtime::{traits::AccountIdConversion, AccountId32, MultiAddress};
-<<<<<<< HEAD
 use std::{thread, thread::sleep, time::Duration};
-use substrate_api_client::{AccountId, Balance, GenericAddress, UncheckedExtrinsicV4, XtStatus};
-=======
 use substrate_api_client::{
     compose_extrinsic, AccountId, Balance, GenericAddress, UncheckedExtrinsicV4, XtStatus,
 };
@@ -23,7 +18,6 @@
     config::Config,
     transfer::setup_for_transfer,
 };
->>>>>>> fb1c2e80
 
 fn calculate_staking_treasury_addition(connection: &Connection) -> u128 {
     let sessions_per_era = connection
