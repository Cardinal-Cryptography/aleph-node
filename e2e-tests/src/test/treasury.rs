--- conflicted
+++ resolved
@@ -50,10 +50,6 @@
     );
 
     let tx = transfer(&to, 1000u128, &connection, XtStatus::Finalized);
-<<<<<<< HEAD
-
-=======
->>>>>>> 7ce10dfa
     let treasury_balance_after = get_free_balance(&treasury, &connection);
     let issuance_after = get_total_issuance(&connection);
     check_treasury_issuance(
@@ -103,15 +99,6 @@
     );
 }
 
-<<<<<<< HEAD
-    let fee_info = get_tx_fee_info(&connection, &tx);
-    let fee = fee_info.fee_without_weight + fee_info.adjusted_weight;
-    check_treasury_balance(
-        possibly_treasury_gain_from_staking,
-        treasury_balance_before,
-        treasury_balance_after,
-        fee,
-=======
 fn check_treasury_balance(
     possibly_treasury_gain_from_staking: u128,
     treasury_balance_before: Balance,
@@ -129,33 +116,9 @@
         fee,
         possibly_treasury_gain_from_staking,
         treasury_balance_diff % possibly_treasury_gain_from_staking,
->>>>>>> 7ce10dfa
-    );
-}
-
-<<<<<<< HEAD
-fn check_treasury_balance(
-    possibly_treasury_gain_from_staking: u128,
-    treasury_balance_before: Balance,
-    treasury_balance_after: Balance,
-    fee: Balance,
-) {
-    let treasury_balance_diff = treasury_balance_after - (treasury_balance_before + fee);
-    assert_eq!(
-        treasury_balance_diff % possibly_treasury_gain_from_staking,
-        0,
-        "Incorrect amount was channeled to the treasury: before = {}, after = {}, fee = {}.  We can \
-        be different only as multiples of staking treasury reward {}, but the remainder is {}",
-        treasury_balance_before,
-        treasury_balance_after,
-        fee,
-        possibly_treasury_gain_from_staking,
-        treasury_balance_diff % possibly_treasury_gain_from_staking,
-    );
-}
-
-=======
->>>>>>> 7ce10dfa
+    );
+}
+
 pub fn treasury_access(config: &Config) -> anyhow::Result<()> {
     let Config {
         ref node, seeds, ..
