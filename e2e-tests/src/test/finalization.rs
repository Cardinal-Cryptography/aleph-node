use aleph_client::{
    utility::BlocksApi,
    waiting::{AlephWaiting, BlockStatus},
};
<<<<<<< HEAD
=======
use anyhow::anyhow;
>>>>>>> 7de6e775

use crate::config::setup_test;

#[tokio::test]
pub async fn finalization() -> anyhow::Result<()> {
    let config = setup_test();
    let connection = config.create_root_connection().await;

<<<<<<< HEAD
    let finalized = connection.connection.get_finalized_block_hash().await;
    let finalized_number = connection
        .connection
        .get_block_number(finalized)
        .await
        .unwrap();
    connection
        .connection
=======
    let finalized = connection.get_finalized_block_hash().await?;
    let finalized_number = connection
        .get_block_number(finalized)
        .await?
        .ok_or(anyhow!(
            "Failed to retrieve block number for hash {finalized:?}"
        ))?;

    connection
>>>>>>> 7de6e775
        .wait_for_block(|n| n > finalized_number, BlockStatus::Finalized)
        .await;

    Ok(())
}<|MERGE_RESOLUTION|>--- conflicted
+++ resolved
@@ -2,10 +2,7 @@
     utility::BlocksApi,
     waiting::{AlephWaiting, BlockStatus},
 };
-<<<<<<< HEAD
-=======
 use anyhow::anyhow;
->>>>>>> 7de6e775
 
 use crate::config::setup_test;
 
@@ -14,16 +11,6 @@
     let config = setup_test();
     let connection = config.create_root_connection().await;
 
-<<<<<<< HEAD
-    let finalized = connection.connection.get_finalized_block_hash().await;
-    let finalized_number = connection
-        .connection
-        .get_block_number(finalized)
-        .await
-        .unwrap();
-    connection
-        .connection
-=======
     let finalized = connection.get_finalized_block_hash().await?;
     let finalized_number = connection
         .get_block_number(finalized)
@@ -33,7 +20,6 @@
         ))?;
 
     connection
->>>>>>> 7de6e775
         .wait_for_block(|n| n > finalized_number, BlockStatus::Finalized)
         .await;
 
