--- conflicted
+++ resolved
@@ -1,29 +1,14 @@
+use crate::{
+    config::Config,
+    fee::{get_next_fee_multiplier, get_tx_fee_info, FeeInfo},
+    transfer::setup_for_transfer,
+    TransferTransaction,
+};
+use aleph_client::Connection;
 use codec::Encode;
 use sp_core::Pair;
-<<<<<<< HEAD
-use sp_runtime::traits::One;
-use sp_runtime::{FixedPointNumber, FixedU128};
+use sp_runtime::{traits::One, FixedPointNumber, FixedU128};
 use substrate_api_client::{compose_extrinsic, AccountId, GenericAddress, UncheckedExtrinsicV4};
-
-use crate::config::Config;
-use crate::fee::{get_next_fee_multiplier, get_tx_fee_info, FeeInfo};
-use crate::transfer::setup_for_transfer;
-use crate::{Connection, TransferTransaction};
-=======
-use sp_runtime::{
-    FixedPointNumber, FixedU128,
-    traits::One,
-};
-use substrate_api_client::{AccountId, compose_extrinsic, GenericAddress, UncheckedExtrinsicV4};
-use aleph_client::Connection;
-
-use crate::{
-    TransferTransaction,
-    config::Config,
-    fee::{FeeInfo, get_next_fee_multiplier, get_tx_fee_info},
-    transfer::setup_for_transfer,
-};
->>>>>>> 10a87206
 
 pub fn fee_calculation(config: &Config) -> anyhow::Result<()> {
     let (connection, _from, _to) = setup_for_transfer(config);
