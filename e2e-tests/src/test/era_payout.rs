--- conflicted
+++ resolved
@@ -1,11 +1,7 @@
 use aleph_client::{
     pallets::staking::{StakingApi, StakingSudoApi},
     waiting::{AlephWaiting, BlockStatus, WaitingExt},
-<<<<<<< HEAD
-    Connection, TxStatus,
-=======
     TxStatus,
->>>>>>> 7de6e775
 };
 use primitives::{
     staking::era_payout, Balance, EraIndex, DEFAULT_SESSIONS_PER_ERA, DEFAULT_SESSION_PERIOD,
@@ -36,11 +32,7 @@
     );
 }
 
-<<<<<<< HEAD
-async fn wait_to_second_era(connection: &Connection) -> EraIndex {
-=======
 async fn wait_to_second_era<C: StakingApi + WaitingExt>(connection: &C) -> EraIndex {
->>>>>>> 7de6e775
     let active_era = connection.get_active_era(None).await;
     if active_era < 2 {
         connection.wait_for_n_eras(2, BlockStatus::Best).await;
@@ -50,45 +42,22 @@
 
 async fn force_era_payout(config: &Config) -> anyhow::Result<()> {
     let root_connection = config.create_root_connection().await;
-<<<<<<< HEAD
-    let active_era = wait_to_second_era(&root_connection.connection).await;
-    root_connection
-        .connection
-        .wait_for_n_eras(1, BlockStatus::Best)
-        .await;
-=======
     let active_era = wait_to_second_era(&root_connection).await;
     root_connection.wait_for_n_eras(1, BlockStatus::Best).await;
->>>>>>> 7de6e775
     let active_era = active_era + 1;
 
     let starting_session = active_era * DEFAULT_SESSIONS_PER_ERA;
     root_connection
-<<<<<<< HEAD
-        .connection
-=======
->>>>>>> 7de6e775
         .wait_for_session(starting_session + 1, BlockStatus::Best)
         .await;
 
     // new era will start in the session `starting_session + 3`
     root_connection.force_new_era(TxStatus::InBlock).await?;
     root_connection
-<<<<<<< HEAD
-        .connection
-        .wait_for_session(starting_session + 3, BlockStatus::Best)
-        .await;
-
-    let payout = root_connection
-        .connection
-        .get_payout_for_era(active_era, None)
-        .await;
-=======
         .wait_for_session(starting_session + 3, BlockStatus::Best)
         .await;
 
     let payout = root_connection.get_payout_for_era(active_era, None).await;
->>>>>>> 7de6e775
     let expected_payout = era_payout((3 * DEFAULT_SESSION_PERIOD) as u64 * MILLISECS_PER_BLOCK).0;
 
     payout_within_two_block_delta(expected_payout, payout);
@@ -99,14 +68,8 @@
 async fn normal_era_payout(config: &Config) -> anyhow::Result<()> {
     let root_connection = config.create_root_connection().await;
 
-<<<<<<< HEAD
-    let active_era = wait_to_second_era(&root_connection.connection).await;
-    let payout = root_connection
-        .connection
-=======
     let active_era = wait_to_second_era(&root_connection).await;
     let payout = root_connection
->>>>>>> 7de6e775
         .get_payout_for_era(active_era - 1, None)
         .await;
     let expected_payout = era_payout(
