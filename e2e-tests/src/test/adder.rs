--- conflicted
+++ resolved
@@ -1,13 +1,9 @@
 use std::{fmt::Debug, str::FromStr, sync::Arc};
 
 use aleph_client::{
-<<<<<<< HEAD
     contract::{event::listen_contract_events, ContractInstance},
     contract_transcode::Value,
-    AccountId, Connection, SignedConnection,
-=======
-    contract::ContractInstance, AccountId, Connection, ConnectionApi, SignedConnectionApi,
->>>>>>> 36016d77
+    AccountId, ConnectionApi, SignedConnectionApi,
 };
 use anyhow::{Context, Result};
 use assert2::assert;
@@ -39,7 +35,6 @@
 
     let increment = 10;
     let before = contract.get(&conn).await?;
-<<<<<<< HEAD
 
     contract.add(&account.sign(&conn), increment).await?;
 
@@ -48,22 +43,14 @@
     assert!(event.contract == *contract.contract.address());
     assert!(event.data["new_value"] == Value::UInt(before as u128 + 10));
 
-=======
-    let raw_connection = Connection::new(&config.node).await;
-    contract
-        .add(&account.sign(&raw_connection), increment)
-        .await?;
->>>>>>> 36016d77
     let after = contract.get(&conn).await?;
     assert!(after == before + increment);
 
     let new_name = "test";
-    contract
-        .set_name(&account.sign(&raw_connection), None)
-        .await?;
+    contract.set_name(&account.sign(&conn), None).await?;
     assert!(contract.get_name(&conn).await?.is_none());
     contract
-        .set_name(&account.sign(&raw_connection), Some(new_name))
+        .set_name(&account.sign(&conn), Some(new_name))
         .await?;
     assert!(contract.get_name(&conn).await? == Some(new_name.to_string()));
 
