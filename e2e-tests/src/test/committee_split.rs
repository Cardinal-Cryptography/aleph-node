--- conflicted
+++ resolved
@@ -47,11 +47,7 @@
             TxStatus::InBlock,
         )
         .await?;
-<<<<<<< HEAD
-    connection.wait_for_n_eras(2, BlockStatus::Finalized).await;
-=======
     connection.wait_for_n_eras(1, BlockStatus::Finalized).await;
->>>>>>> 923ea06f
 
     Ok(())
 }
