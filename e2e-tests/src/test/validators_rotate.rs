--- conflicted
+++ resolved
@@ -3,14 +3,8 @@
     Config,
 };
 use aleph_client::{
-<<<<<<< HEAD
-    change_next_era_reserved_validators, get_current_session, wait_for_finalized_block,
-    wait_for_full_era_completion, wait_for_session, AnyConnection, Header, KeyPair, RootConnection,
-    SignedConnection,
-=======
-    change_members, get_current_session, wait_for_finalized_block, wait_for_full_era_completion,
+    change_validators, get_current_session, wait_for_finalized_block, wait_for_full_era_completion,
     wait_for_session, AnyConnection, Header, KeyPair, RootConnection, SignedConnection,
->>>>>>> 1d799234
 };
 use sp_core::Pair;
 use std::collections::HashMap;
@@ -18,23 +12,15 @@
 
 const TEST_LENGTH: u32 = 5;
 
-<<<<<<< HEAD
-fn get_next_era_reserved_validators() -> Vec<KeyPair> {
-    accounts_from_seeds(&Some(vec!["//Damian".to_string(), "//Tomasz".to_string()]))
-}
-
-fn get_non_reserved_validators_for_session(session: u32) -> Vec<AccountId> {
-=======
-fn get_reserved_members(config: &Config) -> Vec<KeyPair> {
+fn get_reserved_validators(config: &Config) -> Vec<KeyPair> {
     get_validators_keys(config)[0..2].to_vec()
 }
 
-fn get_non_reserved_members(config: &Config) -> Vec<KeyPair> {
+fn get_non_reserved_validators(config: &Config) -> Vec<KeyPair> {
     get_validators_keys(config)[2..].to_vec()
 }
 
-fn get_non_reserved_members_for_session(config: &Config, session: u32) -> Vec<AccountId> {
->>>>>>> 1d799234
+fn get_non_reserved_validators_for_session(config: &Config, session: u32) -> Vec<AccountId> {
     // Test assumption
     const FREE_SEATS: u32 = 2;
 
@@ -75,7 +61,7 @@
         .expect("Authorities should always be present")
 }
 
-pub fn members_rotate(config: &Config) -> anyhow::Result<()> {
+pub fn validators_rotate(config: &Config) -> anyhow::Result<()> {
     let node = &config.node;
     let accounts = get_validators_keys(config);
     let sender = accounts.first().expect("Using default accounts").to_owned();
@@ -84,32 +70,21 @@
     let sudo = get_sudo_key(config);
 
     let root_connection = RootConnection::new(node, sudo);
-
-<<<<<<< HEAD
-    let next_era_reserved_validators: Vec<_> = get_next_era_reserved_validators()
-=======
-    let reserved_members: Vec<_> = get_reserved_members(config)
+    let reserved_validators: Vec<_> = get_reserved_validators(config)
         .iter()
         .map(|pair| AccountId::from(pair.public()))
         .collect();
 
-    let non_reserved_members = get_non_reserved_members(config)
->>>>>>> 1d799234
+    let non_reserved_validators = get_non_reserved_validators(config)
         .iter()
         .map(|pair| AccountId::from(pair.public()))
         .collect();
 
-<<<<<<< HEAD
-    change_next_era_reserved_validators(
+    change_validators(
         &root_connection,
-        next_era_reserved_validators.clone(),
-=======
-    change_members(
-        &root_connection,
-        Some(reserved_members.clone()),
-        Some(non_reserved_members),
+        Some(reserved_validators.clone()),
+        Some(non_reserved_validators),
         Some(4),
->>>>>>> 1d799234
         XtStatus::InBlock,
     );
     wait_for_full_era_completion(&connection)?;
@@ -121,17 +96,13 @@
 
     for session in current_session..current_session + TEST_LENGTH {
         let elected = get_authorities_for_session(&connection, session);
-<<<<<<< HEAD
-        let non_reserved = get_non_reserved_validators_for_session(session);
-=======
-        let non_reserved = get_non_reserved_members_for_session(config, session);
->>>>>>> 1d799234
+        let non_reserved = get_non_reserved_validators_for_session(config, session);
 
         for nr in non_reserved.clone() {
             *non_reserved_count.entry(nr).or_insert(0) += 1;
         }
 
-        let reserved_included = next_era_reserved_validators
+        let reserved_included = reserved_validators
             .clone()
             .iter()
             .all(|reserved| elected.contains(reserved));
@@ -140,9 +111,9 @@
             .iter()
             .all(|non_reserved| elected.contains(non_reserved));
 
-        let only_expected_members = elected.iter().all(|elected| {
-            next_era_reserved_validators.contains(elected) || non_reserved.contains(elected)
-        });
+        let only_expected_validators = elected
+            .iter()
+            .all(|elected| reserved_validators.contains(elected) || non_reserved.contains(elected));
 
         assert!(
             reserved_included,
@@ -155,8 +126,8 @@
             session
         );
         assert!(
-            only_expected_members,
-            "Only expected members should be present, session #{}",
+            only_expected_validators,
+            "Only expected validators should be present, session #{}",
             session
         );
     }
