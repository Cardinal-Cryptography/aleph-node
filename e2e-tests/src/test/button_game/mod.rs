--- conflicted
+++ resolved
@@ -19,9 +19,6 @@
 mod contracts;
 mod helpers;
 
-<<<<<<< HEAD
-/// Tests trading on the marketplace (with update).
-=======
 /// Test wrapped azero
 ///
 /// The scenario:
@@ -178,7 +175,6 @@
 }
 
 /// Tests trading on the marketplace.
->>>>>>> 909691f1
 ///
 /// The scenario:
 ///
