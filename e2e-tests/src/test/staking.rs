--- conflicted
+++ resolved
@@ -1,11 +1,7 @@
 use aleph_client::{
-<<<<<<< HEAD
-    account_from_keypair, keypair_from_string,
-=======
     account_from_keypair,
     api::runtime_types::sp_core::bounded::bounded_vec::BoundedVec,
     keypair_from_string,
->>>>>>> 7de6e775
     pallet_staking::StakingLedger,
     pallets::{
         author::AuthorRpc,
@@ -15,14 +11,8 @@
         staking::{StakingApi, StakingUserApi},
     },
     primitives::CommitteeSeats,
-<<<<<<< HEAD
-    sp_core::bounded::bounded_vec::BoundedVec,
-    waiting::{BlockStatus, WaitingExt},
-    AccountId, KeyPair, Pair, SignedConnection, TxStatus,
-=======
     waiting::{BlockStatus, WaitingExt},
     AccountId, KeyPair, Pair, SignedConnection, SignedConnectionApi, TxStatus,
->>>>>>> 7de6e775
 };
 use log::info;
 use primitives::{
@@ -74,11 +64,7 @@
         .into_iter()
         .zip(validator_accounts)
     {
-<<<<<<< HEAD
-        let connection = SignedConnection::new(node.clone(), nominator).await;
-=======
         let connection = SignedConnection::new(node, nominator).await;
->>>>>>> 7de6e775
         let nominee_account_id = AccountId::from(nominee.signer().public());
         connection
             .nominate(nominee_account_id, TxStatus::InBlock)
@@ -87,16 +73,8 @@
 
     // All the above calls influence the next era, so we need to wait that it passes.
     // this test can be speeded up by forcing new era twice, and waiting 4 sessions in total instead of almost 10 sessions
-<<<<<<< HEAD
-    connection
-        .connection
-        .wait_for_n_eras(2, BlockStatus::Finalized)
-        .await;
-    let current_era = connection.connection.get_current_era(None).await;
-=======
     connection.wait_for_n_eras(2, BlockStatus::Finalized).await;
     let current_era = connection.get_current_era(None).await;
->>>>>>> 7de6e775
     info!(
         "Era {} started, claiming rewards for era {}",
         current_era,
@@ -106,11 +84,7 @@
     let (_, validator_accounts) = get_validator_stashes_key_pairs(config);
     for key_pair in validator_accounts {
         let stash_account = AccountId::from(key_pair.signer().public());
-<<<<<<< HEAD
-        let stash_connection = SignedConnection::new(node.to_string(), key_pair).await;
-=======
         let stash_connection = SignedConnection::new(node, key_pair).await;
->>>>>>> 7de6e775
         payout_stakers_and_assert_locked_balance(
             &stash_connection,
             &[stash_account.clone()],
@@ -161,19 +135,11 @@
         .await?;
 
     root_connection
-<<<<<<< HEAD
-        .connection
-=======
->>>>>>> 7de6e775
         .wait_for_n_sessions(2, BlockStatus::Best)
         .await;
 
     // to cover tx fees as we need a bit more than VALIDATOR_STAKE
     root_connection
-<<<<<<< HEAD
-        .as_signed()
-=======
->>>>>>> 7de6e775
         .transfer(
             stash_account.clone(),
             MIN_VALIDATOR_BOND + TOKEN,
@@ -182,19 +148,10 @@
         .await?;
     // to cover txs fees
     root_connection
-<<<<<<< HEAD
-        .as_signed()
         .transfer(controller_account.clone(), TOKEN, TxStatus::InBlock)
         .await?;
 
-    let stash_connection =
-        SignedConnection::new(node.to_string(), KeyPair::new(stash.signer().clone())).await;
-=======
-        .transfer(controller_account.clone(), TOKEN, TxStatus::InBlock)
-        .await?;
-
     let stash_connection = SignedConnection::new(node, KeyPair::new(stash.signer().clone())).await;
->>>>>>> 7de6e775
 
     stash_connection
         .bond(
@@ -205,10 +162,6 @@
         .await?;
 
     let bonded_controller_account = root_connection
-<<<<<<< HEAD
-        .connection
-=======
->>>>>>> 7de6e775
         .get_bonded(stash_account.clone(), None)
         .await
         .expect("should be bonded to smth");
@@ -218,15 +171,9 @@
         &stash_account, &controller_account, &bonded_controller_account
     );
 
-<<<<<<< HEAD
-    let validator_keys = root_connection.connection.author_rotate_keys().await;
-    let controller_connection =
-        SignedConnection::new(node.to_string(), KeyPair::new(controller.signer().clone())).await;
-=======
     let validator_keys = root_connection.author_rotate_keys().await?;
     let controller_connection =
         SignedConnection::new(node, KeyPair::new(controller.signer().clone())).await;
->>>>>>> 7de6e775
     controller_connection
         .set_keys(validator_keys, TxStatus::InBlock)
         .await?;
@@ -234,10 +181,6 @@
         .validate(10, TxStatus::InBlock)
         .await?;
     let ledger = controller_connection
-<<<<<<< HEAD
-        .connection
-=======
->>>>>>> 7de6e775
         .get_ledger(controller_account, None)
         .await;
     assert_eq!(
@@ -247,13 +190,9 @@
             total: MIN_VALIDATOR_BOND,
             active: MIN_VALIDATOR_BOND,
             unlocking: BoundedVec(vec![]),
-<<<<<<< HEAD
-            claimed_rewards: BoundedVec(vec![]),
-=======
             // since era is 3 sessions, validate is done in the first block of 2nd session,
             // that is already after elections has been done for 1st era
             claimed_rewards: BoundedVec(vec![0]),
->>>>>>> 7de6e775
         }
     );
 
@@ -270,21 +209,10 @@
         )
         .await?;
     root_connection
-<<<<<<< HEAD
-        .connection
-        .wait_for_n_sessions(2, BlockStatus::Best)
-        .await;
-    root_connection
-        .connection
-        .wait_for_n_eras(2, BlockStatus::Best)
-        .await;
-    let current_era = root_connection.connection.get_current_era(None).await;
-=======
         .wait_for_n_sessions(2, BlockStatus::Best)
         .await;
     root_connection.wait_for_n_eras(2, BlockStatus::Best).await;
     let current_era = root_connection.get_current_era(None).await;
->>>>>>> 7de6e775
     info!(
         "Era {} started, claiming rewards for era {}",
         current_era,
@@ -305,12 +233,7 @@
 pub async fn multi_bond(node: &str, bonders: &[KeyPair], stake: Balance) {
     for bonder in bonders {
         let controller_account = account_from_keypair(bonder.signer());
-<<<<<<< HEAD
-        let connection =
-            SignedConnection::new(node.to_string(), KeyPair::new(bonder.signer().clone())).await;
-=======
         let connection = SignedConnection::new(node, KeyPair::new(bonder.signer().clone())).await;
->>>>>>> 7de6e775
         connection
             .bond(stake, controller_account, TxStatus::InBlock)
             .await
@@ -318,22 +241,13 @@
     }
 }
 
-<<<<<<< HEAD
-async fn payout_stakers_and_assert_locked_balance(
-    stash_connection: &SignedConnection,
-=======
 async fn payout_stakers_and_assert_locked_balance<S: SignedConnectionApi>(
     stash_connection: &S,
->>>>>>> 7de6e775
     accounts_to_check_balance: &[AccountId],
     stash_account: &AccountId,
     era: BlockNumber,
 ) {
     let locked_stash_balances_before_payout = stash_connection
-<<<<<<< HEAD
-        .connection
-=======
->>>>>>> 7de6e775
         .locks(accounts_to_check_balance, None)
         .await;
     stash_connection
@@ -341,10 +255,6 @@
         .await
         .unwrap();
     let locked_stash_balances_after_payout = stash_connection
-<<<<<<< HEAD
-        .connection
-=======
->>>>>>> 7de6e775
         .locks(accounts_to_check_balance, None)
         .await;
     locked_stash_balances_before_payout.iter()
