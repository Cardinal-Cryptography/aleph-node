use crate::{
    accounts::{accounts_from_seeds, default_account_seeds, keypair_from_string},
    config::Config,
<<<<<<< HEAD
    staking::{nominate, bonded, ledger, payout_stakers, validate, wait_for_full_era_completion},
    transfer::{locks, batch_endow_account_balances},
};
use aleph_client::{staking_bond, wait_for_session, change_members, get_current_session, set_keys, rotate_keys, create_connection, BlockNumber, Connection, KeyPair};
=======
    staking::{
        bond, bonded, check_non_zero_payouts_for_era, ledger, nominate, validate,
        wait_for_full_era_completion,
    },
    transfer::batch_endow_account_balances,
};
use aleph_client::{
    change_members, create_connection, get_current_session, rotate_keys, set_keys,
    wait_for_session, KeyPair,
};
>>>>>>> deeda8dc
use log::info;
use pallet_staking::StakingLedger;
use primitives::{
    staking::{MIN_NOMINATOR_BOND, MIN_VALIDATOR_BOND},
    TOKEN,
};
use rayon::iter::{
    IndexedParallelIterator, IntoParallelIterator, IntoParallelRefIterator, ParallelIterator,
};
use sp_core::Pair;
use substrate_api_client::{AccountId, XtStatus};

fn get_key_pairs() -> (Vec<KeyPair>, Vec<KeyPair>) {
    let validators = default_account_seeds();
    let validator_stashes: Vec<_> = validators
        .iter()
        .map(|v| String::from(v) + "//stash")
        .collect();
    let validator_accounts_key_pairs = accounts_from_seeds(&Some(validators));
    let stashes_accounts_key_pairs = accounts_from_seeds(&Some(validator_stashes));

    (stashes_accounts_key_pairs, validator_accounts_key_pairs)
}

fn convert_authorities_to_account_id(authorities: Vec<KeyPair>) -> Vec<AccountId> {
    authorities
        .into_iter()
        .map(|key| AccountId::from(key.public()))
        .collect()
}

// 1. endow stash accounts balances, controller accounts are already endowed in chainspec
// 2. bond controller account to stash account, stash = controller and set controller to StakerStatus::Validate
// 3. bond controller account to stash account, stash = controller and set controller to StakerStatus::Nominate
// 4. wait for new era
// 5. send payout stakers tx
pub fn staking_era_payouts(config: &Config) -> anyhow::Result<()> {
    let (stashes_accounts, validator_accounts) = get_key_pairs();

    let node = &config.node;
    let sender = validator_accounts[0].clone();
    let connection = create_connection(node).set_signer(sender);

    batch_endow_account_balances(&connection, &stashes_accounts, MIN_VALIDATOR_BOND + TOKEN);

    validator_accounts.par_iter().for_each(|account| {
<<<<<<< HEAD
        let connection = create_connection(node).set_signer(account.clone());
        staking_bond(&connection, VALIDATOR_STAKE, &account, XtStatus::InBlock);
=======
        bond(node, MIN_VALIDATOR_BOND, &account, &account);
>>>>>>> deeda8dc
    });

    validator_accounts
        .par_iter()
        .for_each(|account| validate(node, account, XtStatus::InBlock));

    stashes_accounts
        .par_iter()
<<<<<<< HEAD
        .for_each(|nominator| {
            let connection = create_connection(node).set_signer(nominator.clone());
            staking_bond(&connection, NOMINATOR_STAKE, &nominator, XtStatus::InBlock);
        });
=======
        .for_each(|nominator| bond(node, MIN_NOMINATOR_BOND, &nominator, &nominator));
>>>>>>> deeda8dc

    stashes_accounts
        .par_iter()
        .zip(validator_accounts.par_iter())
        .for_each(|(nominator, nominee)| nominate(node, nominator, nominee));

    // All the above calls influace the next era, so we need to wait that it passes.
    let current_era = wait_for_full_era_completion(&connection)?;
    info!(
        "Era {} started, claiming rewards for era {}",
        current_era,
        current_era - 1
    );

    validator_accounts.into_par_iter().for_each(|key_pair| {
        check_non_zero_payouts_for_era(node, &key_pair, &connection, current_era)
    });

    Ok(())
}

// 1. decrease number of validators from 4 to 3
// 2. endow stash account balances
// 3. bond controller account to the stash account, stash != controller and set controller to StakerStatus::Validate
// 4. call bonded, double check bonding
// 5. set keys for controller account from validator's rotate_keys()
// 6. set controller to StakerStatus::Validate, call ledger to double check storage state
// 7. add 4th validator which is the new stash account
// 8. wait for next era
// 9. claim rewards for the stash account
pub fn staking_new_validator(config: &Config) -> anyhow::Result<()> {
    let controller = keypair_from_string("//Controller");
    let controller_account = AccountId::from(controller.public());
    let stash_seed = "//Stash";
    let stash = keypair_from_string(stash_seed);
    let stash_account = AccountId::from(stash.public());
    let (_, mut validator_accounts) = get_key_pairs();
    let node = &config.node;
    let sender = validator_accounts.remove(0);
    // signer of this connection is sudo, the same node which in this test is used as the new one
    // it's essential since keys from rotate_keys() needs to be run against that node
    let connection = create_connection(node).set_signer(sender);

    change_members(
        &connection,
        convert_authorities_to_account_id(validator_accounts.clone()),
        XtStatus::InBlock,
    );

    let current_session = get_current_session(&connection);
    let _ = wait_for_session(&connection, current_session + 2)?;

    // to cover tx fees as we need a bit more than VALIDATOR_STAKE
    batch_endow_account_balances(&connection, &[stash.clone()], MIN_VALIDATOR_BOND + TOKEN);
    // to cover txs fees
    batch_endow_account_balances(&connection, &[controller.clone()], TOKEN);

<<<<<<< HEAD
    let stash_connection = create_connection(node).set_signer(stash.clone());
    staking_bond(&stash_connection, VALIDATOR_STAKE, &controller, XtStatus::InBlock);
=======
    bond(node, MIN_VALIDATOR_BOND, &stash, &controller);
>>>>>>> deeda8dc
    let bonded_controller_account = bonded(&connection, &stash);
    assert!(
        bonded_controller_account.is_some(),
        "Expected that stash account {} is bonded to some controller!",
        &stash_account
    );
    let bonded_controller_account = bonded_controller_account.unwrap();
    assert_eq!(
        bonded_controller_account, controller_account,
        "Expected that stash account {} is bonded to the controller account {}, got {} instead!",
        &stash_account, &controller_account, &bonded_controller_account
    );

    let validator_keys = rotate_keys(&connection).unwrap().unwrap();
    let controller_connection = create_connection(node).set_signer(controller.clone());
    set_keys(&controller_connection, validator_keys, XtStatus::InBlock);

    // to be elected in next era instead of expected validator_account_id
    validate(node, &controller, XtStatus::InBlock);

    let ledger = ledger(&connection, &controller);
    assert!(
        ledger.is_some(),
        "Expected controller {} configuration to be non empty",
        controller_account
    );
    let ledger = ledger.unwrap();
    assert_eq!(
        ledger,
        StakingLedger {
            stash: stash_account.clone(),
            total: MIN_VALIDATOR_BOND,
            active: MIN_VALIDATOR_BOND,
            unlocking: vec![],
            // we don't need to compare claimed rewards as those are internals of staking pallet
            claimed_rewards: ledger.claimed_rewards.clone()
        }
    );

    validator_accounts.push(stash.clone());
    change_members(
        &connection,
        convert_authorities_to_account_id(validator_accounts.clone()),
        XtStatus::InBlock,
    );
    let current_session = get_current_session(&connection);
    let _ = wait_for_session(&connection, current_session + 2)?;

    let current_era = wait_for_full_era_completion(&connection)?;
    info!(
        "Era {} started, claiming rewards for era {}",
        current_era,
        current_era - 1
    );

    check_non_zero_payouts_for_era(node, &stash, &connection, current_era);

    Ok(())
}<|MERGE_RESOLUTION|>--- conflicted
+++ resolved
@@ -1,23 +1,13 @@
 use crate::{
     accounts::{accounts_from_seeds, default_account_seeds, keypair_from_string},
     config::Config,
-<<<<<<< HEAD
-    staking::{nominate, bonded, ledger, payout_stakers, validate, wait_for_full_era_completion},
-    transfer::{locks, batch_endow_account_balances},
-};
-use aleph_client::{staking_bond, wait_for_session, change_members, get_current_session, set_keys, rotate_keys, create_connection, BlockNumber, Connection, KeyPair};
-=======
     staking::{
-        bond, bonded, check_non_zero_payouts_for_era, ledger, nominate, validate,
+        bonded, check_non_zero_payouts_for_era, ledger, nominate, validate,
         wait_for_full_era_completion,
     },
     transfer::batch_endow_account_balances,
 };
-use aleph_client::{
-    change_members, create_connection, get_current_session, rotate_keys, set_keys,
-    wait_for_session, KeyPair,
-};
->>>>>>> deeda8dc
+use aleph_client::{staking_bond, wait_for_session, change_members, get_current_session, set_keys, rotate_keys, create_connection, BlockNumber, Connection, KeyPair};
 use log::info;
 use pallet_staking::StakingLedger;
 use primitives::{
@@ -64,12 +54,8 @@
     batch_endow_account_balances(&connection, &stashes_accounts, MIN_VALIDATOR_BOND + TOKEN);
 
     validator_accounts.par_iter().for_each(|account| {
-<<<<<<< HEAD
         let connection = create_connection(node).set_signer(account.clone());
-        staking_bond(&connection, VALIDATOR_STAKE, &account, XtStatus::InBlock);
-=======
-        bond(node, MIN_VALIDATOR_BOND, &account, &account);
->>>>>>> deeda8dc
+        staking_bond(&connection, MIN_VALIDATOR_BOND, &account, XtStatus::InBlock);
     });
 
     validator_accounts
@@ -78,14 +64,10 @@
 
     stashes_accounts
         .par_iter()
-<<<<<<< HEAD
         .for_each(|nominator| {
             let connection = create_connection(node).set_signer(nominator.clone());
-            staking_bond(&connection, NOMINATOR_STAKE, &nominator, XtStatus::InBlock);
+            staking_bond(&connection, MIN_NOMINATOR_BOND, &nominator, XtStatus::InBlock);
         });
-=======
-        .for_each(|nominator| bond(node, MIN_NOMINATOR_BOND, &nominator, &nominator));
->>>>>>> deeda8dc
 
     stashes_accounts
         .par_iter()
@@ -143,12 +125,8 @@
     // to cover txs fees
     batch_endow_account_balances(&connection, &[controller.clone()], TOKEN);
 
-<<<<<<< HEAD
     let stash_connection = create_connection(node).set_signer(stash.clone());
-    staking_bond(&stash_connection, VALIDATOR_STAKE, &controller, XtStatus::InBlock);
-=======
-    bond(node, MIN_VALIDATOR_BOND, &stash, &controller);
->>>>>>> deeda8dc
+    staking_bond(&stash_connection, MIN_VALIDATOR_BOND, &controller, XtStatus::InBlock);
     let bonded_controller_account = bonded(&connection, &stash);
     assert!(
         bonded_controller_account.is_some(),
