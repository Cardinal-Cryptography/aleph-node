use aleph_client::{
    account_from_keypair, keypair_from_string,
    pallet_staking::StakingLedger,
    pallets::{
        author::AuthorRpc,
        balances::{BalanceApi, BalanceUserApi, BalanceUserBatchExtApi},
        elections::ElectionsSudoApi,
        session::SessionUserApi,
        staking::{StakingApi, StakingUserApi},
    },
    primitives::CommitteeSeats,
    sp_core::bounded::bounded_vec::BoundedVec,
    waiting::{BlockStatus, WaitingExt},
    AccountId, KeyPair, Pair, SignedConnection, TxStatus,
};
use log::info;
use primitives::{
    staking::{MIN_NOMINATOR_BOND, MIN_VALIDATOR_BOND},
    Balance, BlockNumber, TOKEN,
};

use crate::{
    accounts::{account_ids_from_keys, accounts_seeds_to_keys, get_validators_seeds},
    config::{setup_test, Config},
};

fn get_validator_stashes_key_pairs(config: &Config) -> (Vec<KeyPair>, Vec<KeyPair>) {
    let validators_seeds = get_validators_seeds(config);
    let validator_stashes: Vec<_> = validators_seeds
        .iter()
        .map(|v| format!("{}//stash", v))
        .collect();
    let validator_accounts_key_pairs = accounts_seeds_to_keys(&validators_seeds);
    let stashes_accounts_key_pairs = accounts_seeds_to_keys(&validator_stashes);

    (stashes_accounts_key_pairs, validator_accounts_key_pairs)
}

// 0. validators stash and controllers are already endowed, bonded and validated in a genesis block
// 1. endow nominators stash accounts balances
// 3. bond controller account to stash account, stash = controller and set controller to StakerStatus::Nominate
// 4. wait for new era
// 5. send payout stakers tx
#[tokio::test]
pub async fn staking_era_payouts() -> anyhow::Result<()> {
    let config = setup_test();
    let (stashes_accounts_key_pairs, validator_accounts) = get_validator_stashes_key_pairs(config);

    let node = &config.node;
    let connection = config.get_first_signed_connection().await;
    let stashes_accounts = account_ids_from_keys(&stashes_accounts_key_pairs);

    connection
        .batch_transfer(
            &stashes_accounts,
            MIN_NOMINATOR_BOND + TOKEN,
            TxStatus::InBlock,
        )
        .await?;
    multi_bond(node, &stashes_accounts_key_pairs, MIN_NOMINATOR_BOND).await;

    for (nominator, nominee) in stashes_accounts_key_pairs
        .into_iter()
        .zip(validator_accounts)
    {
        let connection = SignedConnection::new(node, nominator).await;
        let nominee_account_id = AccountId::from(nominee.signer().public());
        connection
            .nominate(nominee_account_id, TxStatus::InBlock)
            .await?;
    }

    // All the above calls influence the next era, so we need to wait that it passes.
    // this test can be speeded up by forcing new era twice, and waiting 4 sessions in total instead of almost 10 sessions
    connection.wait_for_n_eras(2, BlockStatus::Finalized).await;
    let current_era = connection.get_current_era(None).await;
    info!(
        "Era {} started, claiming rewards for era {}",
        current_era,
        current_era - 1
    );

    let (_, validator_accounts) = get_validator_stashes_key_pairs(config);
    for key_pair in validator_accounts {
        let stash_account = AccountId::from(key_pair.signer().public());
        let stash_connection = SignedConnection::new(node, key_pair).await;
        payout_stakers_and_assert_locked_balance(
            &stash_connection,
            &[stash_account.clone()],
            &stash_account,
            current_era,
        )
        .await;
    }

    Ok(())
}

// 1. decrease number of validators from 4 to 3
// 2. endow stash account balances
// 3. bond controller account to the stash account, stash != controller and set controller to StakerStatus::Validate
// 4. call bonded, double check bonding
// 5. set keys for controller account from validator's rotate_keys()
// 6. set controller to StakerStatus::Validate, call ledger to double-check storage state
// 7. add 4th validator which is the new stash account
// 8. wait for next era
// 9. claim rewards for the stash account
#[tokio::test]
pub async fn staking_new_validator() -> anyhow::Result<()> {
    let config = setup_test();
    let controller_seed = "//Controller";
    let controller = keypair_from_string(controller_seed);
    let controller_account = AccountId::from(controller.signer().public());
    let stash_seed = "//Stash";
    let stash = keypair_from_string(stash_seed);
    let stash_account = AccountId::from(stash.signer().public());
    let (_, mut validator_accounts) = get_validator_stashes_key_pairs(config);
    let node = &config.node;
    let _ = validator_accounts.remove(0);
    // signer of this connection is sudo, the same node which in this test is used as the new one
    // it's essential since keys from rotate_keys() needs to be run against that node
    let root_connection = config.create_root_connection().await;

    root_connection
        .change_validators(
            Some(account_ids_from_keys(&validator_accounts)),
            Some(vec![]),
            Some(CommitteeSeats {
                reserved_seats: 4,
                non_reserved_seats: 0,
            }),
            TxStatus::InBlock,
        )
        .await?;

    root_connection
        .wait_for_n_sessions(2, BlockStatus::Best)
        .await;

    // to cover tx fees as we need a bit more than VALIDATOR_STAKE
    root_connection
        .as_signed()
        .transfer(
            stash_account.clone(),
            MIN_VALIDATOR_BOND + TOKEN,
            TxStatus::InBlock,
        )
        .await?;
    // to cover txs fees
    root_connection
        .as_signed()
        .transfer(controller_account.clone(), TOKEN, TxStatus::InBlock)
        .await?;

    let stash_connection = SignedConnection::new(node, KeyPair::new(stash.signer().clone())).await;

    stash_connection
        .bond(
            MIN_VALIDATOR_BOND,
            controller_account.clone(),
            TxStatus::InBlock,
        )
        .await?;

    let bonded_controller_account = root_connection
        .get_bonded(stash_account.clone(), None)
        .await
        .expect("should be bonded to smth");
    assert_eq!(
        bonded_controller_account, controller_account,
        "Expected that stash account {} is bonded to the controller account {}, got {} instead!",
        &stash_account, &controller_account, &bonded_controller_account
    );

<<<<<<< HEAD
    let validator_keys = root_connection.author_rotate_keys().await;
=======
    let validator_keys = root_connection.connection.author_rotate_keys().await?;
>>>>>>> 88be7524
    let controller_connection =
        SignedConnection::new(node, KeyPair::new(controller.signer().clone())).await;
    controller_connection
        .set_keys(validator_keys, TxStatus::InBlock)
        .await?;
    controller_connection
        .validate(10, TxStatus::InBlock)
        .await?;
    let ledger = controller_connection
        .get_ledger(controller_account, None)
        .await;
    assert_eq!(
        ledger,
        StakingLedger {
            stash: stash_account.clone(),
            total: MIN_VALIDATOR_BOND,
            active: MIN_VALIDATOR_BOND,
            unlocking: BoundedVec(vec![]),
            // since era is 3 sessions, validate is done in the first block of 2nd session,
            // that is already after elections has been done for 1st era
            claimed_rewards: BoundedVec(vec![0]),
        }
    );

    validator_accounts.push(stash);
    root_connection
        .change_validators(
            Some(account_ids_from_keys(&validator_accounts)),
            Some(vec![]),
            Some(CommitteeSeats {
                reserved_seats: 5,
                non_reserved_seats: 0,
            }),
            TxStatus::InBlock,
        )
        .await?;
    root_connection
        .wait_for_n_sessions(2, BlockStatus::Best)
        .await;
    root_connection.wait_for_n_eras(2, BlockStatus::Best).await;
    let current_era = root_connection.get_current_era(None).await;
    info!(
        "Era {} started, claiming rewards for era {}",
        current_era,
        current_era - 1
    );

    payout_stakers_and_assert_locked_balance(
        &stash_connection,
        &[stash_account.clone()],
        &stash_account,
        current_era,
    )
    .await;

    Ok(())
}

pub async fn multi_bond(node: &str, bonders: &[KeyPair], stake: Balance) {
    for bonder in bonders {
        let controller_account = account_from_keypair(bonder.signer());
        let connection = SignedConnection::new(node, KeyPair::new(bonder.signer().clone())).await;
        connection
            .bond(stake, controller_account, TxStatus::InBlock)
            .await
            .unwrap();
    }
}

async fn payout_stakers_and_assert_locked_balance(
    stash_connection: &SignedConnection,
    accounts_to_check_balance: &[AccountId],
    stash_account: &AccountId,
    era: BlockNumber,
) {
    let locked_stash_balances_before_payout = stash_connection
        .locks(accounts_to_check_balance, None)
        .await;
    stash_connection
        .payout_stakers(stash_account.clone(), era - 1, TxStatus::Finalized)
        .await
        .unwrap();
    let locked_stash_balances_after_payout = stash_connection
        .locks(accounts_to_check_balance, None)
        .await;
    locked_stash_balances_before_payout.iter()
        .zip(locked_stash_balances_after_payout.iter())
        .zip(accounts_to_check_balance.iter())
        .for_each(|((balances_before, balances_after), account_id)| {
            assert!(balances_after[0].amount > balances_before[0].amount,
                    "Expected payout to be positive in locked balance for account {}. Balance before: {}, balance after: {}",
                    account_id, balances_before[0].amount, balances_after[0].amount);
        });
}<|MERGE_RESOLUTION|>--- conflicted
+++ resolved
@@ -172,11 +172,7 @@
         &stash_account, &controller_account, &bonded_controller_account
     );
 
-<<<<<<< HEAD
-    let validator_keys = root_connection.author_rotate_keys().await;
-=======
-    let validator_keys = root_connection.connection.author_rotate_keys().await?;
->>>>>>> 88be7524
+    let validator_keys = root_connection.author_rotate_keys().await?;
     let controller_connection =
         SignedConnection::new(node, KeyPair::new(controller.signer().clone())).await;
     controller_connection
