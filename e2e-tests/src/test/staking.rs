<<<<<<< HEAD
use crate::rpc::get_author_rotate_keys;
use crate::session::{get_current_session, session_set_keys, wait_for_session};
use crate::staking::{check_non_zero_payouts_for_era, nominate, wait_for_full_era_completion};
use crate::{
    accounts::{accounts_from_seeds, default_account_seeds, keypair_from_string},
    config::Config,
    session::send_change_members,
    staking::{bond, bonded, ledger, validate},
    transfer::batch_endow_account_balances,
    KeyPair,
=======
use crate::{
    accounts::{accounts_from_seeds, default_account_seeds, keypair_from_string},
    config::Config,
    staking::{nominate, bond, bonded, ledger, payout_stakers, validate, wait_for_full_era_completion},
    transfer::{locks, batch_endow_account_balances},
>>>>>>> 10a87206
};
use aleph_client::{wait_for_session, change_members, get_current_session, set_keys, rotate_keys, create_connection, BlockNumber, Connection, KeyPair};
use log::info;
use pallet_staking::StakingLedger;
use primitives::{
    staking::{MIN_NOMINATOR_BOND, MIN_VALIDATOR_BOND},
    TOKEN,
};
use rayon::iter::{
    IndexedParallelIterator, IntoParallelIterator, IntoParallelRefIterator, ParallelIterator,
};
use sp_core::Pair;
use substrate_api_client::{AccountId, XtStatus};

fn get_key_pairs() -> (Vec<KeyPair>, Vec<KeyPair>) {
    let validators = default_account_seeds();
    let validator_stashes: Vec<_> = validators
        .iter()
        .map(|v| String::from(v) + "//stash")
        .collect();
    let validator_accounts_key_pairs = accounts_from_seeds(&Some(validators));
    let stashes_accounts_key_pairs = accounts_from_seeds(&Some(validator_stashes));

    (stashes_accounts_key_pairs, validator_accounts_key_pairs)
}

fn convert_authorities_to_account_id(authorities: Vec<KeyPair>) -> Vec<AccountId> {
    authorities
        .into_iter()
        .map(|key| AccountId::from(key.public()))
        .collect()
}

// 1. endow stash accounts balances, controller accounts are already endowed in chainspec
// 2. bond controller account to stash account, stash = controller and set controller to StakerStatus::Validate
// 3. bond controller account to stash account, stash = controller and set controller to StakerStatus::Nominate
// 4. wait for new era
// 5. send payout stakers tx
pub fn staking_era_payouts(config: &Config) -> anyhow::Result<()> {
    let (stashes_accounts, validator_accounts) = get_key_pairs();

    let node = &config.node;
    let sender = validator_accounts[0].clone();
    let connection = create_connection(node).set_signer(sender);

    batch_endow_account_balances(&connection, &stashes_accounts, MIN_VALIDATOR_BOND + TOKEN);

    validator_accounts.par_iter().for_each(|account| {
        bond(node, MIN_VALIDATOR_BOND, &account, &account);
    });

    validator_accounts
        .par_iter()
        .for_each(|account| validate(node, account, XtStatus::InBlock));

    stashes_accounts
        .par_iter()
        .for_each(|nominator| bond(node, MIN_NOMINATOR_BOND, &nominator, &nominator));

    stashes_accounts
        .par_iter()
        .zip(validator_accounts.par_iter())
        .for_each(|(nominator, nominee)| nominate(node, nominator, nominee));

    // All the above calls influace the next era, so we need to wait that it passes.
    let current_era = wait_for_full_era_completion(&connection)?;
    info!(
        "Era {} started, claiming rewards for era {}",
        current_era,
        current_era - 1
    );

    validator_accounts.into_par_iter().for_each(|key_pair| {
        check_non_zero_payouts_for_era(node, &key_pair, &connection, current_era)
    });

    Ok(())
}

// 1. decrease number of validators from 4 to 3
// 2. endow stash account balances
// 3. bond controller account to the stash account, stash != controller and set controller to StakerStatus::Validate
// 4. call bonded, double check bonding
// 5. set keys for controller account from validator's rotate_keys()
// 6. set controller to StakerStatus::Validate, call ledger to double check storage state
// 7. add 4th validator which is the new stash account
// 8. wait for next era
// 9. claim rewards for the stash account
pub fn staking_new_validator(config: &Config) -> anyhow::Result<()> {
    let controller = keypair_from_string("//Controller");
    let controller_account = AccountId::from(controller.public());
    let stash_seed = "//Stash";
    let stash = keypair_from_string(stash_seed);
    let stash_account = AccountId::from(stash.public());
    let (_, mut validator_accounts) = get_key_pairs();
    let node = &config.node;
    let sender = validator_accounts.remove(0);
    // signer of this connection is sudo, the same node which in this test is used as the new one
    // it's essential since keys from rotate_keys() needs to be run against that node
    let connection = create_connection(node).set_signer(sender);

    change_members(
        &connection,
        convert_authorities_to_account_id(validator_accounts.clone()),
        XtStatus::InBlock,
    );

    let current_session = get_current_session(&connection);
    let _ = wait_for_session(&connection, current_session + 2)?;

    // to cover tx fees as we need a bit more than VALIDATOR_STAKE
    batch_endow_account_balances(&connection, &[stash.clone()], MIN_VALIDATOR_BOND + TOKEN);
    // to cover txs fees
    batch_endow_account_balances(&connection, &[controller.clone()], TOKEN);

    bond(node, MIN_VALIDATOR_BOND, &stash, &controller);
    let bonded_controller_account = bonded(&connection, &stash);
    assert!(
        bonded_controller_account.is_some(),
        "Expected that stash account {} is bonded to some controller!",
        &stash_account
    );
    let bonded_controller_account = bonded_controller_account.unwrap();
    assert_eq!(
        bonded_controller_account, controller_account,
        "Expected that stash account {} is bonded to the controller account {}, got {} instead!",
        &stash_account, &controller_account, &bonded_controller_account
    );

    let validator_keys = rotate_keys(&connection).unwrap().unwrap();
    let controller_connection = create_connection(node).set_signer(controller.clone());
    set_keys(&controller_connection, validator_keys, XtStatus::InBlock);

    // to be elected in next era instead of expected validator_account_id
    validate(node, &controller, XtStatus::InBlock);

    let ledger = ledger(&connection, &controller);
    assert!(
        ledger.is_some(),
        "Expected controller {} configuration to be non empty",
        controller_account
    );
    let ledger = ledger.unwrap();
    assert_eq!(
        ledger,
        StakingLedger {
            stash: stash_account.clone(),
            total: MIN_VALIDATOR_BOND,
            active: MIN_VALIDATOR_BOND,
            unlocking: vec![],
            // we don't need to compare claimed rewards as those are internals of staking pallet
            claimed_rewards: ledger.claimed_rewards.clone()
        }
    );

    validator_accounts.push(stash.clone());
    change_members(
        &connection,
        convert_authorities_to_account_id(validator_accounts.clone()),
        XtStatus::InBlock,
    );
    let current_session = get_current_session(&connection);
    let _ = wait_for_session(&connection, current_session + 2)?;

    let current_era = wait_for_full_era_completion(&connection)?;
    info!(
        "Era {} started, claiming rewards for era {}",
        current_era,
        current_era - 1
    );

    check_non_zero_payouts_for_era(node, &stash, &connection, current_era);

    Ok(())
}<|MERGE_RESOLUTION|>--- conflicted
+++ resolved
@@ -1,23 +1,16 @@
-<<<<<<< HEAD
-use crate::rpc::get_author_rotate_keys;
-use crate::session::{get_current_session, session_set_keys, wait_for_session};
-use crate::staking::{check_non_zero_payouts_for_era, nominate, wait_for_full_era_completion};
 use crate::{
     accounts::{accounts_from_seeds, default_account_seeds, keypair_from_string},
     config::Config,
-    session::send_change_members,
-    staking::{bond, bonded, ledger, validate},
+    staking::{
+        bond, bonded, check_non_zero_payouts_for_era, ledger, nominate, validate,
+        wait_for_full_era_completion,
+    },
     transfer::batch_endow_account_balances,
-    KeyPair,
-=======
-use crate::{
-    accounts::{accounts_from_seeds, default_account_seeds, keypair_from_string},
-    config::Config,
-    staking::{nominate, bond, bonded, ledger, payout_stakers, validate, wait_for_full_era_completion},
-    transfer::{locks, batch_endow_account_balances},
->>>>>>> 10a87206
 };
-use aleph_client::{wait_for_session, change_members, get_current_session, set_keys, rotate_keys, create_connection, BlockNumber, Connection, KeyPair};
+use aleph_client::{
+    change_members, create_connection, get_current_session, rotate_keys, set_keys,
+    wait_for_session, KeyPair,
+};
 use log::info;
 use pallet_staking::StakingLedger;
 use primitives::{
