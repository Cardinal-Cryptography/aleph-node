--- conflicted
+++ resolved
@@ -44,15 +44,10 @@
         .wait_for_session(session_after_upgrade + 1, BlockStatus::Finalized)
         .await;
 
-<<<<<<< HEAD
-    let block_number = connection.get_best_block().await;
-=======
     let block_number = connection
-        .connection
         .get_best_block()
         .await?
         .ok_or(anyhow!("Failed to retrieve best block number!"))?;
->>>>>>> 88be7524
     connection
         .wait_for_block(|n| n >= block_number, BlockStatus::Finalized)
         .await;
@@ -91,20 +86,11 @@
         .wait_for_session(session_after_upgrade + 1, BlockStatus::Best)
         .await;
 
-<<<<<<< HEAD
-    let last_finalized_block = session_for_upgrade * connection.get_session_period().await - 1;
+    let last_finalized_block = session_for_upgrade * connection.get_session_period().await? - 1;
 
     let connection = connection;
-    let finalized_block_head = connection.get_finalized_block_hash().await;
-    let finalized_block = connection.get_block_number(finalized_block_head).await;
-=======
-    let last_finalized_block =
-        session_for_upgrade * connection.connection.get_session_period().await? - 1;
-
-    let connection = connection.connection;
     let finalized_block_head = connection.get_finalized_block_hash().await?;
     let finalized_block = connection.get_block_number(finalized_block_head).await?;
->>>>>>> 88be7524
 
     let finalized_block = match finalized_block {
         Some(block) => block,
