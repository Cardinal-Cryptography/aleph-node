--- conflicted
+++ resolved
@@ -6,13 +6,8 @@
         session::SessionApi,
         staking::StakingApi,
     },
-<<<<<<< HEAD
     primitives::{BanInfo, BanReason, CommitteeSeats, ElectionOpenness},
-    sp_runtime::bounded::bounded_vec::BoundedVec,
-=======
-    primitives::{BanInfo, BanReason},
     sp_core::bounded::bounded_vec::BoundedVec,
->>>>>>> 5acf27dc
     waiting::{BlockStatus, WaitingExt},
     SignedConnection, TxStatus,
 };
@@ -31,11 +26,7 @@
     },
     config,
     rewards::set_invalid_keys_for_validator,
-<<<<<<< HEAD
     validators::get_test_validators,
-    Config,
-=======
->>>>>>> 5acf27dc
 };
 
 const SESSIONS_TO_CHECK: SessionCount = 5;
@@ -288,7 +279,9 @@
 /// Set Openness to Permissionless.
 /// Ban manually one validator. Check if the banned validator is out of the non_reserved and is back
 /// after ban period.
-pub async fn permissionless_ban(config: &Config) -> anyhow::Result<()> {
+#[tokio::test]
+pub async fn permissionless_ban() -> anyhow::Result<()> {
+    let config = config::setup_test();
     let root_connection = config.create_root_connection().await;
 
     let validator_keys = get_test_validators(config);
