--- conflicted
+++ resolved
@@ -1,23 +1,17 @@
-<<<<<<< HEAD
 use std::collections::HashSet;
-use aleph_client::{ban_from_committee, change_ban_config, change_validators, get_current_era, get_current_era_non_reserved_validators, get_current_era_validators, get_current_session, get_next_era_non_reserved_validators, get_next_era_reserved_validators, get_underperformed_validator_session_count, set_elections_openness, wait_for_at_least_session, wait_for_full_era_completion, SignedConnection, XtStatus, wait_for_next_era};
-use log::info;
-use primitives::{
-    BanInfo, BanReason, CommitteeSeats, ElectionOpenness, SessionCount,
-    DEFAULT_BAN_MINIMAL_EXPECTED_PERFORMANCE, DEFAULT_BAN_SESSION_COUNT_THRESHOLD,
-    DEFAULT_CLEAN_SESSION_COUNTER_DELAY,
-=======
+
 use aleph_client::{
-    ban_from_committee, change_ban_config, get_current_era, get_current_era_validators,
-    get_current_session, get_next_era_non_reserved_validators, get_next_era_reserved_validators,
-    get_underperformed_validator_session_count, wait_for_at_least_session, SignedConnection,
-    XtStatus,
+    ban_from_committee, change_ban_config, change_validators, get_current_era,
+    get_current_era_non_reserved_validators, get_current_era_validators, get_current_session,
+    get_next_era_non_reserved_validators, get_next_era_reserved_validators,
+    get_underperformed_validator_session_count, set_elections_openness, wait_for_at_least_session,
+    wait_for_full_era_completion, wait_for_next_era, SignedConnection, XtStatus,
 };
 use log::info;
 use primitives::{
-    BanInfo, BanReason, BoundedVec, SessionCount, DEFAULT_BAN_MINIMAL_EXPECTED_PERFORMANCE,
-    DEFAULT_BAN_SESSION_COUNT_THRESHOLD, DEFAULT_CLEAN_SESSION_COUNTER_DELAY,
->>>>>>> 722b52d1
+    BanInfo, BanReason, BoundedVec, CommitteeSeats, ElectionOpenness, SessionCount,
+    DEFAULT_BAN_MINIMAL_EXPECTED_PERFORMANCE, DEFAULT_BAN_SESSION_COUNT_THRESHOLD,
+    DEFAULT_CLEAN_SESSION_COUNTER_DELAY,
 };
 
 use crate::{
@@ -284,15 +278,13 @@
         XtStatus::InBlock,
     );
     wait_for_full_era_completion(&root_connection)?;
-    let without_banned =
-        HashSet::<_>::from_iter(non_reserved_without_banned);
+    let without_banned = HashSet::<_>::from_iter(non_reserved_without_banned);
     let non_reserved =
         HashSet::<_>::from_iter(get_current_era_non_reserved_validators(&root_connection));
     assert_eq!(without_banned, non_reserved);
 
     wait_for_next_era(&root_connection)?;
-    let expected_non_reserved =
-        HashSet::<_>::from_iter(non_reserved_validators);
+    let expected_non_reserved = HashSet::<_>::from_iter(non_reserved_validators);
     let non_reserved =
         HashSet::<_>::from_iter(get_current_era_non_reserved_validators(&root_connection));
 
