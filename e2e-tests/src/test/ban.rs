use std::collections::HashSet;

use aleph_client::{
<<<<<<< HEAD
    ban_from_committee, change_ban_config, change_validators, get_current_era,
    get_current_era_non_reserved_validators, get_current_era_validators, get_current_session,
    get_next_era_non_reserved_validators, get_next_era_reserved_validators,
    get_underperformed_validator_session_count, set_elections_openness, wait_for_at_least_session,
    wait_for_full_era_completion, wait_for_next_era, SignedConnection, XtStatus,
};
use log::info;
use primitives::{
    BanInfo, BanReason, BoundedVec, CommitteeSeats, ElectionOpenness, SessionCount,
    DEFAULT_BAN_MINIMAL_EXPECTED_PERFORMANCE, DEFAULT_BAN_SESSION_COUNT_THRESHOLD,
=======
    pallets::{
        elections::{ElectionsApi, ElectionsSudoApi},
        session::SessionApi,
        staking::StakingApi,
    },
    primitives::{BanInfo, BanReason},
    sp_runtime::bounded::bounded_vec::BoundedVec,
    waiting::{BlockStatus, WaitingExt},
    SignedConnection, TxStatus,
};
use log::info;
use primitives::{
    SessionCount, DEFAULT_BAN_MINIMAL_EXPECTED_PERFORMANCE, DEFAULT_BAN_SESSION_COUNT_THRESHOLD,
>>>>>>> ec831132
    DEFAULT_CLEAN_SESSION_COUNTER_DELAY,
};

use crate::{
    accounts::{account_ids_from_keys, get_validator_seed, NodeKeys},
    ban::{
        check_ban_config, check_ban_event, check_ban_info_for_validator,
        check_underperformed_count_for_sessions, check_underperformed_validator_reason,
        check_underperformed_validator_session_count, check_validators, setup_test,
    },
    rewards::set_invalid_keys_for_validator,
    validators::get_test_validators,
    Config,
};

const SESSIONS_TO_CHECK: SessionCount = 5;

const VALIDATOR_TO_DISABLE_NON_RESERVED_INDEX: u32 = 0;
const VALIDATOR_TO_DISABLE_OVERALL_INDEX: u32 = 2;
// Address for //2 (Node2). Depends on the infrastructure setup.
const NODE_TO_DISABLE_ADDRESS: &str = "ws://127.0.0.1:9945";
const SESSIONS_TO_MEET_BAN_THRESHOLD: SessionCount = 4;

const VALIDATOR_TO_MANUALLY_BAN_NON_RESERVED_INDEX: u32 = 1;
const MANUAL_BAN_REASON: &str = "Manual ban reason";
const MIN_EXPECTED_PERFORMANCE: u8 = 100;

async fn disable_validator(validator_address: &str, validator_seed: u32) -> anyhow::Result<()> {
    let validator_seed = get_validator_seed(validator_seed);
    let stash_controller = NodeKeys::from(validator_seed);
    let controller_key_to_disable = stash_controller.controller;

    // This connection has to be set up with the controller key.
    let connection_to_disable =
        SignedConnection::new(validator_address.to_string(), controller_key_to_disable).await;

    set_invalid_keys_for_validator(&connection_to_disable).await
}

/// Runs a chain, sets up a committee and validators. Sets an incorrect key for one of the
/// validators. Waits for the offending validator to hit the ban threshold of sessions without
/// producing blocks. Verifies that the offending validator has in fact been banned out for the
/// appropriate reason.
pub async fn ban_automatic(config: &Config) -> anyhow::Result<()> {
    let (root_connection, reserved_validators, non_reserved_validators, _) =
        setup_test(config).await?;

    // Check current era validators.
    check_validators(
        &reserved_validators,
        &non_reserved_validators,
        root_connection
            .connection
            .get_current_era_validators(None)
            .await,
    );

    check_ban_config(
        &root_connection.connection,
        DEFAULT_BAN_MINIMAL_EXPECTED_PERFORMANCE,
        DEFAULT_BAN_SESSION_COUNT_THRESHOLD,
        DEFAULT_CLEAN_SESSION_COUNTER_DELAY,
    )
    .await;

    let validator_to_disable =
        &non_reserved_validators[VALIDATOR_TO_DISABLE_NON_RESERVED_INDEX as usize];

    info!("Validator to disable: {}", validator_to_disable);

    check_underperformed_validator_session_count(
        &root_connection.connection,
        validator_to_disable,
        0,
    )
    .await;
    check_underperformed_validator_reason(&root_connection.connection, validator_to_disable, None)
        .await;

    disable_validator(NODE_TO_DISABLE_ADDRESS, VALIDATOR_TO_DISABLE_OVERALL_INDEX).await?;

    root_connection
        .connection
        .wait_for_n_sessions(SESSIONS_TO_MEET_BAN_THRESHOLD, BlockStatus::Best)
        .await;

    // The session count for underperforming validators is reset to 0 immediately on reaching the
    // threshold.
    check_underperformed_validator_session_count(
        &root_connection.connection,
        validator_to_disable,
        0,
    )
    .await;

    let reason = BanReason::InsufficientUptime(DEFAULT_BAN_SESSION_COUNT_THRESHOLD);
    let start = root_connection.connection.get_current_era(None).await + 1;
    let expected_ban_info = BanInfo { reason, start };

    check_underperformed_validator_reason(
        &root_connection.connection,
        validator_to_disable,
        Some(&expected_ban_info),
    )
    .await;

    let expected_non_reserved =
        &non_reserved_validators[(VALIDATOR_TO_DISABLE_NON_RESERVED_INDEX + 1) as usize..];

    let expected_banned_validators = vec![(validator_to_disable.clone(), expected_ban_info)];
    check_ban_event(&root_connection.connection, &expected_banned_validators).await?;

    // Check current validators.
    check_validators(
        &reserved_validators,
        expected_non_reserved,
        root_connection
            .connection
            .get_current_era_validators(None)
            .await,
    );

    Ok(())
}

/// Runs a chain, sets up a committee and validators. Manually bans one of the validators
/// from the committee with a specific reason. Verifies that validator marked for ban has in
/// fact been banned for the given reason.
pub async fn ban_manual(config: &Config) -> anyhow::Result<()> {
    let (root_connection, reserved_validators, non_reserved_validators, _) =
        setup_test(config).await?;

    // Check current era validators.
    check_validators(
        &reserved_validators,
        &non_reserved_validators,
        root_connection
            .connection
            .get_current_era_validators(None)
            .await,
    );

    check_ban_config(
        &root_connection.connection,
        DEFAULT_BAN_MINIMAL_EXPECTED_PERFORMANCE,
        DEFAULT_BAN_SESSION_COUNT_THRESHOLD,
        DEFAULT_CLEAN_SESSION_COUNTER_DELAY,
    )
    .await;

    let validator_to_manually_ban =
        &non_reserved_validators[VALIDATOR_TO_MANUALLY_BAN_NON_RESERVED_INDEX as usize];

    info!("Validator to manually ban: {}", validator_to_manually_ban);

    check_underperformed_validator_session_count(
        &root_connection.connection,
        validator_to_manually_ban,
        0,
    )
    .await;
    check_ban_info_for_validator(&root_connection.connection, validator_to_manually_ban, None)
        .await;

    let bounded_reason = BoundedVec(MANUAL_BAN_REASON.as_bytes().to_vec());

    root_connection
        .ban_from_committee(
            validator_to_manually_ban.clone(),
            bounded_reason.0.clone(),
            TxStatus::InBlock,
        )
        .await?;

    let reason = BanReason::OtherReason(bounded_reason);
    let start = root_connection.connection.get_current_era(None).await + 1;
    let expected_ban_info = BanInfo { reason, start };
    check_ban_info_for_validator(
        &root_connection.connection,
        validator_to_manually_ban,
        Some(&expected_ban_info),
    )
    .await;

    let expected_banned_validators = vec![(validator_to_manually_ban.clone(), expected_ban_info)];

    check_ban_event(&root_connection.connection, &expected_banned_validators).await?;

    let expected_non_reserved: Vec<_> = non_reserved_validators
        .clone()
        .into_iter()
        .filter(|account_id| account_id != validator_to_manually_ban)
        .collect();

    // Check current validators.
    check_validators(
        &reserved_validators,
        &expected_non_reserved,
        root_connection
            .connection
            .get_current_era_validators(None)
            .await,
    );

    Ok(())
}

/// Setup validators and non_validators. Set ban config clean_session_counter_delay to 2, while
/// underperformed_session_count_threshold to 3.
/// Disable one non_reserved validator. Check if the disabled validator is still in the committee
/// and his underperformed session count is less or equal to 2.
pub async fn clearing_session_count(config: &Config) -> anyhow::Result<()> {
    let (root_connection, reserved_validators, non_reserved_validators, _) =
        setup_test(config).await?;

    root_connection
        .set_ban_config(None, Some(3), Some(2), None, TxStatus::InBlock)
        .await?;

    let validator_to_disable =
        &non_reserved_validators[VALIDATOR_TO_DISABLE_NON_RESERVED_INDEX as usize];
    info!(target: "aleph-client", "Disabling validator {}", validator_to_disable);
    disable_validator(NODE_TO_DISABLE_ADDRESS, VALIDATOR_TO_DISABLE_OVERALL_INDEX).await?;

    root_connection
        .connection
        .wait_for_n_sessions(5, BlockStatus::Best)
        .await;

    let underperformed_validator_session_count = root_connection
        .connection
        .get_underperformed_validator_session_count(validator_to_disable.clone(), None)
        .await
        .unwrap_or_default();

    // it only has to be ge than 0 and should be cleared before reaching values larger than 3.
    assert!(underperformed_validator_session_count <= 2);

    let next_era_reserved_validators = root_connection
        .connection
        .get_next_era_reserved_validators(None)
        .await;
    let next_era_non_reserved_validators = root_connection
        .connection
        .get_next_era_non_reserved_validators(None)
        .await;

    // checks no one was banned
    assert_eq!(next_era_reserved_validators, reserved_validators);
    assert_eq!(next_era_non_reserved_validators, non_reserved_validators);

    Ok(())
}

<<<<<<< HEAD
/// Setup reserved validators, non_reserved are set to empty vec. Set ban config ban_period to 2.
/// Set Openness to Permissionless.
/// Ban manually one validator. Check if the banned validator is out of the non_reserved and is back
/// after ban period.
pub fn permissionless_ban(config: &Config) -> anyhow::Result<()> {
    let root_connection = config.create_root_connection();

    let validator_keys = get_test_validators(config);
    let reserved_validators = account_ids_from_keys(&validator_keys.reserved);
    let non_reserved_validators = account_ids_from_keys(&validator_keys.non_reserved);

    let seats = CommitteeSeats {
        reserved_seats: 2,
        non_reserved_seats: 2,
    };

    let validator_to_ban =
        &non_reserved_validators[VALIDATOR_TO_DISABLE_NON_RESERVED_INDEX as usize];
    let mut non_reserved_without_banned = non_reserved_validators.to_vec();
    non_reserved_without_banned.remove(VALIDATOR_TO_DISABLE_NON_RESERVED_INDEX as usize);

    let ban_period = 2;
    let test_non_reserved_validators = vec![];
    set_elections_openness(
        &root_connection,
        ElectionOpenness::Permissionless,
        XtStatus::InBlock,
    );
    change_ban_config(
        &root_connection,
        None,
        None,
        None,
        Some(ban_period),
        XtStatus::InBlock,
    );
    change_validators(
        &root_connection,
        Some(reserved_validators),
        Some(test_non_reserved_validators),
        Some(seats),
        XtStatus::InBlock,
    );
    ban_from_committee(
        &root_connection,
        validator_to_ban,
        &vec![],
        XtStatus::InBlock,
    );
    wait_for_full_era_completion(&root_connection)?;
    let without_banned = HashSet::<_>::from_iter(non_reserved_without_banned);
    let non_reserved =
        HashSet::<_>::from_iter(get_current_era_non_reserved_validators(&root_connection));
    assert_eq!(without_banned, non_reserved);

    wait_for_next_era(&root_connection)?;
    let expected_non_reserved = HashSet::<_>::from_iter(non_reserved_validators);
    let non_reserved =
        HashSet::<_>::from_iter(get_current_era_non_reserved_validators(&root_connection));

    assert_eq!(expected_non_reserved, non_reserved);
=======
/// Runs a chain, sets up a committee and validators. Changes the ban config to require 100%
/// performance. Checks that each validator has all the sessions in which they were chosen for the
/// committee marked as ones in which they underperformed.
pub async fn ban_threshold(config: &Config) -> anyhow::Result<()> {
    let (root_connection, reserved_validators, non_reserved_validators, seats) =
        setup_test(config).await?;

    // Check current era validators.
    check_validators(
        &reserved_validators,
        &non_reserved_validators,
        root_connection
            .connection
            .get_current_era_validators(None)
            .await,
    );

    check_ban_config(
        &root_connection.connection,
        DEFAULT_BAN_MINIMAL_EXPECTED_PERFORMANCE,
        DEFAULT_BAN_SESSION_COUNT_THRESHOLD,
        DEFAULT_CLEAN_SESSION_COUNTER_DELAY,
    )
    .await;

    // Change ban config to require prohibitively high performance from all validators.
    root_connection
        .set_ban_config(
            Some(MIN_EXPECTED_PERFORMANCE),
            None,
            None,
            None,
            TxStatus::InBlock,
        )
        .await?;

    let ban_config_change_session = root_connection.connection.get_session(None).await;
    let check_start_session = ban_config_change_session + 1;
    let check_end_session = check_start_session + SESSIONS_TO_CHECK - 1;
    root_connection
        .connection
        .wait_for_n_sessions(SESSIONS_TO_CHECK, BlockStatus::Finalized)
        .await;

    check_underperformed_count_for_sessions(
        &root_connection.connection,
        &reserved_validators,
        &non_reserved_validators,
        &seats,
        check_start_session,
        check_end_session,
        DEFAULT_BAN_SESSION_COUNT_THRESHOLD,
    )
    .await?;
>>>>>>> ec831132

    Ok(())
}<|MERGE_RESOLUTION|>--- conflicted
+++ resolved
@@ -1,24 +1,12 @@
 use std::collections::HashSet;
 
 use aleph_client::{
-<<<<<<< HEAD
-    ban_from_committee, change_ban_config, change_validators, get_current_era,
-    get_current_era_non_reserved_validators, get_current_era_validators, get_current_session,
-    get_next_era_non_reserved_validators, get_next_era_reserved_validators,
-    get_underperformed_validator_session_count, set_elections_openness, wait_for_at_least_session,
-    wait_for_full_era_completion, wait_for_next_era, SignedConnection, XtStatus,
-};
-use log::info;
-use primitives::{
-    BanInfo, BanReason, BoundedVec, CommitteeSeats, ElectionOpenness, SessionCount,
-    DEFAULT_BAN_MINIMAL_EXPECTED_PERFORMANCE, DEFAULT_BAN_SESSION_COUNT_THRESHOLD,
-=======
     pallets::{
         elections::{ElectionsApi, ElectionsSudoApi},
         session::SessionApi,
         staking::StakingApi,
     },
-    primitives::{BanInfo, BanReason},
+    primitives::{BanInfo, BanReason, CommitteeSeats, ElectionOpenness},
     sp_runtime::bounded::bounded_vec::BoundedVec,
     waiting::{BlockStatus, WaitingExt},
     SignedConnection, TxStatus,
@@ -26,7 +14,6 @@
 use log::info;
 use primitives::{
     SessionCount, DEFAULT_BAN_MINIMAL_EXPECTED_PERFORMANCE, DEFAULT_BAN_SESSION_COUNT_THRESHOLD,
->>>>>>> ec831132
     DEFAULT_CLEAN_SESSION_COUNTER_DELAY,
 };
 
@@ -281,13 +268,12 @@
     Ok(())
 }
 
-<<<<<<< HEAD
 /// Setup reserved validators, non_reserved are set to empty vec. Set ban config ban_period to 2.
 /// Set Openness to Permissionless.
 /// Ban manually one validator. Check if the banned validator is out of the non_reserved and is back
 /// after ban period.
-pub fn permissionless_ban(config: &Config) -> anyhow::Result<()> {
-    let root_connection = config.create_root_connection();
+pub async fn permissionless_ban(config: &Config) -> anyhow::Result<()> {
+    let root_connection = config.create_root_connection().await;
 
     let validator_keys = get_test_validators(config);
     let reserved_validators = account_ids_from_keys(&validator_keys.reserved);
@@ -305,45 +291,52 @@
 
     let ban_period = 2;
     let test_non_reserved_validators = vec![];
-    set_elections_openness(
-        &root_connection,
-        ElectionOpenness::Permissionless,
-        XtStatus::InBlock,
-    );
-    change_ban_config(
-        &root_connection,
-        None,
-        None,
-        None,
-        Some(ban_period),
-        XtStatus::InBlock,
-    );
-    change_validators(
-        &root_connection,
-        Some(reserved_validators),
-        Some(test_non_reserved_validators),
-        Some(seats),
-        XtStatus::InBlock,
-    );
-    ban_from_committee(
-        &root_connection,
-        validator_to_ban,
-        &vec![],
-        XtStatus::InBlock,
-    );
-    wait_for_full_era_completion(&root_connection)?;
+    root_connection
+        .set_election_openness(ElectionOpenness::Permissionless, TxStatus::InBlock)
+        .await?;
+    root_connection
+        .set_ban_config(None, None, None, Some(ban_period), TxStatus::InBlock)
+        .await?;
+    root_connection
+        .change_validators(
+            Some(reserved_validators),
+            Some(test_non_reserved_validators),
+            Some(seats),
+            TxStatus::InBlock,
+        )
+        .await?;
+    root_connection
+        .ban_from_committee(validator_to_ban.clone(), vec![], TxStatus::InBlock)
+        .await?;
+
     let without_banned = HashSet::<_>::from_iter(non_reserved_without_banned);
-    let non_reserved =
-        HashSet::<_>::from_iter(get_current_era_non_reserved_validators(&root_connection));
+    let non_reserved = HashSet::<_>::from_iter(
+        root_connection
+            .connection
+            .get_current_era_validators(None)
+            .await
+            .non_reserved,
+    );
     assert_eq!(without_banned, non_reserved);
 
-    wait_for_next_era(&root_connection)?;
+    root_connection
+        .connection
+        .wait_for_n_eras(1, BlockStatus::Finalized)
+        .await;
     let expected_non_reserved = HashSet::<_>::from_iter(non_reserved_validators);
-    let non_reserved =
-        HashSet::<_>::from_iter(get_current_era_non_reserved_validators(&root_connection));
+    let non_reserved = HashSet::<_>::from_iter(
+        root_connection
+            .connection
+            .get_current_era_validators(None)
+            .await
+            .non_reserved,
+    );
 
     assert_eq!(expected_non_reserved, non_reserved);
-=======
+
+    Ok(())
+}
+
 /// Runs a chain, sets up a committee and validators. Changes the ban config to require 100%
 /// performance. Checks that each validator has all the sessions in which they were chosen for the
 /// committee marked as ones in which they underperformed.
@@ -398,7 +391,6 @@
         DEFAULT_BAN_SESSION_COUNT_THRESHOLD,
     )
     .await?;
->>>>>>> ec831132
 
     Ok(())
 }