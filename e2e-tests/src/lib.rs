use codec::Compact;
use log::info;
use sp_core::sr25519;
use sp_runtime::{generic, traits::BlakeTwo256, MultiAddress};
use substrate_api_client::rpc::WsRpcClient;
use substrate_api_client::{AccountId, Api, UncheckedExtrinsicV4, XtStatus};

mod accounts;
pub mod config;
mod fee;
pub mod rpc;
pub mod session;
mod staking;
pub mod test;
mod transfer;
mod waiting;

type BlockNumber = u32;
type Header = generic::Header<BlockNumber, BlakeTwo256>;
type KeyPair = sr25519::Pair;
type Connection = Api<KeyPair, WsRpcClient>;
type TransferTransaction =
    UncheckedExtrinsicV4<([u8; 2], MultiAddress<AccountId, ()>, Compact<u128>)>;

#[macro_export]
macro_rules! send_extrinsic {
	($connection: expr,
	$module: expr,
	$call: expr,
    $exit_on: expr,
    $hash_log: expr
	$(, $args: expr) *) => {
		{
            use substrate_api_client::{compose_extrinsic, UncheckedExtrinsicV4};

            let tx: UncheckedExtrinsicV4<_> = compose_extrinsic!(
                $connection,
                $module,
                $call
                $(, ($args)) *
            );

            let tx_hash = $connection
                .send_extrinsic(tx.hex_encode(), $exit_on)
                .expect("Could not send extrinsic")
                .expect("Could not get tx hash");
            $hash_log(tx_hash);

            tx
		}
    };
}

<<<<<<< HEAD
pub fn send_xt(connection: &Connection, xt: String, xt_name: &'static str, tx_status: XtStatus) {
    let block_hash = connection
        .send_extrinsic(xt, tx_status)
        .expect("Could not send extrinsic")
        .expect("Could not get tx hash");
    let block_number = connection
        .get_header::<Header>(Some(block_hash))
        .expect("Could not fetch header")
        .expect("Block exists; qed")
        .number;
    info!(
        "Transaction {} was included in block {}.",
        xt_name, block_number
    );
=======
#[macro_export]
macro_rules! send_extrinsic_no_wait {
	($connection: expr,
	$module: expr,
	$call: expr
	$(, $args: expr) *) => {
		{
            use substrate_api_client::{compose_extrinsic, UncheckedExtrinsicV4, XtStatus};

            let tx: UncheckedExtrinsicV4<_> = compose_extrinsic!(
                $connection,
                $module,
                $call
                $(, ($args)) *
            );

            let _ = $connection
                .send_extrinsic(tx.hex_encode(), XtStatus::InBlock)
                .unwrap();
		}
    };
>>>>>>> 8cf14ab8
}<|MERGE_RESOLUTION|>--- conflicted
+++ resolved
@@ -51,7 +51,6 @@
     };
 }
 
-<<<<<<< HEAD
 pub fn send_xt(connection: &Connection, xt: String, xt_name: &'static str, tx_status: XtStatus) {
     let block_hash = connection
         .send_extrinsic(xt, tx_status)
@@ -66,7 +65,8 @@
         "Transaction {} was included in block {}.",
         xt_name, block_number
     );
-=======
+}
+
 #[macro_export]
 macro_rules! send_extrinsic_no_wait {
 	($connection: expr,
@@ -88,5 +88,4 @@
                 .unwrap();
 		}
     };
->>>>>>> 8cf14ab8
 }