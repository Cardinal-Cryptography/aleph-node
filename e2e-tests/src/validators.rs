--- conflicted
+++ resolved
@@ -138,14 +138,8 @@
     }
 
     for controller in accounts.controller_raw_keys.iter() {
-<<<<<<< HEAD
-        let keys = connection.author_rotate_keys().await;
+        let keys = connection.author_rotate_keys().await?;
         let connection = SignedConnection::new(node, KeyPair::new(controller.clone())).await;
-=======
-        let keys = connection.connection.author_rotate_keys().await?;
-        let connection =
-            SignedConnection::new(node.to_string(), KeyPair::new(controller.clone())).await;
->>>>>>> 88be7524
         handles.push(tokio::spawn(async move {
             connection
                 .set_keys(keys, TxStatus::Finalized)
