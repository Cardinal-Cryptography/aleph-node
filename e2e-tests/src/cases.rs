--- conflicted
+++ resolved
@@ -74,12 +74,9 @@
         ("back_to_the_future", test_back_to_the_future as TestCase),
         ("the_pressiah_cometh", test_the_pressiah_cometh as TestCase),
         ("marketplace", test_marketplace as TestCase),
-<<<<<<< HEAD
         ("marketplace_update", test_marketplace_update as TestCase),
-=======
         ("simple_dex", test_simple_dex as TestCase),
         ("wrapped_azero", test_wrapped_azero as TestCase),
->>>>>>> 909691f1
         ("ban_automatic", test_ban_automatic as TestCase),
         ("ban_manual", test_ban_manual as TestCase),
         (
