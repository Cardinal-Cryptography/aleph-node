--- conflicted
+++ resolved
@@ -8,14 +8,9 @@
         channeling_fee_and_tip as test_channeling_fee_and_tip, disable_node as test_disable_node,
         era_payouts_calculated_correctly as test_era_payout, era_validators as test_era_validators,
         fee_calculation as test_fee_calculation, finalization as test_finalization,
-<<<<<<< HEAD
-        force_new_era as test_force_new_era, points_basic as test_points_basic,
-        points_stake_change as test_points_stake_change,
-        schedule_version_change as test_schedule_version_change,
-=======
         force_new_era as test_force_new_era, kick_out_automatic as test_kick_out_automatic,
         points_basic as test_points_basic, points_stake_change as test_points_stake_change,
->>>>>>> 979d7149
+        schedule_version_change as test_schedule_version_change,
         staking_era_payouts as test_staking_era_payouts,
         staking_new_validator as test_staking_new_validator, token_transfer as test_token_transfer,
         treasury_access as test_treasury_access, validators_rotate as test_validators_rotate,
