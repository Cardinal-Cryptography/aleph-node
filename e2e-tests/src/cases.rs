use crate::{
    config::Config,
    test::{
        authorities_are_staking as test_authorities_are_staking,
        ban_automatic as test_ban_automatic, ban_manual as test_ban_manual,
        batch_transactions as test_batch_transactions,
        change_stake_and_force_new_era as test_change_stake_and_force_new_era,
        change_validators as test_change_validators,
        channeling_fee_and_tip as test_channeling_fee_and_tip,
        clearing_session_count as test_clearing_session_count, disable_node as test_disable_node,
        era_payouts_calculated_correctly as test_era_payout, era_validators as test_era_validators,
<<<<<<< HEAD
        fee_calculation as test_fee_calculation, finality_version as test_finality_version,
        finalization as test_finalization, force_new_era as test_force_new_era,
        points_basic as test_points_basic, points_stake_change as test_points_stake_change,
=======
        fee_calculation as test_fee_calculation, finalization as test_finalization,
        force_new_era as test_force_new_era, points_basic as test_points_basic,
        points_stake_change as test_points_stake_change,
        schedule_doomed_version_change_and_verify_finalization_stopped as test_schedule_doomed_version_change_and_verify_finalization_stopped,
        schedule_version_change as test_schedule_version_change,
>>>>>>> 33aca04c
        staking_era_payouts as test_staking_era_payouts,
        staking_new_validator as test_staking_new_validator, token_transfer as test_token_transfer,
        treasury_access as test_treasury_access, validators_rotate as test_validators_rotate,
    },
};

pub type TestCase = fn(&Config) -> anyhow::Result<()>;

pub type PossibleTestCases = Vec<(&'static str, TestCase)>;

/// Get a Vec with test cases that the e2e suite is able to handle.
/// The order of items is important for tests when more than one case is handled in order.
/// This comes up in local tests.
pub fn possible_test_cases() -> PossibleTestCases {
    vec![
        ("finality_version", test_finality_version as TestCase),
        ("finalization", test_finalization as TestCase),
        ("version_upgrade", test_schedule_version_change),
        (
            "doomed_version_upgrade",
            test_schedule_doomed_version_change_and_verify_finalization_stopped,
        ),
        ("rewards_disable_node", test_disable_node as TestCase),
        ("token_transfer", test_token_transfer as TestCase),
        (
            "channeling_fee_and_tip",
            test_channeling_fee_and_tip as TestCase,
        ),
        ("treasury_access", test_treasury_access as TestCase),
        ("batch_transactions", test_batch_transactions as TestCase),
        ("staking_era_payouts", test_staking_era_payouts as TestCase),
        ("validators_rotate", test_validators_rotate as TestCase),
        (
            "staking_new_validator",
            test_staking_new_validator as TestCase,
        ),
        ("change_validators", test_change_validators as TestCase),
        ("fee_calculation", test_fee_calculation as TestCase),
        ("era_payout", test_era_payout as TestCase),
        ("era_validators", test_era_validators as TestCase),
        (
            "rewards_change_stake_and_force_new_era",
            test_change_stake_and_force_new_era as TestCase,
        ),
        ("points_basic", test_points_basic as TestCase),
        ("rewards_force_new_era", test_force_new_era as TestCase),
        ("rewards_stake_change", test_points_stake_change as TestCase),
        (
            "authorities_are_staking",
            test_authorities_are_staking as TestCase,
        ),
        ("ban_automatic", test_ban_automatic as TestCase),
        ("ban_manual", test_ban_manual as TestCase),
        (
            "clearing_session_count",
            test_clearing_session_count as TestCase,
        ),
    ]
}<|MERGE_RESOLUTION|>--- conflicted
+++ resolved
@@ -9,17 +9,12 @@
         channeling_fee_and_tip as test_channeling_fee_and_tip,
         clearing_session_count as test_clearing_session_count, disable_node as test_disable_node,
         era_payouts_calculated_correctly as test_era_payout, era_validators as test_era_validators,
-<<<<<<< HEAD
-        fee_calculation as test_fee_calculation, finality_version as test_finality_version,
-        finalization as test_finalization, force_new_era as test_force_new_era,
-        points_basic as test_points_basic, points_stake_change as test_points_stake_change,
-=======
         fee_calculation as test_fee_calculation, finalization as test_finalization,
         force_new_era as test_force_new_era, points_basic as test_points_basic,
         points_stake_change as test_points_stake_change,
         schedule_doomed_version_change_and_verify_finalization_stopped as test_schedule_doomed_version_change_and_verify_finalization_stopped,
         schedule_version_change as test_schedule_version_change,
->>>>>>> 33aca04c
+        finality_version as test_finality_version,
         staking_era_payouts as test_staking_era_payouts,
         staking_new_validator as test_staking_new_validator, token_transfer as test_token_transfer,
         treasury_access as test_treasury_access, validators_rotate as test_validators_rotate,
@@ -35,7 +30,6 @@
 /// This comes up in local tests.
 pub fn possible_test_cases() -> PossibleTestCases {
     vec![
-        ("finality_version", test_finality_version as TestCase),
         ("finalization", test_finalization as TestCase),
         ("version_upgrade", test_schedule_version_change),
         (
@@ -77,5 +71,6 @@
             "clearing_session_count",
             test_clearing_session_count as TestCase,
         ),
+        ("finality_version", test_finality_version as TestCase),
     ]
 }