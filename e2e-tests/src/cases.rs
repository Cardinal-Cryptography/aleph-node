use crate::{
    config::Config,
    test::{
        batch_transactions as test_batch_transactions,
        change_stake_and_force_new_era as test_change_stake_and_force_new_era,
        change_validators as test_change_validators,
        channeling_fee_and_tip as test_channeling_fee_and_tip, disable_node as test_disable_node,
        era_payouts_calculated_correctly as test_era_payout, era_validators as test_era_validators,
        fee_calculation as test_fee_calculation, finalization as test_finalization,
        force_new_era as test_force_new_era, points_basic as test_points_basic,
        points_stake_change as test_points_stake_change,
        staking_era_payouts as test_staking_era_payouts,
        staking_new_validator as test_staking_new_validator, token_transfer as test_token_transfer,
        treasury_access as test_treasury_access, validators_rotate as test_validators_rotate,
    },
};

pub type TestCase = fn(&Config) -> anyhow::Result<()>;

pub type PossibleTestCases = Vec<(&'static str, TestCase)>;

/// Get a Vec with test cases that the e2e suite is able to handle.
/// The order of items is important for tests when more than one case is handled in order.
/// This comes up in local tests.
pub fn possible_test_cases() -> PossibleTestCases {
    vec![
        ("finalization", test_finalization as TestCase),
        ("rewards_disable_node", test_disable_node as TestCase),
        ("token_transfer", test_token_transfer as TestCase),
        (
            "channeling_fee_and_tip",
            test_channeling_fee_and_tip as TestCase,
        ),
        ("treasury_access", test_treasury_access as TestCase),
        ("batch_transactions", test_batch_transactions as TestCase),
        ("staking_era_payouts", test_staking_era_payouts as TestCase),
        ("validators_rotate", test_validators_rotate as TestCase),
        (
            "staking_new_validator",
            test_staking_new_validator as TestCase,
        ),
        ("change_validators", test_change_validators as TestCase),
        ("fee_calculation", test_fee_calculation as TestCase),
        ("era_payout", test_era_payout as TestCase),
        ("era_validators", test_era_validators as TestCase),
<<<<<<< HEAD
        (
            "rewards_change_stake_and_force_new_era",
            test_change_stake_and_force_new_era as TestCase,
        ),
=======
        ("points_basic", test_points_basic as TestCase),
>>>>>>> a98f9b9b
        ("rewards_force_new_era", test_force_new_era as TestCase),
        ("rewards_stake_change", test_points_stake_change as TestCase),
    ]
}<|MERGE_RESOLUTION|>--- conflicted
+++ resolved
@@ -43,14 +43,11 @@
         ("fee_calculation", test_fee_calculation as TestCase),
         ("era_payout", test_era_payout as TestCase),
         ("era_validators", test_era_validators as TestCase),
-<<<<<<< HEAD
         (
             "rewards_change_stake_and_force_new_era",
             test_change_stake_and_force_new_era as TestCase,
         ),
-=======
         ("points_basic", test_points_basic as TestCase),
->>>>>>> a98f9b9b
         ("rewards_force_new_era", test_force_new_era as TestCase),
         ("rewards_stake_change", test_points_stake_change as TestCase),
     ]
