--- conflicted
+++ resolved
@@ -5,12 +5,8 @@
         channeling_fee_and_tip as test_channeling_fee_and_tip, disable_node as test_disable_node,
         era_payouts_calculated_correctly as test_era_payout, era_validators as test_era_validators,
         fee_calculation as test_fee_calculation, finalization as test_finalization,
-<<<<<<< HEAD
-        force_new_era as test_force_new_era, staking_era_payouts as test_staking_era_payouts,
-=======
-        points_stake_change as test_points_stake_change,
+        force_new_era as test_force_new_era, points_stake_change as test_points_stake_change,
         staking_era_payouts as test_staking_era_payouts,
->>>>>>> 9b5a4055
         staking_new_validator as test_staking_new_validator, token_transfer as test_token_transfer,
         treasury_access as test_treasury_access, validators_rotate as test_validators_rotate,
     },
