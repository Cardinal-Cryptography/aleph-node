use crate::{
    config::Config,
    test::{
        authorities_are_staking as test_authorities_are_staking,
        ban_automatic as test_ban_automatic, ban_manual as test_ban_manual,
        ban_threshold as test_ban_threshold, batch_transactions as test_batch_transactions,
        change_stake_and_force_new_era as test_change_stake_and_force_new_era,
        change_validators as test_change_validators,
        channeling_fee_and_tip as test_channeling_fee_and_tip,
        clearing_session_count as test_clearing_session_count, disable_node as test_disable_node,
        era_payouts_calculated_correctly as test_era_payout, era_validators as test_era_validators,
        fee_calculation as test_fee_calculation, finalization as test_finalization,
<<<<<<< HEAD
        force_new_era as test_force_new_era, permissionless_ban as test_permissionless_ban,
        points_basic as test_points_basic, points_stake_change as test_points_stake_change,
=======
        force_new_era as test_force_new_era, points_basic as test_points_basic,
        points_stake_change as test_points_stake_change,
        schedule_doomed_version_change_and_verify_finalization_stopped as test_schedule_doomed_version_change_and_verify_finalization_stopped,
>>>>>>> ec831132
        schedule_version_change as test_schedule_version_change,
        staking_era_payouts as test_staking_era_payouts,
        staking_new_validator as test_staking_new_validator, token_transfer as test_token_transfer,
        treasury_access as test_treasury_access, validators_rotate as test_validators_rotate,
    },
};

pub async fn run_testcase(id: &str, config: &Config) -> anyhow::Result<()> {
    match id {
        "finalization" => test_finalization(config).await,
        "version_upgrade" => test_schedule_version_change(config).await,
        "rewards_disable_node" => test_disable_node(config).await,
        "token_transfer" => test_token_transfer(config).await,
        "channeling_fee_and_tip" => test_channeling_fee_and_tip(config).await,
        "treasury_access" => test_treasury_access(config).await,
        "batch_transactions" => test_batch_transactions(config).await,
        "staking_era_payouts" => test_staking_era_payouts(config).await,
        "validators_rotate" => test_validators_rotate(config).await,
        "staking_new_validator" => test_staking_new_validator(config).await,
        "change_validators" => test_change_validators(config).await,
        "fee_calculation" => test_fee_calculation(config).await,
        "era_payout" => test_era_payout(config).await,
        "era_validators" => test_era_validators(config).await,
        "rewards_change_stake_and_force_new_era" => {
            test_change_stake_and_force_new_era(config).await
        }
        "points_basic" => test_points_basic(config).await,
        "rewards_force_new_era" => test_force_new_era(config).await,
        "rewards_stake_change" => test_points_stake_change(config).await,
        "authorities_are_staking" => test_authorities_are_staking(config).await,

        "clearing_session_count" => test_clearing_session_count(config).await,
        "ban_automatic" => test_ban_automatic(config).await,
        "ban_manual" => test_ban_manual(config).await,
        "ban_threshold" => test_ban_threshold(config).await,
        "doomed_version_upgrade" => {
            test_schedule_doomed_version_change_and_verify_finalization_stopped(config).await
        }
        _ => panic!("unknown testcase"),
    }
}

<<<<<<< HEAD
/// Get a Vec with test cases that the e2e suite is able to handle.
/// The order of items is important for tests when more than one case is handled in order.
/// This comes up in local tests.
pub fn possible_test_cases() -> PossibleTestCases {
    vec![
        ("finalization", test_finalization as TestCase),
        ("version_upgrade", test_schedule_version_change),
        ("rewards_disable_node", test_disable_node as TestCase),
        ("token_transfer", test_token_transfer as TestCase),
        (
            "channeling_fee_and_tip",
            test_channeling_fee_and_tip as TestCase,
        ),
        ("treasury_access", test_treasury_access as TestCase),
        ("batch_transactions", test_batch_transactions as TestCase),
        ("staking_era_payouts", test_staking_era_payouts as TestCase),
        ("validators_rotate", test_validators_rotate as TestCase),
        (
            "staking_new_validator",
            test_staking_new_validator as TestCase,
        ),
        ("change_validators", test_change_validators as TestCase),
        ("fee_calculation", test_fee_calculation as TestCase),
        ("era_payout", test_era_payout as TestCase),
        ("era_validators", test_era_validators as TestCase),
        (
            "rewards_change_stake_and_force_new_era",
            test_change_stake_and_force_new_era as TestCase,
        ),
        ("points_basic", test_points_basic as TestCase),
        ("rewards_force_new_era", test_force_new_era as TestCase),
        ("rewards_stake_change", test_points_stake_change as TestCase),
        (
            "authorities_are_staking",
            test_authorities_are_staking as TestCase,
        ),
        ("ban_automatic", test_ban_automatic as TestCase),
        ("ban_manual", test_ban_manual as TestCase),
        (
            "clearing_session_count",
            test_clearing_session_count as TestCase,
        ),
        ("permissionless_ban", test_permissionless_ban as TestCase),
    ]
=======
pub async fn run_all_testcases(config: &Config) -> anyhow::Result<()> {
    let all = vec![
        "finalization",
        "version_upgrade",
        "rewards_disable_node",
        "token_transfer",
        "channeling_fee_and_tip",
        "treasury_access",
        "batch_transactions",
        "staking_era_payouts",
        "validators_rotate",
        "staking_new_validator",
        "change_validators",
        "fee_calculation",
        "era_payout",
        "era_validators",
        "rewards_change_stake_and_force_new_era",
        "points_basic",
        "rewards_force_new_era",
        "rewards_stake_change",
        "authorities_are_staking",
        "clearing_session_count",
        "ban_automatic",
        "ban_manual",
        "ban_threshold",
        "doomed_version_upgrade",
    ];

    for testcase in all {
        run_testcase(testcase, config).await?;
    }
    Ok(())
>>>>>>> ec831132
}<|MERGE_RESOLUTION|>--- conflicted
+++ resolved
@@ -10,14 +10,9 @@
         clearing_session_count as test_clearing_session_count, disable_node as test_disable_node,
         era_payouts_calculated_correctly as test_era_payout, era_validators as test_era_validators,
         fee_calculation as test_fee_calculation, finalization as test_finalization,
-<<<<<<< HEAD
         force_new_era as test_force_new_era, permissionless_ban as test_permissionless_ban,
         points_basic as test_points_basic, points_stake_change as test_points_stake_change,
-=======
-        force_new_era as test_force_new_era, points_basic as test_points_basic,
-        points_stake_change as test_points_stake_change,
         schedule_doomed_version_change_and_verify_finalization_stopped as test_schedule_doomed_version_change_and_verify_finalization_stopped,
->>>>>>> ec831132
         schedule_version_change as test_schedule_version_change,
         staking_era_payouts as test_staking_era_payouts,
         staking_new_validator as test_staking_new_validator, token_transfer as test_token_transfer,
@@ -56,56 +51,11 @@
         "doomed_version_upgrade" => {
             test_schedule_doomed_version_change_and_verify_finalization_stopped(config).await
         }
+        "permissionless_ban" => test_permissionless_ban(config).await,
         _ => panic!("unknown testcase"),
     }
 }
 
-<<<<<<< HEAD
-/// Get a Vec with test cases that the e2e suite is able to handle.
-/// The order of items is important for tests when more than one case is handled in order.
-/// This comes up in local tests.
-pub fn possible_test_cases() -> PossibleTestCases {
-    vec![
-        ("finalization", test_finalization as TestCase),
-        ("version_upgrade", test_schedule_version_change),
-        ("rewards_disable_node", test_disable_node as TestCase),
-        ("token_transfer", test_token_transfer as TestCase),
-        (
-            "channeling_fee_and_tip",
-            test_channeling_fee_and_tip as TestCase,
-        ),
-        ("treasury_access", test_treasury_access as TestCase),
-        ("batch_transactions", test_batch_transactions as TestCase),
-        ("staking_era_payouts", test_staking_era_payouts as TestCase),
-        ("validators_rotate", test_validators_rotate as TestCase),
-        (
-            "staking_new_validator",
-            test_staking_new_validator as TestCase,
-        ),
-        ("change_validators", test_change_validators as TestCase),
-        ("fee_calculation", test_fee_calculation as TestCase),
-        ("era_payout", test_era_payout as TestCase),
-        ("era_validators", test_era_validators as TestCase),
-        (
-            "rewards_change_stake_and_force_new_era",
-            test_change_stake_and_force_new_era as TestCase,
-        ),
-        ("points_basic", test_points_basic as TestCase),
-        ("rewards_force_new_era", test_force_new_era as TestCase),
-        ("rewards_stake_change", test_points_stake_change as TestCase),
-        (
-            "authorities_are_staking",
-            test_authorities_are_staking as TestCase,
-        ),
-        ("ban_automatic", test_ban_automatic as TestCase),
-        ("ban_manual", test_ban_manual as TestCase),
-        (
-            "clearing_session_count",
-            test_clearing_session_count as TestCase,
-        ),
-        ("permissionless_ban", test_permissionless_ban as TestCase),
-    ]
-=======
 pub async fn run_all_testcases(config: &Config) -> anyhow::Result<()> {
     let all = vec![
         "finalization",
@@ -138,5 +88,4 @@
         run_testcase(testcase, config).await?;
     }
     Ok(())
->>>>>>> ec831132
 }