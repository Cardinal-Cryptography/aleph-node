--- conflicted
+++ resolved
@@ -58,14 +58,10 @@
             "authorities_are_staking",
             test_authorities_are_staking as TestCase,
         ),
-<<<<<<< HEAD
-        ("kick_out_automatic", test_kick_out_automatic as TestCase),
         (
             "clearing_session_count",
             test_clearing_session_count as TestCase,
         ),
-=======
         ("ban_automatic", test_ban_automatic as TestCase),
->>>>>>> a4336728
     ]
 }