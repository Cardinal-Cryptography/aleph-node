--- conflicted
+++ resolved
@@ -9,13 +9,11 @@
         era_payouts_calculated_correctly as test_era_payout, era_validators as test_era_validators,
         fee_calculation as test_fee_calculation, finalization as test_finalization,
         force_new_era as test_force_new_era, kick_out_automatic as test_kick_out_automatic,
-<<<<<<< HEAD
         kick_out_manual as test_kick_out_manual, points_basic as test_points_basic,
         points_stake_change as test_points_stake_change,
-=======
+        force_new_era as test_force_new_era, kick_out_automatic as test_kick_out_automatic,
         points_basic as test_points_basic, points_stake_change as test_points_stake_change,
         schedule_version_change as test_schedule_version_change,
->>>>>>> 2b721227
         staking_era_payouts as test_staking_era_payouts,
         staking_new_validator as test_staking_new_validator, token_transfer as test_token_transfer,
         treasury_access as test_treasury_access, validators_rotate as test_validators_rotate,
