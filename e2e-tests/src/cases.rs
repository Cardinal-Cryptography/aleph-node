--- conflicted
+++ resolved
@@ -65,10 +65,6 @@
             "clearing_session_count",
             test_clearing_session_count as TestCase,
         ),
-<<<<<<< HEAD
-        ("ban_automatic", test_ban_automatic as TestCase),
         ("permissionless_ban", test_permissionless_ban as TestCase),
-=======
->>>>>>> 722b52d1
     ]
 }