--- conflicted
+++ resolved
@@ -4,13 +4,7 @@
 use log::info;
 pub use pallet_staking::RewardDestination;
 use primitives::Balance;
-<<<<<<< HEAD
-use sp_core::crypto::AccountId32;
-use sp_core::Pair;
-=======
 use sp_core::{crypto::AccountId32, Pair};
-use sp_runtime::Perbill;
->>>>>>> fac45e32
 use substrate_api_client::{compose_call, compose_extrinsic, AccountId, GenericAddress, XtStatus};
 
 pub fn bonded(connection: &Connection, stash: &KeyPair) -> Option<AccountId> {
@@ -36,26 +30,7 @@
         ))
 }
 
-<<<<<<< HEAD
-pub fn nominate(address: &str, nominator_key_pair: &KeyPair, nominee_key_pair: &KeyPair) {
-=======
-pub fn validate(controller_connection: &Connection, tx_status: XtStatus) {
-    let prefs = ValidatorPrefs {
-        blocked: false,
-        commission: Perbill::from_percent(10),
-    };
-
-    let xt = compose_extrinsic!(controller_connection, "Staking", "validate", prefs);
-    send_xt(
-        &controller_connection,
-        xt.hex_encode(),
-        "validate",
-        tx_status,
-    );
-}
-
 pub fn nominate(connection: &Connection, nominee_key_pair: &KeyPair) {
->>>>>>> fac45e32
     let nominee_account_id = AccountId::from(nominee_key_pair.public());
 
     let xt = connection.staking_nominate(vec![GenericAddress::Id(nominee_account_id)]);
