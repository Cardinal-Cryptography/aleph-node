<<<<<<< HEAD
use crate::{
    send_xt, session::wait_for_session, transfer::locks, BlockNumber, Connection, KeyPair,
};
use codec::Compact;
use common::create_connection;
=======
use aleph_client::{wait_for_session, create_connection, send_xt, BlockNumber, Connection, KeyPair};
>>>>>>> 10a87206
use log::info;
pub use pallet_staking::RewardDestination;
use pallet_staking::ValidatorPrefs;
use primitives::Balance;
use sp_core::crypto::AccountId32;
use sp_core::Pair;
use sp_runtime::Perbill;
use substrate_api_client::{compose_call, compose_extrinsic, AccountId, GenericAddress, XtStatus};

pub fn bond(address: &str, initial_stake: u128, stash: &KeyPair, controller: &KeyPair) {
    let connection = create_connection(address).set_signer(stash.clone());
    let controller_account_id = GenericAddress::Id(AccountId::from(controller.public()));

    let xt = connection.staking_bond(
        controller_account_id,
        initial_stake,
        RewardDestination::Staked,
    );
    send_xt(&connection, xt.hex_encode(), "bond", XtStatus::InBlock);
}

pub fn bonded(connection: &Connection, stash: &KeyPair) -> Option<AccountId> {
    let account_id = AccountId::from(stash.public());
    connection
        .get_storage_map("Staking", "Bonded", &account_id, None)
        .expect(&format!("Failed to obtain Bonded for account id {}", account_id)[..])
}

pub fn ledger(
    connection: &Connection,
    controller: &KeyPair,
) -> Option<pallet_staking::StakingLedger<AccountId32, Balance>> {
    let account_id = AccountId::from(controller.public());
    connection
        .get_storage_map("Staking", "Ledger", &account_id, None)
        .expect(&format!("Failed to obtain Ledger for account id {}", account_id)[..])
}

pub fn validate(address: &str, controller: &KeyPair, tx_status: XtStatus) {
    let connection = create_connection(address).set_signer(controller.clone());
    let prefs = ValidatorPrefs {
        blocked: false,
        commission: Perbill::from_percent(10),
    };

    let xt = compose_extrinsic!(connection, "Staking", "validate", prefs);
    send_xt(&connection, xt.hex_encode(), "validate", tx_status);
}

pub fn nominate(address: &str, nominator_key_pair: &KeyPair, nominee_key_pair: &KeyPair) {
    let nominee_account_id = AccountId::from(nominee_key_pair.public());
    let connection = create_connection(address).set_signer(nominator_key_pair.clone());

    let xt = connection.staking_nominate(vec![GenericAddress::Id(nominee_account_id)]);
    send_xt(&connection, xt.hex_encode(), "nominate", XtStatus::InBlock);
}

pub fn payout_stakers(address: &str, stash: KeyPair, era_number: BlockNumber) {
    let account = AccountId::from(stash.public());
    let connection = create_connection(address).set_signer(stash);
    let xt = compose_extrinsic!(connection, "Staking", "payout_stakers", account, era_number);

    send_xt(
        &connection,
        xt.hex_encode(),
        "payout_stakers",
        XtStatus::InBlock,
    );
}

pub fn get_current_era(connection: &Connection) -> u32 {
    connection
        .get_storage_value("Staking", "ActiveEra", None)
        .expect("Failed to decode ActiveEra extrinsic!")
        .expect("ActiveEra is empty in the storage!")
}

pub fn wait_for_full_era_completion(connection: &Connection) -> anyhow::Result<BlockNumber> {
    let current_era: u32 = get_current_era(connection);
    info!("Current era is {}", current_era);
    // staking works in such a way, that when we request a controller to be a validator in era N,
    // then the changes are applied in the era N+1 (so the new validator is receiving points in N+1),
    // so that we need N+1 to finish in order to claim the reward in era N+2 for the N+1 era
    wait_for_era_completion(connection, current_era + 2)
}

pub fn wait_for_era_completion(
    connection: &Connection,
    next_era_index: u32,
) -> anyhow::Result<BlockNumber> {
    let sessions_per_era: u32 = connection
        .get_constant("Staking", "SessionsPerEra")
        .expect("Failed to decode SessionsPerEra extrinsic!");
    let first_session_in_next_era = next_era_index * sessions_per_era;
    wait_for_session(connection, first_session_in_next_era)?;
    Ok(next_era_index)
}

pub fn check_non_zero_payouts_for_era(
    node: &String,
    stash: &KeyPair,
    connection: &Connection,
    era: BlockNumber,
) {
    let stash_account = AccountId::from(stash.public());
    let locked_stash_balance_before_payout = locks(&connection, &stash).expect(
        &format!(
            "Expected non-empty locked balances for account {}!",
            stash_account
        )[..],
    );
    assert_eq!(
        locked_stash_balance_before_payout.len(),
        1,
        "Expected locked balances for account {} to have exactly one entry!",
        stash_account
    );
    payout_stakers(node, stash.clone(), era - 1);
    let locked_stash_balance_after_payout = locks(&connection, &stash).expect(
        &format!(
            "Expected non-empty locked balances for account {}!",
            stash_account
        )[..],
    );
    assert_eq!(
        locked_stash_balance_after_payout.len(),
        1,
        "Expected non-empty locked balances for account to have exactly one entry {}!",
        stash_account
    );
    assert!(locked_stash_balance_after_payout[0].amount > locked_stash_balance_before_payout[0].amount,
            "Expected payout to be positive in locked balance for account {}. Balance before: {}, balance after: {}",
            stash_account, locked_stash_balance_before_payout[0].amount, locked_stash_balance_after_payout[0].amount);
}

pub fn batch_bond(
    connection: &Connection,
    stash_controller_key_pairs: &[(&KeyPair, &KeyPair)],
    bond_value: u128,
    reward_destination: RewardDestination<GenericAddress>,
) {
    let batch_bond_calls = stash_controller_key_pairs
        .iter()
        .map(|(stash_key, controller_key)| {
            let bond_call = compose_call!(
                connection.metadata,
                "Staking",
                "bond",
                GenericAddress::Id(AccountId::from(controller_key.public())),
                Compact(bond_value),
                reward_destination.clone()
            );
            compose_call!(
                connection.metadata,
                "Sudo",
                "sudo_as",
                GenericAddress::Id(AccountId::from(stash_key.public())),
                bond_call
            )
        })
        .collect::<Vec<_>>();

    let xt = compose_extrinsic!(connection, "Utility", "batch", batch_bond_calls);
    send_xt(
        connection,
        xt.hex_encode(),
        "batch of bond calls",
        XtStatus::InBlock,
    );
}

pub fn batch_nominate(connection: &Connection, nominator_nominee_pairs: &[(&KeyPair, &KeyPair)]) {
    let batch_nominate_calls = nominator_nominee_pairs
        .iter()
        .map(|(nominator, nominee)| {
            let nominate_call = compose_call!(
                connection.metadata,
                "Staking",
                "nominate",
                vec![GenericAddress::Id(AccountId::from(nominee.public()))]
            );
            compose_call!(
                connection.metadata,
                "Sudo",
                "sudo_as",
                GenericAddress::Id(AccountId::from(nominator.public())),
                nominate_call
            )
        })
        .collect::<Vec<_>>();

    let xt = compose_extrinsic!(connection, "Utility", "batch", batch_nominate_calls);
    send_xt(
        connection,
        xt.hex_encode(),
        "batch of nominate calls",
        XtStatus::InBlock,
    );
}<|MERGE_RESOLUTION|>--- conflicted
+++ resolved
@@ -1,12 +1,8 @@
-<<<<<<< HEAD
-use crate::{
-    send_xt, session::wait_for_session, transfer::locks, BlockNumber, Connection, KeyPair,
+use crate::transfer::locks;
+use aleph_client::{
+    create_connection, send_xt, wait_for_session, BlockNumber, Connection, KeyPair,
 };
 use codec::Compact;
-use common::create_connection;
-=======
-use aleph_client::{wait_for_session, create_connection, send_xt, BlockNumber, Connection, KeyPair};
->>>>>>> 10a87206
 use log::info;
 pub use pallet_staking::RewardDestination;
 use pallet_staking::ValidatorPrefs;
@@ -32,7 +28,10 @@
     let account_id = AccountId::from(stash.public());
     connection
         .get_storage_map("Staking", "Bonded", &account_id, None)
-        .expect(&format!("Failed to obtain Bonded for account id {}", account_id)[..])
+        .expect(&format!(
+            "Failed to obtain Bonded for account id {}",
+            account_id
+        ))
 }
 
 pub fn ledger(
@@ -42,7 +41,10 @@
     let account_id = AccountId::from(controller.public());
     connection
         .get_storage_map("Staking", "Ledger", &account_id, None)
-        .expect(&format!("Failed to obtain Ledger for account id {}", account_id)[..])
+        .expect(&format!(
+            "Failed to obtain Ledger for account id {}",
+            account_id
+        ))
 }
 
 pub fn validate(address: &str, controller: &KeyPair, tx_status: XtStatus) {
