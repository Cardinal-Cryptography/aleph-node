[package]
name = "payout-stakers"
version = "0.1.0"
authors = ["Cardinal Cryptography"]
edition = "2021"

[dependencies]
aleph_client = { path = "../../aleph-client" }
primitives = { path = "../../primitives" }

sp-core = { git = "https://github.com/paritytech/substrate.git", branch = "polkadot-v0.9.18", features = ["full_crypto"] }
sp-keyring = { git = "https://github.com/paritytech/substrate.git", branch = "polkadot-v0.9.18" }
codec = { package = 'parity-scale-codec', version = "3.0.0", features = ['derive'] }

<<<<<<< HEAD
substrate-api-client = { git = "https://github.com/Cardinal-Cryptography/substrate-api-client.git", tag = "polkadot-v0.9.18.b26ad4db" }
=======
substrate-api-client = { git = "https://github.com/Cardinal-Cryptography/substrate-api-client.git", tag = "polkadot-v0.9.13.b2bfc0c3" }
hex = { version = "0.4.3", default-features = false, features = ["alloc"] }

>>>>>>> 6b552eb7

anyhow = "^1.0"
env_logger = "0.8"
log = "0.4"
rayon = "1.5.1"<|MERGE_RESOLUTION|>--- conflicted
+++ resolved
@@ -12,14 +12,8 @@
 sp-keyring = { git = "https://github.com/paritytech/substrate.git", branch = "polkadot-v0.9.18" }
 codec = { package = 'parity-scale-codec', version = "3.0.0", features = ['derive'] }
 
-<<<<<<< HEAD
 substrate-api-client = { git = "https://github.com/Cardinal-Cryptography/substrate-api-client.git", tag = "polkadot-v0.9.18.b26ad4db" }
-=======
-substrate-api-client = { git = "https://github.com/Cardinal-Cryptography/substrate-api-client.git", tag = "polkadot-v0.9.13.b2bfc0c3" }
 hex = { version = "0.4.3", default-features = false, features = ["alloc"] }
-
->>>>>>> 6b552eb7
-
 anyhow = "^1.0"
 env_logger = "0.8"
 log = "0.4"
