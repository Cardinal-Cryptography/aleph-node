[package]
name = "payout-stakers"
version = "0.3.2"
authors = ["Cardinal Cryptography"]
edition = "2021"

[dependencies]
anyhow = "^1.0"
clap = { version = "3.0.0", features = ["derive"] }
codec = { package = 'parity-scale-codec', version = "3.0.0", features = ['derive'] }
env_logger = "0.8"
hex = { version = "0.4.3", default-features = false, features = ["alloc"] }
log = "0.4"
futures = "0.3.25"
rand = "0.8.5"

<<<<<<< HEAD
sp-core = { git = "https://github.com/Cardinal-Cryptography/substrate.git", branch = "liminal", features = ["full_crypto"] }
sp-keyring = { git = "https://github.com/Cardinal-Cryptography/substrate.git", branch = "liminal" }

substrate-api-client = { git = "https://github.com/Cardinal-Cryptography/substrate-api-client.git", branch = "liminal" }
=======
sp-core = { git = "https://github.com/Cardinal-Cryptography/substrate.git", branch = "aleph-v0.9.32", features = ["full_crypto"] }
sp-keyring = { git = "https://github.com/Cardinal-Cryptography/substrate.git", branch = "aleph-v0.9.32" }

subxt = "0.25.0"
tokio = { version = "1.21.2", features = ["full"] }
>>>>>>> 5acf27dc

aleph_client = { path = "../../aleph-client" }
primitives = { path = "../../primitives" }<|MERGE_RESOLUTION|>--- conflicted
+++ resolved
@@ -14,18 +14,11 @@
 futures = "0.3.25"
 rand = "0.8.5"
 
-<<<<<<< HEAD
-sp-core = { git = "https://github.com/Cardinal-Cryptography/substrate.git", branch = "liminal", features = ["full_crypto"] }
-sp-keyring = { git = "https://github.com/Cardinal-Cryptography/substrate.git", branch = "liminal" }
-
-substrate-api-client = { git = "https://github.com/Cardinal-Cryptography/substrate-api-client.git", branch = "liminal" }
-=======
-sp-core = { git = "https://github.com/Cardinal-Cryptography/substrate.git", branch = "aleph-v0.9.32", features = ["full_crypto"] }
-sp-keyring = { git = "https://github.com/Cardinal-Cryptography/substrate.git", branch = "aleph-v0.9.32" }
+sp-core = { git = "https://github.com/Cardinal-Cryptography/substrate.git", branch = "liminal-v0.9.32", features = ["full_crypto"] }
+sp-keyring = { git = "https://github.com/Cardinal-Cryptography/substrate.git", branch = "liminal-v0.9.32" }
 
 subxt = "0.25.0"
 tokio = { version = "1.21.2", features = ["full"] }
->>>>>>> 5acf27dc
 
 aleph_client = { path = "../../aleph-client" }
 primitives = { path = "../../primitives" }