[package]
name = "payout-stakers"
version = "0.3.0"
authors = ["Cardinal Cryptography"]
edition = "2021"

[dependencies]
anyhow = "^1.0"
clap = { version = "3.0.0", features = ["derive"] }
codec = { package = 'parity-scale-codec', version = "3.0.0", features = ['derive'] }
env_logger = "0.8"
hex = { version = "0.4.3", default-features = false, features = ["alloc"] }
log = "0.4"
futures = "0.3.25"
rand = "0.8.5"

<<<<<<< HEAD
sp-core = { git = "https://github.com/Cardinal-Cryptography/substrate.git", branch = "aleph-v0.9.31", features = ["full_crypto"] }
sp-keyring = { git = "https://github.com/Cardinal-Cryptography/substrate.git", branch = "aleph-v0.9.31" }
=======
sp-core = { git = "https://github.com/Cardinal-Cryptography/substrate.git", branch = "aleph-v0.9.30", features = ["full_crypto"] }
sp-keyring = { git = "https://github.com/Cardinal-Cryptography/substrate.git", branch = "aleph-v0.9.30" }
>>>>>>> 61fe15e7

subxt = "0.25.0"
tokio = { version = "1.21.2", features = ["full"] }

aleph_client = { path = "../../aleph-client" }
primitives = { path = "../../primitives" }<|MERGE_RESOLUTION|>--- conflicted
+++ resolved
@@ -1,6 +1,6 @@
 [package]
 name = "payout-stakers"
-version = "0.3.0"
+version = "0.3.1"
 authors = ["Cardinal Cryptography"]
 edition = "2021"
 
@@ -14,13 +14,8 @@
 futures = "0.3.25"
 rand = "0.8.5"
 
-<<<<<<< HEAD
 sp-core = { git = "https://github.com/Cardinal-Cryptography/substrate.git", branch = "aleph-v0.9.31", features = ["full_crypto"] }
 sp-keyring = { git = "https://github.com/Cardinal-Cryptography/substrate.git", branch = "aleph-v0.9.31" }
-=======
-sp-core = { git = "https://github.com/Cardinal-Cryptography/substrate.git", branch = "aleph-v0.9.30", features = ["full_crypto"] }
-sp-keyring = { git = "https://github.com/Cardinal-Cryptography/substrate.git", branch = "aleph-v0.9.30" }
->>>>>>> 61fe15e7
 
 subxt = "0.25.0"
 tokio = { version = "1.21.2", features = ["full"] }
