<<<<<<< HEAD
use std::iter;

use log::info;
use rayon::prelude::*;
use sp_core::{sr25519::Pair as KeyPair, Pair};
use sp_keyring::AccountKeyring;
use substrate_api_client::{extrinsic::staking::RewardDestination, AccountId, XtStatus};

use aleph_client::{
    balances_batch_transfer, create_connection, keypair_from_string, staking_batch_bond,
    staking_batch_nominate, staking_bond, staking_check_non_zero_payouts_for_era, staking_validate,
    staking_wait_for_full_era_completion, staking_wait_for_next_era, Connection, Protocol,
};
use primitives::staking::{
    MAX_NOMINATORS_REWARDED_PER_VALIDATOR, MIN_NOMINATOR_BOND, MIN_VALIDATOR_BOND,
=======
use aleph_client::{
    balances_batch_transfer, create_connection, keypair_from_string, staking_bond,
    staking_validate, wait_for_full_era_completion, wait_for_next_era, Protocol,
};
use e2e::staking::{batch_bond, batch_nominate, payout_stakers_and_assert_locked_balance};
use log::info;
use primitives::staking::{
    MAX_NOMINATORS_REWARDED_PER_VALIDATOR, MIN_NOMINATOR_BOND, MIN_VALIDATOR_BOND,
};
use rayon::prelude::*;
use sp_core::{sr25519::Pair as KeyPair, Pair};
use sp_keyring::AccountKeyring;
use std::iter;
use substrate_api_client::{
    extrinsic::staking::RewardDestination, rpc::WsRpcClient, AccountId, Api, XtStatus,
>>>>>>> 8b38b9c6
};

// testcase parameters
const NOMINATOR_COUNT: u64 = MAX_NOMINATORS_REWARDED_PER_VALIDATOR as u64;
const VALIDATOR_COUNT: u64 = 4;
const ERAS_TO_WAIT: u64 = 10;

// we need to schedule batches for limited call count, otherwise we'll exhaust a block max weight
const BOND_CALL_BATCH_LIMIT: usize = 256;
const NOMINATE_CALL_BATCH_LIMIT: usize = 128;
const TRANSFER_CALL_BATCH_LIMIT: usize = 1024;

fn main() -> Result<(), anyhow::Error> {
    let address = "127.0.0.1:9944";
    let protocol = Protocol::WS;
    let sudoer = AccountKeyring::Alice.pair();

    env_logger::init();
    info!("Starting benchmark with config ");

    let connection = create_connection(address, protocol).set_signer(sudoer);

    let nominator_accounts = generate_nominator_accounts_with_minimal_bond(&connection);
    let validators = set_validators(address, protocol);
    let nominee = nominate_validator_0(&connection, nominator_accounts.clone(), &validators);
    wait_for_10_eras(address, protocol, &connection, nominee, nominator_accounts)?;

    Ok(())
}

pub fn derive_user_account(seed: u64) -> KeyPair {
    keypair_from_string(&format!("//{}", seed))
}

fn wait_for_10_eras(
    address: &str,
    protocol: Protocol,
    connection: &Connection,
    nominee: &KeyPair,
    nominators: Vec<AccountId>,
) -> Result<(), anyhow::Error> {
    // we wait at least two full eras plus this era, to have thousands of nominators to settle up
    // correctly
<<<<<<< HEAD
    staking_wait_for_next_era(connection)?;
    let mut current_era = staking_wait_for_full_era_completion(connection)?;
=======
    wait_for_next_era(&connection)?;
    let mut current_era = wait_for_full_era_completion(&connection)?;
>>>>>>> 8b38b9c6
    for _ in 0..ERAS_TO_WAIT {
        info!(
            "Era {} started, claiming rewards for era {}",
            current_era,
            current_era - 1
        );
        let stash_connection = create_connection(address, protocol).set_signer(nominee.clone());
        let stash_account = AccountId::from(nominee.public());
<<<<<<< HEAD
        staking_check_non_zero_payouts_for_era(
=======
        payout_stakers_and_assert_locked_balance(
>>>>>>> 8b38b9c6
            &stash_connection,
            &nominators[..],
            &stash_account,
            current_era,
        );
<<<<<<< HEAD
        current_era = staking_wait_for_next_era(connection)?;
=======
        current_era = wait_for_next_era(&connection)?;
>>>>>>> 8b38b9c6
    }
    Ok(())
}

fn nominate_validator_0<'a>(
<<<<<<< HEAD
    connection: &Connection,
    nominator_accounts: Vec<AccountId>,
    validators: &'a [KeyPair],
=======
    connection: &Api<KeyPair, WsRpcClient>,
    nominator_accounts: Vec<AccountId>,
    validators: &'a Vec<KeyPair>,
>>>>>>> 8b38b9c6
) -> &'a KeyPair {
    let nominee = &validators[0];
    let stash_validators_accounts = nominator_accounts
        .iter()
        .zip(nominator_accounts.iter())
        .collect::<Vec<_>>();
    stash_validators_accounts
        .chunks(BOND_CALL_BATCH_LIMIT)
        .for_each(|chunk| {
            staking_batch_bond(
                connection,
                chunk,
                MIN_NOMINATOR_BOND,
                RewardDestination::Staked,
            )
        });
    let nominee_account = AccountId::from(nominee.public());
    let nominator_nominee_accounts = nominator_accounts
        .iter()
        .zip(iter::repeat(&nominee_account))
        .collect::<Vec<_>>();
    nominator_nominee_accounts
        .chunks(NOMINATE_CALL_BATCH_LIMIT)
        .for_each(|chunk| staking_batch_nominate(connection, chunk));
    nominee
}

fn set_validators(address: &str, protocol: Protocol) -> Vec<KeyPair> {
    let validators = (0..VALIDATOR_COUNT)
        .map(derive_user_account)
        .collect::<Vec<_>>();
    validators.par_iter().for_each(|account| {
        let connection = create_connection(address, protocol).set_signer(account.clone());
        let controller_account_id = AccountId::from(account.public());
        staking_bond(
            &connection,
            MIN_VALIDATOR_BOND,
            &controller_account_id,
            XtStatus::InBlock,
        );
    });
    validators.par_iter().for_each(|account| {
        let connection = create_connection(address, protocol).set_signer(account.clone());
        staking_validate(&connection, 10, XtStatus::InBlock);
    });
    validators
}

<<<<<<< HEAD
fn generate_nominator_accounts_with_minimal_bond(connection: &Connection) -> Vec<AccountId> {
=======
fn generate_nominator_accounts_with_minimal_bond(
    connection: &Api<KeyPair, WsRpcClient>,
) -> Vec<AccountId> {
>>>>>>> 8b38b9c6
    let accounts = (VALIDATOR_COUNT..NOMINATOR_COUNT + VALIDATOR_COUNT)
        .map(derive_user_account)
        .map(|key_pair| AccountId::from(key_pair.public()))
        .collect::<Vec<_>>();
    accounts
        .chunks(TRANSFER_CALL_BATCH_LIMIT)
        .for_each(|chunk| {
<<<<<<< HEAD
            balances_batch_transfer(connection, chunk.to_vec(), MIN_NOMINATOR_BOND);
=======
            balances_batch_transfer(
                &connection,
                chunk.into_iter().cloned().collect(),
                MIN_NOMINATOR_BOND,
            );
>>>>>>> 8b38b9c6
        });
    accounts
}<|MERGE_RESOLUTION|>--- conflicted
+++ resolved
@@ -1,4 +1,3 @@
-<<<<<<< HEAD
 use std::iter;
 
 use log::info;
@@ -14,23 +13,6 @@
 };
 use primitives::staking::{
     MAX_NOMINATORS_REWARDED_PER_VALIDATOR, MIN_NOMINATOR_BOND, MIN_VALIDATOR_BOND,
-=======
-use aleph_client::{
-    balances_batch_transfer, create_connection, keypair_from_string, staking_bond,
-    staking_validate, wait_for_full_era_completion, wait_for_next_era, Protocol,
-};
-use e2e::staking::{batch_bond, batch_nominate, payout_stakers_and_assert_locked_balance};
-use log::info;
-use primitives::staking::{
-    MAX_NOMINATORS_REWARDED_PER_VALIDATOR, MIN_NOMINATOR_BOND, MIN_VALIDATOR_BOND,
-};
-use rayon::prelude::*;
-use sp_core::{sr25519::Pair as KeyPair, Pair};
-use sp_keyring::AccountKeyring;
-use std::iter;
-use substrate_api_client::{
-    extrinsic::staking::RewardDestination, rpc::WsRpcClient, AccountId, Api, XtStatus,
->>>>>>> 8b38b9c6
 };
 
 // testcase parameters
@@ -74,13 +56,8 @@
 ) -> Result<(), anyhow::Error> {
     // we wait at least two full eras plus this era, to have thousands of nominators to settle up
     // correctly
-<<<<<<< HEAD
-    staking_wait_for_next_era(connection)?;
-    let mut current_era = staking_wait_for_full_era_completion(connection)?;
-=======
     wait_for_next_era(&connection)?;
     let mut current_era = wait_for_full_era_completion(&connection)?;
->>>>>>> 8b38b9c6
     for _ in 0..ERAS_TO_WAIT {
         info!(
             "Era {} started, claiming rewards for era {}",
@@ -89,35 +66,21 @@
         );
         let stash_connection = create_connection(address, protocol).set_signer(nominee.clone());
         let stash_account = AccountId::from(nominee.public());
-<<<<<<< HEAD
-        staking_check_non_zero_payouts_for_era(
-=======
         payout_stakers_and_assert_locked_balance(
->>>>>>> 8b38b9c6
             &stash_connection,
             &nominators[..],
             &stash_account,
             current_era,
         );
-<<<<<<< HEAD
-        current_era = staking_wait_for_next_era(connection)?;
-=======
         current_era = wait_for_next_era(&connection)?;
->>>>>>> 8b38b9c6
     }
     Ok(())
 }
 
 fn nominate_validator_0<'a>(
-<<<<<<< HEAD
     connection: &Connection,
     nominator_accounts: Vec<AccountId>,
     validators: &'a [KeyPair],
-=======
-    connection: &Api<KeyPair, WsRpcClient>,
-    nominator_accounts: Vec<AccountId>,
-    validators: &'a Vec<KeyPair>,
->>>>>>> 8b38b9c6
 ) -> &'a KeyPair {
     let nominee = &validators[0];
     let stash_validators_accounts = nominator_accounts
@@ -127,8 +90,8 @@
     stash_validators_accounts
         .chunks(BOND_CALL_BATCH_LIMIT)
         .for_each(|chunk| {
-            staking_batch_bond(
-                connection,
+            batch_bond(
+                &connection,
                 chunk,
                 MIN_NOMINATOR_BOND,
                 RewardDestination::Staked,
@@ -141,7 +104,7 @@
         .collect::<Vec<_>>();
     nominator_nominee_accounts
         .chunks(NOMINATE_CALL_BATCH_LIMIT)
-        .for_each(|chunk| staking_batch_nominate(connection, chunk));
+        .for_each(|chunk| batch_nominate(&connection, chunk));
     nominee
 }
 
@@ -166,13 +129,9 @@
     validators
 }
 
-<<<<<<< HEAD
-fn generate_nominator_accounts_with_minimal_bond(connection: &Connection) -> Vec<AccountId> {
-=======
 fn generate_nominator_accounts_with_minimal_bond(
-    connection: &Api<KeyPair, WsRpcClient>,
+    connection: &Connection,
 ) -> Vec<AccountId> {
->>>>>>> 8b38b9c6
     let accounts = (VALIDATOR_COUNT..NOMINATOR_COUNT + VALIDATOR_COUNT)
         .map(derive_user_account)
         .map(|key_pair| AccountId::from(key_pair.public()))
@@ -180,15 +139,11 @@
     accounts
         .chunks(TRANSFER_CALL_BATCH_LIMIT)
         .for_each(|chunk| {
-<<<<<<< HEAD
-            balances_batch_transfer(connection, chunk.to_vec(), MIN_NOMINATOR_BOND);
-=======
             balances_batch_transfer(
                 &connection,
-                chunk.into_iter().cloned().collect(),
+                chunk.to_vec(),
                 MIN_NOMINATOR_BOND,
             );
->>>>>>> 8b38b9c6
         });
     accounts
 }