--- conflicted
+++ resolved
@@ -10,12 +10,8 @@
 
 [dependencies]
 # Substrate dependencies
-<<<<<<< HEAD
 sp-core = { git = "https://github.com/paritytech/substrate.git", branch = "polkadot-v0.9.18", features = ["full_crypto"] }
 sp-io = { git = "https://github.com/paritytech/substrate.git", branch = "polkadot-v0.9.18" }
-=======
-sp-io = { git = "https://github.com/paritytech/substrate.git", branch = "polkadot-v0.9.13" }
->>>>>>> 6b552eb7
 
 # other
 anyhow = "1.0.52"
