--- conflicted
+++ resolved
@@ -14,11 +14,7 @@
 //! cargo run --release -p aleph-node --features runtime-benchmarks -- benchmark pallet \
 //!     --chain=chainspec.json \
 //!     --pallet=pallet_snarcos \
-<<<<<<< HEAD
-//!     --extrinsic=* \
-=======
 //!     --extrinsic='*' \
->>>>>>> de0e521f
 //!     --steps=20 \
 //!     --repeat=50 \
 //!     --template=.maintain/pallet-weight-template.hbs \
