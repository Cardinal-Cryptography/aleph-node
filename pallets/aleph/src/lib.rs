#![cfg_attr(not(feature = "std"), no_std)]
#![doc = include_str!("../README.md")]

#[cfg(test)]
mod mock;
#[cfg(test)]
mod tests;

mod impls;
pub mod traits;

use frame_support::{
    sp_runtime::BoundToRuntimeAppPublic,
    traits::{OneSessionHandler, StorageVersion},
};
pub use pallet::*;
use primitives::{
    crypto::{AuthorityVerifier, SignatureSet},
    Balance, SessionIndex, Version, VersionChange, DEFAULT_FINALITY_VERSION,
    LEGACY_FINALITY_VERSION, TOKEN,
};
use sp_runtime::Perbill;
use sp_std::prelude::*;

/// The current storage version.
const STORAGE_VERSION: StorageVersion = StorageVersion::new(2);
pub(crate) const LOG_TARGET: &str = "pallet-aleph";

#[frame_support::pallet]
#[pallet_doc("../README.md")]
pub mod pallet {
    use frame_support::{
        dispatch::{DispatchResult, DispatchResultWithPostInfo, Pays},
        pallet_prelude::{TransactionSource, TransactionValidityError, ValueQuery, *},
        sp_runtime::RuntimeAppPublic,
    };
    use frame_system::{
        ensure_none, ensure_root,
        pallet_prelude::{BlockNumberFor, OriginFor},
    };
    use pallet_session::SessionManager;
    use primitives::{
        Score, ScoreNonce, ScoreSignature, SessionInfoProvider, TotalIssuanceProvider,
    };
    use sp_runtime::traits::ValidateUnsigned;
    use sp_std::collections::btree_map::BTreeMap;
    #[cfg(feature = "std")]
    use sp_std::marker::PhantomData;

    use super::*;
    use crate::traits::NextSessionAuthorityProvider;

    #[pallet::config]
    pub trait Config:
        frame_system::Config + frame_system::offchain::SendTransactionTypes<Call<Self>>
    {
        type AuthorityId: Member + Parameter + RuntimeAppPublic + MaybeSerializeDeserialize;
        type RuntimeEvent: From<Event<Self>> + IsType<<Self as frame_system::Config>::RuntimeEvent>;
        type SessionInfoProvider: SessionInfoProvider<BlockNumberFor<Self>>;
        type SessionManager: SessionManager<<Self as frame_system::Config>::AccountId>;
        type NextSessionAuthorityProvider: NextSessionAuthorityProvider<Self>;
        type TotalIssuanceProvider: TotalIssuanceProvider;
    }

    pub type Signature<T> = <<T as Config>::AuthorityId as RuntimeAppPublic>::Signature;

    #[pallet::event]
    #[pallet::generate_deposit(pub (super) fn deposit_event)]
    pub enum Event<T: Config> {
        ChangeEmergencyFinalizer(T::AuthorityId),
        ScheduleFinalityVersionChange(VersionChange),
        FinalityVersionChange(VersionChange),
        InflationParametersChange(Balance, u64),
    }

    #[pallet::pallet]
    #[pallet::storage_version(STORAGE_VERSION)]
    #[pallet::without_storage_info]
    pub struct Pallet<T>(_);

    /// Default finality version. Relevant for sessions before the first version change occurs.
    #[pallet::type_value]
    pub(crate) fn DefaultFinalityVersion() -> Version {
        DEFAULT_FINALITY_VERSION
    }

    /// Default AZERO Cap. Relevant for eras before we set this value by hand.
    #[pallet::type_value]
    pub fn DefaultAzeroCap() -> Balance {
        520_000_000 * TOKEN
    }

    /// Default length of the exponential inflation horizon.
    /// Relevant for eras before we set this value by hand.
    #[pallet::type_value]
    pub fn DefaultExponentialInflationHorizon() -> u64 {
        154_283_512_497
    }

    #[pallet::storage]
    pub type AzeroCap<T: Config> = StorageValue<_, Balance, ValueQuery, DefaultAzeroCap>;

    #[pallet::storage]
    pub type ExponentialInflationHorizon<T: Config> =
        StorageValue<_, u64, ValueQuery, DefaultExponentialInflationHorizon>;

    #[pallet::storage]
    #[pallet::getter(fn authorities)]
    pub(super) type Authorities<T: Config> = StorageValue<_, Vec<T::AuthorityId>, ValueQuery>;

    #[pallet::storage]
    #[pallet::getter(fn next_authorities)]
    pub(super) type NextAuthorities<T: Config> = StorageValue<_, Vec<T::AuthorityId>, ValueQuery>;

    /// Set of account ids that will be used as authorities in the next session
    #[pallet::storage]
    pub type NextFinalityCommittee<T: Config> = StorageValue<_, Vec<T::AccountId>, ValueQuery>;

    #[pallet::storage]
    #[pallet::getter(fn emergency_finalizer)]
    pub(super) type EmergencyFinalizer<T: Config> = StorageValue<_, T::AuthorityId, OptionQuery>;

    #[pallet::storage]
    #[pallet::getter(fn queued_emergency_finalizer)]
    pub(super) type QueuedEmergencyFinalizer<T: Config> =
        StorageValue<_, T::AuthorityId, OptionQuery>;

    #[pallet::storage]
    type NextEmergencyFinalizer<T: Config> = StorageValue<_, T::AuthorityId, OptionQuery>;

    /// Current finality version.
    #[pallet::storage]
    #[pallet::getter(fn finality_version)]
    pub(super) type FinalityVersion<T: Config> =
        StorageValue<_, Version, ValueQuery, DefaultFinalityVersion>;

    /// Scheduled finality version change.
    #[pallet::storage]
    #[pallet::getter(fn finality_version_change)]
    pub(super) type FinalityScheduledVersionChange<T: Config> =
        StorageValue<_, VersionChange, OptionQuery>;

    #[pallet::storage]
<<<<<<< HEAD
    #[pallet::getter(fn abft_scores)]
    pub type AbftScores<T: Config> = StorageMap<_, Twox64Concat, ScoreNonce, Score>;

    #[pallet::storage]
    #[pallet::getter(fn last_score_nonce)]
    pub(super) type LastScoreNonce<T: Config> = StorageValue<_, ScoreNonce, ValueQuery>;
=======
    pub(super) type AbftSignature<T: Config> =
        StorageValue<_, SignatureSet<Signature<T>>, OptionQuery>;
>>>>>>> f3d0b7d9

    impl<T: Config> Pallet<T> {
        pub(crate) fn initialize_authorities(
            authorities: &[T::AuthorityId],
            next_authorities: &[T::AuthorityId],
        ) {
            if !authorities.is_empty() {
                if !<Authorities<T>>::get().is_empty() {
                    log::error!(target: LOG_TARGET, "Authorities are already initialized!");
                } else {
                    <Authorities<T>>::put(authorities);
                }
            }
            if !next_authorities.is_empty() {
                // Storage NextAuthorities has default value so should never be empty.
                <NextAuthorities<T>>::put(next_authorities);
            }
        }

        fn get_authorities_for_next_session(
            next_authorities: Vec<(&T::AccountId, T::AuthorityId)>,
        ) -> Vec<T::AuthorityId> {
            let mut account_to_authority: BTreeMap<_, _> = next_authorities.into_iter().collect();
            let next_committee_accounts = NextFinalityCommittee::<T>::get();
            let expected_len = next_committee_accounts.len();
            let next_committee_authorities: Vec<_> = next_committee_accounts
                .into_iter()
                .filter_map(|account_id| account_to_authority.remove(&account_id))
                .collect();

            if next_committee_authorities.len() != expected_len {
                log::error!(
                    target: LOG_TARGET,
                    "Not all committee members were converted to keys."
                );
            }

            next_committee_authorities
        }

        pub(crate) fn update_authorities(next_authorities: Vec<(&T::AccountId, T::AuthorityId)>) {
            let next_authorities = Self::get_authorities_for_next_session(next_authorities);

            <Authorities<T>>::put(<NextAuthorities<T>>::get());
            <NextAuthorities<T>>::put(next_authorities);
        }

        pub(crate) fn update_emergency_finalizer() {
            if let Some(emergency_finalizer) = <QueuedEmergencyFinalizer<T>>::get() {
                <EmergencyFinalizer<T>>::put(emergency_finalizer)
            }

            if let Some(emergency_finalizer) = <NextEmergencyFinalizer<T>>::get() {
                <QueuedEmergencyFinalizer<T>>::put(emergency_finalizer)
            }
        }

        pub(crate) fn set_next_emergency_finalizer(emergency_finalizer: T::AuthorityId) {
            <NextEmergencyFinalizer<T>>::put(emergency_finalizer);
        }

        pub(crate) fn current_session() -> u32 {
            T::SessionInfoProvider::current_session()
        }

        // If a scheduled future version change is rescheduled to a different session,
        // it is possible to reschedule it with the same version as initially.
        // To cancel a future version change, reschedule it with the current version.
        // If a scheduled version change has moved into the past, `SessionManager` records it
        // as the current version.
        pub(crate) fn do_schedule_finality_version_change(
            version_change: VersionChange,
        ) -> Result<(), &'static str> {
            let current_session = Self::current_session();

            let session_to_schedule = version_change.session;

            if session_to_schedule < current_session {
                return Err("Cannot schedule finality version changes for sessions in the past!");
            } else if session_to_schedule < current_session + 2 {
                return Err(
                    "Tried to schedule an finality version change less than 2 sessions in advance!",
                );
            }

            // Update the scheduled version change with the supplied version change.
            <FinalityScheduledVersionChange<T>>::put(version_change);

            Ok(())
        }

        pub fn next_session_finality_version() -> Version {
            let next_session = Self::current_session() + 1;
            let scheduled_version_change = Self::finality_version_change();

            if let Some(version_change) = scheduled_version_change {
                if next_session == version_change.session {
                    return version_change.version_incoming;
                }
            }

            Self::finality_version()
        }

        pub fn check_horizon_upper_bound(
            new_horizon: u64,
            current_horizon: u64,
        ) -> Result<(), &'static str> {
            match new_horizon > current_horizon.saturating_mul(2).saturating_add(1) {
                true => {
                    Err("Horizon too large, should be at most twice the current value plus one!")
                }
                false => Ok(()),
            }
        }

        pub fn check_horizon_lower_bound(
            new_horizon: u64,
            current_horizon: u64,
        ) -> Result<(), &'static str> {
            match new_horizon < current_horizon / 2 {
                true => Err("Horizon too small, should be at least half the current value!"),
                false => Ok(()),
            }
        }

        pub fn check_azero_cap_upper_bound(
            new_cap: Balance,
            current_cap: Balance,
            total_issuance: Balance,
        ) -> Result<(), &'static str> {
            let current_gap = current_cap.saturating_sub(total_issuance);
            let new_gap = match new_cap.checked_sub(total_issuance) {
                Some(new_gap) => new_gap,
                None => return Err("AZERO Cap cannot be lower than the current total issuance!"),
            };
            match (new_gap > current_gap.saturating_mul(2).saturating_add(1))
                && (new_gap > total_issuance / 128)
            {
                true => Err("Future issuance too large, should be at most the current total issuance divided by 128, or at most twice the current value plus one!"),
                false => Ok(()),
            }
        }

        pub fn check_azero_cap_lower_bound(
            new_cap: Balance,
            current_cap: Balance,
            total_issuance: Balance,
        ) -> Result<(), &'static str> {
            let current_gap = current_cap.saturating_sub(total_issuance);
            let new_gap = match new_cap.checked_sub(total_issuance) {
                Some(new_gap) => new_gap,
                None => return Err("AZERO Cap cannot be lower than the current total issuance!"),
            };
            match new_gap < current_gap / 2 {
                true => {
                    Err("Future issuance too small, should be at least half the current value!")
                }
                false => Ok(()),
            }
        }

<<<<<<< HEAD
        fn check_nonce(nonce: &ScoreNonce) -> Result<(), TransactionValidityError> {
            let last_nonce = Self::last_score_nonce();
            if *nonce <= last_nonce {
                return Err(InvalidTransaction::Stale.into());
            }

            Ok(())
        }

        fn check_score(
            nonce: &ScoreNonce,
            _score: &Score,
            _signature: &ScoreSignature,
        ) -> Result<(), TransactionValidityError> {
            Self::check_nonce(nonce)?;

            // validate signature

            Ok(())
        }

        pub fn submit_abft_score(
            nonce: ScoreNonce,
            score: Score,
            signature: ScoreSignature,
        ) -> Option<()> {
            use frame_system::offchain::SubmitTransaction;

            let call = Call::unsigned_submit_abft_score {
                nonce,
                score,
                signature,
            };
            SubmitTransaction::<T, Call<T>>::submit_unsigned_transaction(call.into()).ok()
        }
    }

    #[pallet::error]
    pub enum Error<T> {
        /// Duplicated score in the same block
        DuplicatedScore,
=======
        pub fn verify_multisignature(msg: &Vec<u8>, sgn: &SignatureSet<Signature<T>>) -> bool {
            let authority_verifier = AuthorityVerifier::new(Self::authorities());
            AuthorityVerifier::is_complete(&authority_verifier, msg, sgn)
        }
>>>>>>> f3d0b7d9
    }

    #[pallet::call]
    impl<T: Config> Pallet<T> {
        /// Sets the emergency finalization key. If called in session `N` the key can be used to
        /// finalize blocks from session `N+2` onwards, until it gets overridden.
        #[pallet::call_index(0)]
        #[pallet::weight((T::BlockWeights::get().max_block, DispatchClass::Operational))]
        pub fn set_emergency_finalizer(
            origin: OriginFor<T>,
            emergency_finalizer: T::AuthorityId,
        ) -> DispatchResult {
            ensure_root(origin)?;
            Self::set_next_emergency_finalizer(emergency_finalizer.clone());
            Self::deposit_event(Event::ChangeEmergencyFinalizer(emergency_finalizer));
            Ok(())
        }

        /// Schedules a finality version change for a future session. If such a scheduled future
        /// version is already set, it is replaced with the provided one.
        /// Any rescheduling of a future version change needs to occur at least 2 sessions in
        /// advance of the provided session of the version change.
        /// In order to cancel a scheduled version change, a new version change should be scheduled
        /// with the same version as the current one.
        #[pallet::call_index(1)]
        #[pallet::weight((T::BlockWeights::get().max_block, DispatchClass::Operational))]
        pub fn schedule_finality_version_change(
            origin: OriginFor<T>,
            version_incoming: Version,
            session: SessionIndex,
        ) -> DispatchResult {
            ensure_root(origin)?;

            let version_change = VersionChange {
                version_incoming,
                session,
            };

            if let Err(e) = Self::do_schedule_finality_version_change(version_change.clone()) {
                return Err(DispatchError::Other(e));
            }

            Self::deposit_event(Event::ScheduleFinalityVersionChange(version_change));
            Ok(())
        }

        /// Sets the values of inflation parameters.
        #[pallet::call_index(2)]
        #[pallet::weight((T::BlockWeights::get().max_block, DispatchClass::Operational))]
        pub fn set_inflation_parameters(
            origin: OriginFor<T>,
            azero_cap: Option<Balance>,
            horizon_millisecs: Option<u64>,
        ) -> DispatchResult {
            ensure_root(origin)?;

            let current_azero_cap = AzeroCap::<T>::get();
            let current_horizon_millisecs = ExponentialInflationHorizon::<T>::get();
            let total_issuance = T::TotalIssuanceProvider::get();

            let azero_cap = azero_cap.unwrap_or(current_azero_cap);
            let horizon_millisecs = horizon_millisecs.unwrap_or(current_horizon_millisecs);

            Self::check_horizon_lower_bound(horizon_millisecs, current_horizon_millisecs)
                .map_err(DispatchError::Other)?;
            Self::check_horizon_upper_bound(horizon_millisecs, current_horizon_millisecs)
                .map_err(DispatchError::Other)?;
            Self::check_azero_cap_upper_bound(azero_cap, current_azero_cap, total_issuance)
                .map_err(DispatchError::Other)?;
            Self::check_azero_cap_lower_bound(azero_cap, current_azero_cap, total_issuance)
                .map_err(DispatchError::Other)?;

            AzeroCap::<T>::put(azero_cap);
            ExponentialInflationHorizon::<T>::put(horizon_millisecs);

            Self::deposit_event(Event::InflationParametersChange(
                azero_cap,
                horizon_millisecs,
            ));

            Ok(())
        }

        // fix weight
        #[pallet::call_index(3)]
        #[pallet::weight(T::BlockWeights::get().max_block * Perbill::from_percent(10))]
        /// Stores abft score
        pub fn unsigned_submit_abft_score(
            origin: OriginFor<T>,
            nonce: ScoreNonce,
            score: Score,
            _signature: ScoreSignature,
        ) -> DispatchResultWithPostInfo {
            ensure_none(origin)?;
            Self::check_nonce(&nonce).map_err(|e| DispatchError::Other(e.into()))?;

            AbftScores::<T>::insert(nonce, score);
            <LastScoreNonce<T>>::put(nonce);

            Ok(Pays::No.into())
        }
    }

    #[pallet::validate_unsigned]
    impl<T: Config> ValidateUnsigned for Pallet<T> {
        type Call = Call<T>;

        fn validate_unsigned(_source: TransactionSource, call: &Self::Call) -> TransactionValidity {
            if let Call::unsigned_submit_abft_score {
                nonce,
                score,
                signature,
            } = call
            {
                Self::check_score(nonce, score, signature)?;
                ValidTransaction::with_tag_prefix("AbftScore")
                    .priority(*nonce as u64) // this ensures that later nonces are first in tx queue
                    .longevity(TransactionLongevity::max_value()) // consider restricting longevity
                    .propagate(true)
                    .build()
            } else {
                InvalidTransaction::Call.into()
            }
        }

        fn pre_dispatch(call: &Self::Call) -> Result<(), TransactionValidityError> {
            if let Call::unsigned_submit_abft_score {
                nonce,
                score,
                signature,
            } = call
            {
                Self::check_score(nonce, score, signature)
            } else {
                Err(InvalidTransaction::Call.into())
            }
        }
    }

    impl<T: Config> BoundToRuntimeAppPublic for Pallet<T> {
        type Public = T::AuthorityId;
    }

    impl<T: Config> OneSessionHandler<T::AccountId> for Pallet<T> {
        type Key = T::AuthorityId;

        fn on_genesis_session<'a, I>(validators: I)
        where
            I: 'a + Iterator<Item = (&'a T::AccountId, T::AuthorityId)>,
            T::AccountId: 'a,
        {
            let (_, authorities): (Vec<_>, Vec<_>) = validators.unzip();
            // it is guaranteed that the first validator set will also be used in the next session
            Self::initialize_authorities(authorities.as_slice(), authorities.as_slice());
        }

        fn on_new_session<'a, I>(changed: bool, _: I, queued_validators: I)
        where
            I: 'a + Iterator<Item = (&'a T::AccountId, T::AuthorityId)>,
            T::AccountId: 'a,
        {
            Self::update_emergency_finalizer();
            if changed {
                Self::update_authorities(queued_validators.collect());
            }
        }

        fn on_disabled(_validator_index: u32) {}
    }

    #[pallet::genesis_config]
    pub struct GenesisConfig<T: Config> {
        pub finality_version: Version,
        pub _marker: PhantomData<T>,
    }

    impl<T: Config> core::default::Default for GenesisConfig<T> {
        fn default() -> Self {
            Self {
                finality_version: LEGACY_FINALITY_VERSION as u32,
                _marker: Default::default(),
            }
        }
    }

    #[pallet::genesis_build]
    impl<T: Config> BuildGenesisConfig for GenesisConfig<T> {
        fn build(&self) {
            <FinalityVersion<T>>::put(self.finality_version);
        }
    }
}<|MERGE_RESOLUTION|>--- conflicted
+++ resolved
@@ -141,17 +141,12 @@
         StorageValue<_, VersionChange, OptionQuery>;
 
     #[pallet::storage]
-<<<<<<< HEAD
     #[pallet::getter(fn abft_scores)]
     pub type AbftScores<T: Config> = StorageMap<_, Twox64Concat, ScoreNonce, Score>;
 
     #[pallet::storage]
     #[pallet::getter(fn last_score_nonce)]
     pub(super) type LastScoreNonce<T: Config> = StorageValue<_, ScoreNonce, ValueQuery>;
-=======
-    pub(super) type AbftSignature<T: Config> =
-        StorageValue<_, SignatureSet<Signature<T>>, OptionQuery>;
->>>>>>> f3d0b7d9
 
     impl<T: Config> Pallet<T> {
         pub(crate) fn initialize_authorities(
@@ -314,7 +309,6 @@
             }
         }
 
-<<<<<<< HEAD
         fn check_nonce(nonce: &ScoreNonce) -> Result<(), TransactionValidityError> {
             let last_nonce = Self::last_score_nonce();
             if *nonce <= last_nonce {
@@ -336,6 +330,11 @@
             Ok(())
         }
 
+        pub fn verify_multisignature(msg: &Vec<u8>, sgn: &SignatureSet<Signature<T>>) -> bool {
+            let authority_verifier = AuthorityVerifier::new(Self::authorities());
+            AuthorityVerifier::is_complete(&authority_verifier, msg, sgn)
+        }
+
         pub fn submit_abft_score(
             nonce: ScoreNonce,
             score: Score,
@@ -356,12 +355,6 @@
     pub enum Error<T> {
         /// Duplicated score in the same block
         DuplicatedScore,
-=======
-        pub fn verify_multisignature(msg: &Vec<u8>, sgn: &SignatureSet<Signature<T>>) -> bool {
-            let authority_verifier = AuthorityVerifier::new(Self::authorities());
-            AuthorityVerifier::is_complete(&authority_verifier, msg, sgn)
-        }
->>>>>>> f3d0b7d9
     }
 
     #[pallet::call]
