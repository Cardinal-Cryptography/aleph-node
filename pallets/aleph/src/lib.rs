//! This pallet is the runtime companion of the Aleph finality gadget.
//!
//! Currently, it only provides support for changing sessions but in the future
//! it will allow reporting equivocation in AlephBFT.
//!
//! This pallet relies on an extension of the `AlephSessionApi` Runtime API to handle the finality
//! version. The scheduled version change is persisted as `FinalityScheduledVersionChange`. This
//! value stores the information about a scheduled finality version change, where `version_incoming`
//! is the version to be set and `session` is the session on which the new version will be set.
//! A `pallet_session::Session_Manager` checks whether a scheduled version change has moved into
//! the past and, if so, records it as the current version represented as `FinalityVersion`,
//! and clears `FinalityScheduledVersionChange`.
//! It is always possible to reschedule a version change. In order to cancel a scheduled version
//! change rather than reschedule it, a new version change should be scheduled with
//! `version_incoming` set to the current value of `FinalityVersion`.

#![cfg_attr(not(feature = "std"), no_std)]

#[cfg(test)]
mod mock;
#[cfg(test)]
mod tests;

mod impls;
mod migrations;
mod traits;

use frame_support::{
    log,
    sp_runtime::BoundToRuntimeAppPublic,
    traits::{OneSessionHandler, StorageVersion},
};
pub use pallet::*;
<<<<<<< HEAD
use primitives::{SessionIndex, Version, VersionChange, DEFAULT_FINALITY_VERSION};
=======
use primitives::{
    SessionIndex, Version, VersionChange, DEFAULT_FINALITY_VERSION, LEGACY_FINALITY_VERSION,
};
>>>>>>> 00936173
use sp_std::prelude::*;

/// The current storage version.
const STORAGE_VERSION: StorageVersion = StorageVersion::new(2);

#[frame_support::pallet]
pub mod pallet {
    use frame_support::{pallet_prelude::*, sp_runtime::RuntimeAppPublic};
    use frame_system::{
        ensure_root,
        pallet_prelude::{BlockNumberFor, OriginFor},
    };
    use pallet_session::SessionManager;
    use pallets_support::StorageMigration;
    use sp_std::marker::PhantomData;

    use super::*;
    use crate::traits::{NextSessionAuthorityProvider, SessionInfoProvider};

    #[pallet::config]
    pub trait Config: frame_system::Config {
        type AuthorityId: Member + Parameter + RuntimeAppPublic + MaybeSerializeDeserialize;
        type RuntimeEvent: From<Event<Self>> + IsType<<Self as frame_system::Config>::RuntimeEvent>;
        type SessionInfoProvider: SessionInfoProvider;
        type SessionManager: SessionManager<<Self as frame_system::Config>::AccountId>;
        type NextSessionAuthorityProvider: NextSessionAuthorityProvider<Self>;
    }

    #[pallet::event]
    #[pallet::generate_deposit(pub (super) fn deposit_event)]
    pub enum Event<T: Config> {
        ChangeEmergencyFinalizer(T::AuthorityId),
        ScheduleFinalityVersionChange(VersionChange),
        FinalityVersionChange(VersionChange),
    }

    #[pallet::pallet]
    #[pallet::storage_version(STORAGE_VERSION)]
    #[pallet::without_storage_info]
    pub struct Pallet<T>(_);

    #[pallet::hooks]
    impl<T: Config> Hooks<BlockNumberFor<T>> for Pallet<T> {
        fn on_runtime_upgrade() -> frame_support::weights::Weight {
            let on_chain = <Pallet<T> as GetStorageVersion>::on_chain_storage_version();
            T::DbWeight::get().reads(1)
                + match on_chain {
                    _ if on_chain == STORAGE_VERSION => Weight::zero(),
                    _ if on_chain == StorageVersion::new(1) => {
                        migrations::v1_to_v2::Migration::<T, Self>::migrate()
                    }
                    _ if on_chain == StorageVersion::new(0) => {
                        migrations::v0_to_v1::Migration::<T, Self>::migrate()
                            + migrations::v1_to_v2::Migration::<T, Self>::migrate()
                    }
                    _ => {
                        log::warn!(
                            target: "pallet_aleph",
                            "On chain storage version of pallet aleph is {:?} but it should not be bigger than 2",
                            on_chain
                        );
                        Weight::zero()
                    }
                }
        }
    }

    /// Default finality version. Relevant for sessions before the first version change occurs.
    #[pallet::type_value]
    pub(crate) fn DefaultFinalityVersion<T: Config>() -> Version {
        DEFAULT_FINALITY_VERSION
    }

    /// Default value for `NextAuthorities` storage.
    #[pallet::type_value]
    pub(crate) fn DefaultNextAuthorities<T: Config>() -> Vec<T::AuthorityId> {
        T::NextSessionAuthorityProvider::next_authorities()
    }

    #[pallet::storage]
    #[pallet::getter(fn authorities)]
    pub(super) type Authorities<T: Config> = StorageValue<_, Vec<T::AuthorityId>, ValueQuery>;

    #[pallet::storage]
    #[pallet::getter(fn next_authorities)]
    pub(super) type NextAuthorities<T: Config> =
        StorageValue<_, Vec<T::AuthorityId>, ValueQuery, DefaultNextAuthorities<T>>;

    #[pallet::storage]
    #[pallet::getter(fn emergency_finalizer)]
    pub(super) type EmergencyFinalizer<T: Config> = StorageValue<_, T::AuthorityId, OptionQuery>;

    #[pallet::storage]
    #[pallet::getter(fn queued_emergency_finalizer)]
    pub(super) type QueuedEmergencyFinalizer<T: Config> =
        StorageValue<_, T::AuthorityId, OptionQuery>;

    #[pallet::storage]
    type NextEmergencyFinalizer<T: Config> = StorageValue<_, T::AuthorityId, OptionQuery>;

    /// Current finality version.
    #[pallet::storage]
    #[pallet::getter(fn finality_version)]
    pub(super) type FinalityVersion<T: Config> =
        StorageValue<_, Version, ValueQuery, DefaultFinalityVersion<T>>;

    /// Scheduled finality version change.
    #[pallet::storage]
    #[pallet::getter(fn finality_version_change)]
    pub(super) type FinalityScheduledVersionChange<T: Config> =
        StorageValue<_, VersionChange, OptionQuery>;

    impl<T: Config> Pallet<T> {
        pub(crate) fn initialize_authorities(
            authorities: &[T::AuthorityId],
            next_authorities: &[T::AuthorityId],
        ) {
            if !authorities.is_empty() {
                if !<Authorities<T>>::get().is_empty() {
                    log::error!(target: "pallet_aleph","Authorities are already initialized!");
                } else {
                    <Authorities<T>>::put(authorities);
                }
            }
            if !next_authorities.is_empty() {
                // Storage NextAuthorities has default value so should never be empty.
                <NextAuthorities<T>>::put(next_authorities);
            }
        }

        pub(crate) fn update_authorities(
            authorities: &[T::AuthorityId],
            next_authorities: &[T::AuthorityId],
        ) {
            <Authorities<T>>::put(authorities);
            <NextAuthorities<T>>::put(next_authorities);
        }

        pub(crate) fn update_emergency_finalizer() {
            if let Some(emergency_finalizer) = <QueuedEmergencyFinalizer<T>>::get() {
                <EmergencyFinalizer<T>>::put(emergency_finalizer)
            }

            if let Some(emergency_finalizer) = <NextEmergencyFinalizer<T>>::get() {
                <QueuedEmergencyFinalizer<T>>::put(emergency_finalizer)
            }
        }

        pub(crate) fn set_next_emergency_finalizer(emergency_finalizer: T::AuthorityId) {
            <NextEmergencyFinalizer<T>>::put(emergency_finalizer);
        }

        pub(crate) fn current_session() -> u32 {
            T::SessionInfoProvider::current_session()
        }

        // If a scheduled future version change is rescheduled to a different session,
        // it is possible to reschedule it with the same version as initially.
        // To cancel a future version change, reschedule it with the current version.
        // If a scheduled version change has moved into the past, `SessionManager` records it
        // as the current version.
        pub(crate) fn do_schedule_finality_version_change(
            version_change: VersionChange,
        ) -> Result<(), &'static str> {
            let current_session = Self::current_session();

            let session_to_schedule = version_change.session;

            if session_to_schedule < current_session {
                return Err("Cannot schedule finality version changes for sessions in the past!");
            } else if session_to_schedule < current_session + 2 {
                return Err(
                    "Tried to schedule an finality version change less than 2 sessions in advance!",
                );
            }

            // Update the scheduled version change with the supplied version change.
            <FinalityScheduledVersionChange<T>>::put(version_change);

            Ok(())
        }

        pub fn next_session_finality_version() -> Version {
            let next_session = Self::current_session() + 1;
            let scheduled_version_change = Self::finality_version_change();

            if let Some(version_change) = scheduled_version_change {
                if next_session == version_change.session {
                    return version_change.version_incoming;
                }
            }

            Self::finality_version()
        }
    }

    #[pallet::call]
    impl<T: Config> Pallet<T> {
        /// Sets the emergency finalization key. If called in session `N` the key can be used to
        /// finalize blocks from session `N+2` onwards, until it gets overridden.
        #[pallet::call_index(0)]
        #[pallet::weight((T::BlockWeights::get().max_block, DispatchClass::Operational))]
        pub fn set_emergency_finalizer(
            origin: OriginFor<T>,
            emergency_finalizer: T::AuthorityId,
        ) -> DispatchResult {
            ensure_root(origin)?;
            Self::set_next_emergency_finalizer(emergency_finalizer.clone());
            Self::deposit_event(Event::ChangeEmergencyFinalizer(emergency_finalizer));
            Ok(())
        }

        /// Schedules a finality version change for a future session. If such a scheduled future
        /// version is already set, it is replaced with the provided one.
        /// Any rescheduling of a future version change needs to occur at least 2 sessions in
        /// advance of the provided session of the version change.
        /// In order to cancel a scheduled version change, a new version change should be scheduled
        /// with the same version as the current one.
        #[pallet::call_index(1)]
        #[pallet::weight((T::BlockWeights::get().max_block, DispatchClass::Operational))]
        pub fn schedule_finality_version_change(
            origin: OriginFor<T>,
            version_incoming: Version,
            session: SessionIndex,
        ) -> DispatchResult {
            ensure_root(origin)?;

            let version_change = VersionChange {
                version_incoming,
                session,
            };

            if let Err(e) = Self::do_schedule_finality_version_change(version_change.clone()) {
                return Err(DispatchError::Other(e));
            }

            Self::deposit_event(Event::ScheduleFinalityVersionChange(version_change));
            Ok(())
        }
    }

    impl<T: Config> BoundToRuntimeAppPublic for Pallet<T> {
        type Public = T::AuthorityId;
    }

    impl<T: Config> OneSessionHandler<T::AccountId> for Pallet<T> {
        type Key = T::AuthorityId;

        fn on_genesis_session<'a, I: 'a>(validators: I)
        where
            I: Iterator<Item = (&'a T::AccountId, T::AuthorityId)>,
            T::AccountId: 'a,
        {
            let (_, authorities): (Vec<_>, Vec<_>) = validators.unzip();
            // it is guaranteed that the first validator set will also be used in the next session
            Self::initialize_authorities(authorities.as_slice(), authorities.as_slice());
        }

        fn on_new_session<'a, I: 'a>(changed: bool, validators: I, queued_validators: I)
        where
            I: Iterator<Item = (&'a T::AccountId, T::AuthorityId)>,
            T::AccountId: 'a,
        {
            Self::update_emergency_finalizer();
            if changed {
                let (_, authorities): (Vec<_>, Vec<_>) = validators.unzip();
                let (_, next_authorities): (Vec<_>, Vec<_>) = queued_validators.unzip();
                Self::update_authorities(authorities.as_slice(), next_authorities.as_slice());
            }
        }

        fn on_disabled(_validator_index: u32) {}
    }

    #[pallet::genesis_config]
    pub struct GenesisConfig<T: Config> {
        pub finality_version: Version,
        pub _marker: PhantomData<T>,
    }

    #[cfg(feature = "std")]
    impl<T: Config> Default for GenesisConfig<T> {
        fn default() -> Self {
            Self {
<<<<<<< HEAD
                finality_version: primitives::LEGACY_FINALITY_VERSION as u32,
=======
                finality_version: LEGACY_FINALITY_VERSION as u32,
>>>>>>> 00936173
                _marker: Default::default(),
            }
        }
    }

    #[pallet::genesis_build]
    impl<T: Config> GenesisBuild<T> for GenesisConfig<T> {
        fn build(&self) {
            <FinalityVersion<T>>::put(&self.finality_version);
        }
    }
}<|MERGE_RESOLUTION|>--- conflicted
+++ resolved
@@ -31,13 +31,9 @@
     traits::{OneSessionHandler, StorageVersion},
 };
 pub use pallet::*;
-<<<<<<< HEAD
+#[cfg(feature = "std")]
+use primitives::LEGACY_FINALITY_VERSION;
 use primitives::{SessionIndex, Version, VersionChange, DEFAULT_FINALITY_VERSION};
-=======
-use primitives::{
-    SessionIndex, Version, VersionChange, DEFAULT_FINALITY_VERSION, LEGACY_FINALITY_VERSION,
-};
->>>>>>> 00936173
 use sp_std::prelude::*;
 
 /// The current storage version.
@@ -52,6 +48,7 @@
     };
     use pallet_session::SessionManager;
     use pallets_support::StorageMigration;
+    #[cfg(feature = "std")]
     use sp_std::marker::PhantomData;
 
     use super::*;
@@ -322,11 +319,7 @@
     impl<T: Config> Default for GenesisConfig<T> {
         fn default() -> Self {
             Self {
-<<<<<<< HEAD
-                finality_version: primitives::LEGACY_FINALITY_VERSION as u32,
-=======
                 finality_version: LEGACY_FINALITY_VERSION as u32,
->>>>>>> 00936173
                 _marker: Default::default(),
             }
         }
