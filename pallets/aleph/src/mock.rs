--- conflicted
+++ resolved
@@ -1,15 +1,10 @@
 #![cfg(test)]
 
 use frame_support::{
-<<<<<<< HEAD
-    construct_runtime, parameter_types, sp_io,
-    traits::{EstimateNextSessionRotation, OnFinalize, OnInitialize},
-=======
     construct_runtime,
     pallet_prelude::ConstU32,
     parameter_types, sp_io,
-    traits::{OnFinalize, OnInitialize},
->>>>>>> d77af385
+    traits::{EstimateNextSessionRotation, OnFinalize, OnInitialize},
     weights::{RuntimeDbWeight, Weight},
 };
 use primitives::{AuthorityId, SessionInfoProvider};
