[package]
name = "pallet-aleph"
version = "0.5.1"
authors = ["Cardinal Cryptography"]
edition = "2021"
license = "Apache 2.0"

[dependencies]
codec = { package = "parity-scale-codec", version = "3.0", default-features = false, features = ["derive"] }
serde = "1.0"
scale-info = { version = "2.0", default-features = false, features = ["derive"] }

<<<<<<< HEAD
frame-support = { default-features = false, git = "https://github.com/Cardinal-Cryptography/substrate.git", branch = "aleph-v0.9.30" }
frame-system = { default-features = false, git = "https://github.com/Cardinal-Cryptography/substrate.git", branch = "aleph-v0.9.30" }
pallet-balances = { default-features = false, git = "https://github.com/Cardinal-Cryptography/substrate.git", branch = "aleph-v0.9.30" }
pallet-session = { default-features = false, git = "https://github.com/Cardinal-Cryptography/substrate.git", branch = "aleph-v0.9.30" }
sp-io = { default-features = false, git = "https://github.com/Cardinal-Cryptography/substrate.git", branch = "aleph-v0.9.30" }
sp-std = { default-features = false, git = "https://github.com/Cardinal-Cryptography/substrate.git", branch = "aleph-v0.9.30" }
=======
frame-support = { default-features = false, git = "https://github.com/Cardinal-Cryptography/substrate.git", branch = "aleph-v0.9.29" }
frame-system = { default-features = false, git = "https://github.com/Cardinal-Cryptography/substrate.git", branch = "aleph-v0.9.29" }
pallet-balances = { default-features = false, git = "https://github.com/Cardinal-Cryptography/substrate.git", branch = "aleph-v0.9.29" }
pallet-session = { default-features = false, git = "https://github.com/Cardinal-Cryptography/substrate.git", branch = "aleph-v0.9.29" }
sp-io = { default-features = false, git = "https://github.com/Cardinal-Cryptography/substrate.git", branch = "aleph-v0.9.29" }
sp-std = { default-features = false, git = "https://github.com/Cardinal-Cryptography/substrate.git", branch = "aleph-v0.9.29" }
>>>>>>> dee35e4e

pallets-support = { path = "../support", default-features = false }
primitives = { path = "../../primitives", default-features = false }

[dev-dependencies]
<<<<<<< HEAD
pallet-timestamp = { default-features = false, git = "https://github.com/Cardinal-Cryptography/substrate.git", branch = "aleph-v0.9.30" }
sp-runtime = { default-features = false, git = "https://github.com/Cardinal-Cryptography/substrate.git", branch = "aleph-v0.9.30" }
sp-core = { default-features = false, git = "https://github.com/Cardinal-Cryptography/substrate.git", branch = "aleph-v0.9.30" }
=======
pallet-timestamp = { default-features = false, git = "https://github.com/Cardinal-Cryptography/substrate.git", branch = "aleph-v0.9.29" }
sp-runtime = { default-features = false, git = "https://github.com/Cardinal-Cryptography/substrate.git", branch = "aleph-v0.9.29" }
sp-core = { default-features = false, git = "https://github.com/Cardinal-Cryptography/substrate.git", branch = "aleph-v0.9.29" }
>>>>>>> dee35e4e

[features]
default = ["std"]
std = [
    "codec/std",
    "frame-support/std",
    "frame-system/std",
    "sp-std/std",
    "primitives/std",
    "pallet-balances/std",
    "pallet-session/std",
    "pallets-support/std",
]
try-runtime = [
    "frame-support/try-runtime",
    "pallets-support/try-runtime",
]<|MERGE_RESOLUTION|>--- conflicted
+++ resolved
@@ -1,6 +1,6 @@
 [package]
 name = "pallet-aleph"
-version = "0.5.1"
+version = "0.5.2"
 authors = ["Cardinal Cryptography"]
 edition = "2021"
 license = "Apache 2.0"
@@ -10,35 +10,20 @@
 serde = "1.0"
 scale-info = { version = "2.0", default-features = false, features = ["derive"] }
 
-<<<<<<< HEAD
 frame-support = { default-features = false, git = "https://github.com/Cardinal-Cryptography/substrate.git", branch = "aleph-v0.9.30" }
 frame-system = { default-features = false, git = "https://github.com/Cardinal-Cryptography/substrate.git", branch = "aleph-v0.9.30" }
 pallet-balances = { default-features = false, git = "https://github.com/Cardinal-Cryptography/substrate.git", branch = "aleph-v0.9.30" }
 pallet-session = { default-features = false, git = "https://github.com/Cardinal-Cryptography/substrate.git", branch = "aleph-v0.9.30" }
 sp-io = { default-features = false, git = "https://github.com/Cardinal-Cryptography/substrate.git", branch = "aleph-v0.9.30" }
 sp-std = { default-features = false, git = "https://github.com/Cardinal-Cryptography/substrate.git", branch = "aleph-v0.9.30" }
-=======
-frame-support = { default-features = false, git = "https://github.com/Cardinal-Cryptography/substrate.git", branch = "aleph-v0.9.29" }
-frame-system = { default-features = false, git = "https://github.com/Cardinal-Cryptography/substrate.git", branch = "aleph-v0.9.29" }
-pallet-balances = { default-features = false, git = "https://github.com/Cardinal-Cryptography/substrate.git", branch = "aleph-v0.9.29" }
-pallet-session = { default-features = false, git = "https://github.com/Cardinal-Cryptography/substrate.git", branch = "aleph-v0.9.29" }
-sp-io = { default-features = false, git = "https://github.com/Cardinal-Cryptography/substrate.git", branch = "aleph-v0.9.29" }
-sp-std = { default-features = false, git = "https://github.com/Cardinal-Cryptography/substrate.git", branch = "aleph-v0.9.29" }
->>>>>>> dee35e4e
 
 pallets-support = { path = "../support", default-features = false }
 primitives = { path = "../../primitives", default-features = false }
 
 [dev-dependencies]
-<<<<<<< HEAD
 pallet-timestamp = { default-features = false, git = "https://github.com/Cardinal-Cryptography/substrate.git", branch = "aleph-v0.9.30" }
 sp-runtime = { default-features = false, git = "https://github.com/Cardinal-Cryptography/substrate.git", branch = "aleph-v0.9.30" }
 sp-core = { default-features = false, git = "https://github.com/Cardinal-Cryptography/substrate.git", branch = "aleph-v0.9.30" }
-=======
-pallet-timestamp = { default-features = false, git = "https://github.com/Cardinal-Cryptography/substrate.git", branch = "aleph-v0.9.29" }
-sp-runtime = { default-features = false, git = "https://github.com/Cardinal-Cryptography/substrate.git", branch = "aleph-v0.9.29" }
-sp-core = { default-features = false, git = "https://github.com/Cardinal-Cryptography/substrate.git", branch = "aleph-v0.9.29" }
->>>>>>> dee35e4e
 
 [features]
 default = ["std"]
