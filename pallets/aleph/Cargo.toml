[package]
name = "pallet-aleph"
version = "0.5.5"
license = "Apache 2.0"
authors.workspace = true
edition.workspace = true
homepage.workspace = true
repository.workspace = true

[dependencies]
parity-scale-codec = { workspace = true }
scale-info = { workspace = true }

<<<<<<< HEAD
frame-support = { default-features = false, git = "https://github.com/Cardinal-Cryptography/substrate.git", branch = "aleph-v0.9.39" }
frame-system = { default-features = false, git = "https://github.com/Cardinal-Cryptography/substrate.git", branch = "aleph-v0.9.39" }
pallet-balances = { default-features = false, git = "https://github.com/Cardinal-Cryptography/substrate.git", branch = "aleph-v0.9.39" }
pallet-session = { default-features = false, git = "https://github.com/Cardinal-Cryptography/substrate.git", branch = "aleph-v0.9.39" }
sp-io = { default-features = false, git = "https://github.com/Cardinal-Cryptography/substrate.git", branch = "aleph-v0.9.39" }
sp-std = { default-features = false, git = "https://github.com/Cardinal-Cryptography/substrate.git", branch = "aleph-v0.9.39" }
=======
frame-support = { workspace = true }
frame-system = { workspace = true }
pallet-session = { workspace = true }
sp-std = { workspace = true }
>>>>>>> cd840696

primitives = { workspace = true }

[dev-dependencies]
<<<<<<< HEAD
pallet-timestamp = { default-features = false, git = "https://github.com/Cardinal-Cryptography/substrate.git", branch = "aleph-v0.9.39" }
sp-runtime = { default-features = false, git = "https://github.com/Cardinal-Cryptography/substrate.git", branch = "aleph-v0.9.39" }
sp-core = { default-features = false, git = "https://github.com/Cardinal-Cryptography/substrate.git", branch = "aleph-v0.9.39" }
=======
pallet-balances = { workspace = true }
pallet-timestamp = { workspace = true }
sp-core = { workspace = true }
sp-io = { workspace = true }
sp-runtime = { workspace = true }
>>>>>>> cd840696

[features]
default = ["std"]
std = [
    "parity-scale-codec/std",
    "scale-info/std",
    "frame-support/std",
    "frame-system/std",
    "pallet-session/std",
    "sp-std/std",
    "primitives/std",
]
try-runtime = [
    "frame-support/try-runtime",
]<|MERGE_RESOLUTION|>--- conflicted
+++ resolved
@@ -11,34 +11,19 @@
 parity-scale-codec = { workspace = true }
 scale-info = { workspace = true }
 
-<<<<<<< HEAD
-frame-support = { default-features = false, git = "https://github.com/Cardinal-Cryptography/substrate.git", branch = "aleph-v0.9.39" }
-frame-system = { default-features = false, git = "https://github.com/Cardinal-Cryptography/substrate.git", branch = "aleph-v0.9.39" }
-pallet-balances = { default-features = false, git = "https://github.com/Cardinal-Cryptography/substrate.git", branch = "aleph-v0.9.39" }
-pallet-session = { default-features = false, git = "https://github.com/Cardinal-Cryptography/substrate.git", branch = "aleph-v0.9.39" }
-sp-io = { default-features = false, git = "https://github.com/Cardinal-Cryptography/substrate.git", branch = "aleph-v0.9.39" }
-sp-std = { default-features = false, git = "https://github.com/Cardinal-Cryptography/substrate.git", branch = "aleph-v0.9.39" }
-=======
 frame-support = { workspace = true }
 frame-system = { workspace = true }
 pallet-session = { workspace = true }
 sp-std = { workspace = true }
->>>>>>> cd840696
 
 primitives = { workspace = true }
 
 [dev-dependencies]
-<<<<<<< HEAD
-pallet-timestamp = { default-features = false, git = "https://github.com/Cardinal-Cryptography/substrate.git", branch = "aleph-v0.9.39" }
-sp-runtime = { default-features = false, git = "https://github.com/Cardinal-Cryptography/substrate.git", branch = "aleph-v0.9.39" }
-sp-core = { default-features = false, git = "https://github.com/Cardinal-Cryptography/substrate.git", branch = "aleph-v0.9.39" }
-=======
 pallet-balances = { workspace = true }
 pallet-timestamp = { workspace = true }
 sp-core = { workspace = true }
 sp-io = { workspace = true }
 sp-runtime = { workspace = true }
->>>>>>> cd840696
 
 [features]
 default = ["std"]
