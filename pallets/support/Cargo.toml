--- conflicted
+++ resolved
@@ -1,14 +1,10 @@
 [package]
 name = "pallets-support"
-version = "0.1.1"
+version = "0.1.2"
 edition = "2021"
 
 [dependencies]
-<<<<<<< HEAD
 frame-support = { default-features = false, git = "https://github.com/Cardinal-Cryptography/substrate.git", branch = "aleph-v0.9.30" }
-=======
-frame-support = { default-features = false, git = "https://github.com/Cardinal-Cryptography/substrate.git", branch = "aleph-v0.9.29" }
->>>>>>> dee35e4e
 
 [features]
 default = ["std"]
