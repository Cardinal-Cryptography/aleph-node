--- conflicted
+++ resolved
@@ -4,12 +4,8 @@
 edition = "2021"
 
 [dependencies]
-<<<<<<< HEAD
-frame-support = { default-features = false, git = "https://github.com/Cardinal-Cryptography/substrate.git", branch = "liminal" }
-=======
-frame-support = { default-features = false, git = "https://github.com/Cardinal-Cryptography/substrate.git", branch = "aleph-v0.9.32" }
-sp-std = { default-features = false, git = "https://github.com/Cardinal-Cryptography/substrate.git", branch = "aleph-v0.9.32" }
->>>>>>> 5acf27dc
+frame-support = { default-features = false, git = "https://github.com/Cardinal-Cryptography/substrate.git", branch = "liminal-v0.9.32" }
+sp-std = { default-features = false, git = "https://github.com/Cardinal-Cryptography/substrate.git", branch = "liminal-v0.9.32" }
 
 [features]
 default = ["std"]
