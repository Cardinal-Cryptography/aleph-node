#![cfg(test)]

use super::*;
use crate as pallet_elections;

use crate::traits::{EraInfoProvider, SessionInfoProvider, ValidatorRewardsHandler};
use frame_election_provider_support::{data_provider, ElectionDataProvider, VoteWeight};
use frame_support::{
    construct_runtime, parameter_types, sp_io, traits::GenesisBuild, weights::RuntimeDbWeight,
    BoundedVec,
};
use sp_core::H256;
use sp_runtime::{
    testing::{Header, TestXt},
    traits::IdentityLookup,
};
use sp_staking::{EraIndex, SessionIndex};
use sp_std::collections::btree_set::BTreeSet;

type UncheckedExtrinsic = frame_system::mocking::MockUncheckedExtrinsic<Test>;
type Block = frame_system::mocking::MockBlock<Test>;

construct_runtime!(
    pub enum Test where
        Block = Block,
        NodeBlock = Block,
        UncheckedExtrinsic = UncheckedExtrinsic,
    {
        System: frame_system::{Pallet, Call, Config, Storage, Event<T>},
        Balances: pallet_balances::{Pallet, Call, Storage, Config<T>, Event<T>},
        Elections: pallet_elections::{Pallet, Call, Storage, Config<T>, Event<T>},
    }
);

pub(crate) type AccountId = u64;

parameter_types! {
    pub const BlockHashCount: u64 = 250;
    pub BlockWeights: frame_system::limits::BlockWeights =
        frame_system::limits::BlockWeights::simple_max(1024);
    pub const TestDbWeight: RuntimeDbWeight = RuntimeDbWeight {
        read: 25,
        write: 100
    };
}

impl frame_system::Config for Test {
    type BaseCallFilter = frame_support::traits::Everything;
    type BlockWeights = ();
    type BlockLength = ();
    type Origin = Origin;
    type Call = Call;
    type Index = u64;
    type BlockNumber = u64;
    type Hash = H256;
    type Hashing = sp_runtime::traits::BlakeTwo256;
    type AccountId = u64;
    type Lookup = IdentityLookup<Self::AccountId>;
    type Header = Header;
    type Event = Event;
    type BlockHashCount = BlockHashCount;
    type DbWeight = TestDbWeight;
    type Version = ();
    type PalletInfo = PalletInfo;
    type AccountData = pallet_balances::AccountData<u128>;
    type OnNewAccount = ();
    type OnKilledAccount = ();
    type SystemWeightInfo = ();
    type SS58Prefix = ();
    type OnSetCode = ();
    type MaxConsumers = frame_support::traits::ConstU32<16>;
}

parameter_types! {
    pub const ExistentialDeposit: u128 = 1;
}

impl pallet_balances::Config for Test {
    type Balance = u128;
    type MaxReserves = ();
    type ReserveIdentifier = [u8; 8];
    type DustRemoval = ();
    type Event = Event;
    type ExistentialDeposit = ExistentialDeposit;
    type AccountStore = System;
    type WeightInfo = ();
    type MaxLocks = ();
}

impl<C> frame_system::offchain::SendTransactionTypes<C> for Test
where
    Call: From<C>,
{
    type Extrinsic = TestXt<Call, ()>;
    type OverarchingCall = Call;
}

parameter_types! {
    pub const SessionPeriod: u32 = 5;
}

pub struct MockProvider;

impl SessionInfoProvider<Test> for MockProvider {
    fn current_committee() -> BTreeSet<<Test as frame_system::Config>::AccountId> {
        todo!()
    }
}

impl ValidatorRewardsHandler<Test> for MockProvider {
    fn validator_totals(_era: EraIndex) -> Vec<(<Test as frame_system::Config>::AccountId, u128)> {
        todo!()
    }

    fn add_rewards(
        _rewards: impl IntoIterator<Item = (<Test as frame_system::Config>::AccountId, u32)>,
    ) {
        todo!()
    }
}

impl EraInfoProvider for MockProvider {
    fn active_era() -> Option<EraIndex> {
        todo!()
    }

    fn era_start_session_index(_era: EraIndex) -> Option<SessionIndex> {
        todo!()
    }

    fn sessions_per_era() -> SessionIndex {
        todo!()
    }
}

impl Config for Test {
    type EraInfoProvider = MockProvider;
    type Event = Event;
    type DataProvider = StakingMock;
    type SessionPeriod = SessionPeriod;
    type SessionManager = ();
    type SessionInfoProvider = MockProvider;
    type ValidatorRewardsHandler = MockProvider;
}

type AccountIdBoundedVec = BoundedVec<AccountId, ()>;

pub struct StakingMock;
impl ElectionDataProvider for StakingMock {
    type AccountId = AccountId;
    type BlockNumber = u64;
    type MaxVotesPerVoter = ();

    fn electable_targets(_maybe_max_len: Option<usize>) -> data_provider::Result<Vec<AccountId>> {
        Ok(Vec::new())
    }

    fn electing_voters(
        _maybe_max_len: Option<usize>,
    ) -> data_provider::Result<Vec<(AccountId, VoteWeight, AccountIdBoundedVec)>> {
        Ok(Vec::new())
    }

    fn desired_targets() -> data_provider::Result<u32> {
        Ok(0)
    }

    fn next_election_prediction(_now: u64) -> u64 {
        0
    }
}

pub fn new_test_ext(
<<<<<<< HEAD
    members: Vec<AccountId>,
    next_era_reserved_validators: Vec<AccountId>,
=======
    reserved_members: Vec<AccountId>,
    non_reserved_members: Vec<AccountId>,
>>>>>>> 1d799234
) -> sp_io::TestExternalities {
    let mut t = frame_system::GenesisConfig::default()
        .build_storage::<Test>()
        .unwrap();

    let members: Vec<_> = non_reserved_members
        .iter()
        .chain(reserved_members.iter())
        .collect();

    let balances: Vec<_> = (0..members.len()).map(|i| (i as u64, 10_000_000)).collect();

    pallet_balances::GenesisConfig::<Test> { balances }
        .assimilate_storage(&mut t)
        .unwrap();

    let committee_size = members.len() as u32;
    crate::GenesisConfig::<Test> {
<<<<<<< HEAD
        members,
        committee_size,
        next_era_reserved_validators,
=======
        non_reserved_members,
        members_per_session,
        reserved_members,
>>>>>>> 1d799234
    }
    .assimilate_storage(&mut t)
    .unwrap();

    t.into()
}<|MERGE_RESOLUTION|>--- conflicted
+++ resolved
@@ -171,40 +171,31 @@
 }
 
 pub fn new_test_ext(
-<<<<<<< HEAD
-    members: Vec<AccountId>,
-    next_era_reserved_validators: Vec<AccountId>,
-=======
-    reserved_members: Vec<AccountId>,
-    non_reserved_members: Vec<AccountId>,
->>>>>>> 1d799234
+    reserved_validators: Vec<AccountId>,
+    non_reserved_validators: Vec<AccountId>,
 ) -> sp_io::TestExternalities {
     let mut t = frame_system::GenesisConfig::default()
         .build_storage::<Test>()
         .unwrap();
 
-    let members: Vec<_> = non_reserved_members
+    let validators: Vec<_> = non_reserved_validators
         .iter()
-        .chain(reserved_members.iter())
+        .chain(reserved_validators.iter())
         .collect();
 
-    let balances: Vec<_> = (0..members.len()).map(|i| (i as u64, 10_000_000)).collect();
+    let balances: Vec<_> = (0..validators.len())
+        .map(|i| (i as u64, 10_000_000))
+        .collect();
 
     pallet_balances::GenesisConfig::<Test> { balances }
         .assimilate_storage(&mut t)
         .unwrap();
 
-    let committee_size = members.len() as u32;
+    let committee_size = validators.len() as u32;
     crate::GenesisConfig::<Test> {
-<<<<<<< HEAD
-        members,
+        non_reserved_validators,
         committee_size,
-        next_era_reserved_validators,
-=======
-        non_reserved_members,
-        members_per_session,
-        reserved_members,
->>>>>>> 1d799234
+        reserved_validators,
     }
     .assimilate_storage(&mut t)
     .unwrap();
