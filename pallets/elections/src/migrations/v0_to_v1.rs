--- conflicted
+++ resolved
@@ -81,24 +81,12 @@
     #[cfg(feature = "try-runtime")]
     fn pre_upgrade() -> Result<Vec<u8>, &'static str> {
         ensure_storage_version::<P>(0)?;
-<<<<<<< HEAD
-
-        let members = Members::<T>::get().ok_or("No `Members` storage")?;
-        Self::store_temp("members", members);
-
-        Ok(Vec::new())
-    }
-
-    #[cfg(feature = "try-runtime")]
-    fn post_upgrade(_state: Vec<u8>) -> Result<(), &'static str> {
-=======
         let members: Validators<T> = Members::<T>::get().ok_or("No `Members` storage")?;
         Ok(members.encode())
     }
 
     #[cfg(feature = "try-runtime")]
     fn post_upgrade(old_members: Vec<u8>) -> Result<(), &'static str> {
->>>>>>> 7de6e775
         ensure_storage_version::<P>(1)?;
 
         let mps = MembersPerSession::get().ok_or("No `MembersPerSession` in the storage")?;
