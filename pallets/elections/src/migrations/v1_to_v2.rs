--- conflicted
+++ resolved
@@ -4,19 +4,12 @@
     weights::Weight,
 };
 #[cfg(feature = "try-runtime")]
-<<<<<<< HEAD
-use pallets_support::ensure_storage_version;
-use pallets_support::StorageMigration;
-#[cfg(feature = "try-runtime")]
-use sp_std::vec::Vec;
-=======
 use {
     codec::{Decode, Encode},
     frame_support::ensure,
     pallets_support::ensure_storage_version,
     sp_std::vec::Vec,
 };
->>>>>>> 7de6e775
 
 use crate::{migrations::Validators, Config, EraValidators};
 
@@ -106,13 +99,6 @@
             NonReservedMembers::<T>::get().ok_or("No `NonReservedMembers` in the storage")?;
         let eras_members = ErasMembers::<T>::get().ok_or("No `ErasMembers` in the storage")?;
 
-<<<<<<< HEAD
-        Ok(Vec::new())
-    }
-
-    #[cfg(feature = "try-runtime")]
-    fn post_upgrade(_state: Vec<u8>) -> Result<(), &'static str> {
-=======
         Ok(MigrationChecksState::<T> {
             members_per_session,
             reserved_members,
@@ -124,7 +110,6 @@
 
     #[cfg(feature = "try-runtime")]
     fn post_upgrade(state: Vec<u8>) -> Result<(), &'static str> {
->>>>>>> 7de6e775
         ensure_storage_version::<P>(2)?;
 
         let committee_size = CommitteeSize::get().ok_or("No `CommitteeSize` in the storage")?;
