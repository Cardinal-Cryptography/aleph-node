--- conflicted
+++ resolved
@@ -5,16 +5,12 @@
 };
 use primitives::CommitteeSeats;
 #[cfg(feature = "try-runtime")]
-<<<<<<< HEAD
-use sp_std::vec::Vec;
-=======
 use {
     codec::{Decode, Encode},
     frame_support::ensure,
     pallets_support::ensure_storage_version,
     sp_std::vec::Vec,
 };
->>>>>>> 7de6e775
 
 use crate::{migrations::Validators, Config, EraValidators};
 
@@ -116,13 +112,6 @@
         let committee_size = CommitteeSize::get();
         let next_era_committee_size = NextEraCommitteeSize::get();
 
-<<<<<<< HEAD
-        Ok(Vec::new())
-    }
-
-    #[cfg(feature = "try-runtime")]
-    fn post_upgrade(_state: Vec<u8>) -> Result<(), &'static str> {
-=======
         Ok(MigrationChecksState {
             committee_size,
             next_era_committee_size,
@@ -132,7 +121,6 @@
 
     #[cfg(feature = "try-runtime")]
     fn post_upgrade(state: Vec<u8>) -> Result<(), &'static str> {
->>>>>>> 7de6e775
         ensure_storage_version::<P>(3)?;
 
         let new_committee_size = CommitteeSize::get().ok_or("No `CommitteeSize` in the storage")?;
