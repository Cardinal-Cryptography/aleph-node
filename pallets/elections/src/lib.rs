--- conflicted
+++ resolved
@@ -112,9 +112,7 @@
         /// Maximum acceptable ban reason length.
         #[pallet::constant]
         type MaximumBanReasonLength: Get<u32>;
-<<<<<<< HEAD
         type FinalityCommitteeManager: FinalityCommitteeManager<Self::AccountId>;
-=======
 
         /// The maximum number of winners that can be elected by this `ElectionProvider`
         /// implementation.
@@ -122,7 +120,6 @@
         /// Note: This must always be greater or equal to `T::DataProvider::desired_targets()`.
         #[pallet::constant]
         type MaxWinners: Get<u32>;
->>>>>>> 5a812b6f
     }
 
     #[pallet::event]
