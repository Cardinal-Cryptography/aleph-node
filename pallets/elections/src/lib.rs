//! This pallet manages changes in the committee responsible for producing blocks and establishing consensus.
//! Currently, it's PoA where the validators are set by the root account. In the future, a new
//! version for DPoS elections will replace the current one.
//!
//! ### Terminology
//! For definition of session, era, staking see pallet_session and pallet_staking.
//! - Committee: Set of nodes that produce and finalize blocks in the era.
//! - Validator: Node that can become a member of committee (or already is) via rotation.
//! - (TODO: remove this to remove confusion) Member: Usually same as validator, sometimes means member of the committee
//! - ReservedValidators: Validators that are chosen to be in committee every single session.

#![cfg_attr(not(feature = "std"), no_std)]

mod impls;
mod migrations;
#[cfg(test)]
mod mock;
#[cfg(test)]
mod tests;
mod traits;

use codec::{Decode, Encode};
use frame_support::traits::StorageVersion;
use scale_info::TypeInfo;
use sp_std::{
    collections::{btree_map::BTreeMap, btree_set::BTreeSet},
    prelude::Vec,
};

pub use impls::compute_validator_scaled_total_rewards;
pub use pallet::*;

const STORAGE_VERSION: StorageVersion = StorageVersion::new(1);

pub type BlockCount = u32;
pub type TotalReward = u32;

#[derive(Decode, Encode, TypeInfo)]
pub struct ValidatorTotalRewards<T>(pub BTreeMap<T, TotalReward>);

#[frame_support::pallet]
pub mod pallet {
    use super::*;
    use crate::traits::{EraInfoProvider, SessionInfoProvider, ValidatorRewardsHandler};
    use frame_election_provider_support::{
        ElectionDataProvider, ElectionProvider, Support, Supports,
    };
    use frame_support::{log, pallet_prelude::*, traits::Get};
    use frame_system::{
        ensure_root,
        pallet_prelude::{BlockNumberFor, OriginFor},
    };
    use pallet_session::SessionManager;
    use primitives::DEFAULT_COMMITTEE_SIZE;

    #[pallet::config]
    pub trait Config: frame_system::Config {
        /// Something that provides information about ongoing eras.
        type EraInfoProvider: EraInfoProvider;
        type Event: From<Event<Self>> + IsType<<Self as frame_system::Config>::Event>;
        /// Something that provides data for elections.
        type DataProvider: ElectionDataProvider<
            AccountId = Self::AccountId,
            BlockNumber = Self::BlockNumber,
        >;
        /// Nr of blocks in the session.
        #[pallet::constant]
        type SessionPeriod: Get<u32>;
        /// Handler for managing new session.
        type SessionManager: SessionManager<<Self as frame_system::Config>::AccountId>;
        /// Something that provides information about sessions.
        type SessionInfoProvider: SessionInfoProvider<Self>;
        /// Something that handles addition of rewards for validators.
        type ValidatorRewardsHandler: ValidatorRewardsHandler<Self>;
    }

    #[pallet::event]
    #[pallet::generate_deposit(pub(super) fn deposit_event)]
    pub enum Event<T: Config> {
        ChangeMembers(Vec<T::AccountId>, Vec<T::AccountId>, u32),
    }

    #[pallet::pallet]
    #[pallet::storage_version(STORAGE_VERSION)]
    #[pallet::without_storage_info]
    pub struct Pallet<T>(_);

<<<<<<< HEAD
    /// List of possible validators, used during elections.
    /// Can be modified via `change_members` call that requires sudo.
=======
    #[pallet::hooks]
    impl<T: Config> Hooks<BlockNumberFor<T>> for Pallet<T> {
        fn on_runtime_upgrade() -> frame_support::weights::Weight {
            let on_chain = <Pallet<T> as GetStorageVersion>::on_chain_storage_version();
            T::DbWeight::get().reads(1)
                + match on_chain {
                    _ if on_chain == STORAGE_VERSION => 0,
                    _ if on_chain == StorageVersion::new(0) => {
                        migrations::v0_to_v1::migrate::<T, Self>()
                    }
                    _ => {
                        log::warn!(
                            target: "pallet_elections",
                            "On chain storage version of pallet elections is {:?} but it should not be bigger than 1",
                            on_chain
                        );
                        0
                    }
                }
        }
    }

>>>>>>> 1d799234
    #[pallet::storage]
    #[pallet::getter(fn non_reserved_members)]
    pub type NonReservedMembers<T: Config> = StorageValue<_, Vec<T::AccountId>, ValueQuery>;

    /// Desirable size of a committee. When new session is planned, first reserved validators are
    /// added to the committee. Then remaining slots are filled from total validators list excluding
    /// reserved validators
    #[pallet::storage]
    pub type CommitteeSize<T> = StorageValue<_, u32, ValueQuery>;

    /// List of reserved validators in force from a new era.
    /// Can be changed via `change_next_era_reserved_validators` call that requires sudo.
    #[pallet::storage]
<<<<<<< HEAD
    pub type NextEraReservedValidators<T: Config> = StorageValue<_, Vec<T::AccountId>, ValueQuery>;
=======
    #[pallet::getter(fn reserved_members)]
    pub type ReservedMembers<T: Config> = StorageValue<_, Vec<T::AccountId>, ValueQuery>;
>>>>>>> 1d799234

    /// Current's era list of reserved validators. This is populated from `NextEraReservedValidators`
    /// at the time of planning the first session of the era.
    #[pallet::storage]
<<<<<<< HEAD
    pub type CurrentEraReservedValidators<T: Config> =
        StorageValue<_, Vec<T::AccountId>, ValueQuery>;
=======
    pub type ErasMembers<T: Config> =
        StorageValue<_, (Vec<T::AccountId>, Vec<T::AccountId>), ValueQuery>;
>>>>>>> 1d799234

    /// Count per validator, how many blocks did the validator produced
    #[pallet::storage]
    pub type SessionValidatorBlockCount<T: Config> =
        StorageMap<_, Twox64Concat, T::AccountId, BlockCount, ValueQuery>;

    /// Total possible reward per validator for the current era. Scaled to fit in the u32.
    #[pallet::storage]
    pub type ValidatorEraTotalReward<T: Config> =
        StorageValue<_, ValidatorTotalRewards<T::AccountId>, OptionQuery>;

    #[pallet::call]
    impl<T: Config> Pallet<T> {
        #[pallet::weight((T::BlockWeights::get().max_block, DispatchClass::Operational))]
<<<<<<< HEAD
        pub fn change_members(origin: OriginFor<T>, members: Vec<T::AccountId>) -> DispatchResult {
            ensure_root(origin)?;
            Members::<T>::put(members.clone());
            Self::deposit_event(Event::ChangeMembers(members));

            Ok(())
        }

        #[pallet::weight((T::BlockWeights::get().max_block, DispatchClass::Operational))]
        pub fn set_committee_size(origin: OriginFor<T>, committee_size: u32) -> DispatchResult {
            ensure_root(origin)?;
            CommitteeSize::<T>::put(committee_size);
=======
        pub fn change_members(
            origin: OriginFor<T>,
            reserved_members: Option<Vec<T::AccountId>>,
            non_reserved_members: Option<Vec<T::AccountId>>,
            members_per_session: Option<u32>,
        ) -> DispatchResult {
            ensure_root(origin)?;
>>>>>>> 1d799234

            let mps = members_per_session.unwrap_or_else(MembersPerSession::<T>::get);
            let reserved_members = reserved_members.unwrap_or_else(ReservedMembers::<T>::get);
            let non_reserved_members =
                non_reserved_members.unwrap_or_else(NonReservedMembers::<T>::get);

<<<<<<< HEAD
        #[pallet::weight((T::BlockWeights::get().max_block, DispatchClass::Operational))]
        pub fn change_next_era_reserved_validators(
            origin: OriginFor<T>,
            next_era_reserved_validators: Vec<T::AccountId>,
        ) -> DispatchResult {
            ensure_root(origin)?;
            NextEraReservedValidators::<T>::put(next_era_reserved_validators);
=======
            Self::ensure_members_are_ok(
                reserved_members.clone(),
                non_reserved_members.clone(),
                mps,
            )?;

            NonReservedMembers::<T>::put(non_reserved_members.clone());
            ReservedMembers::<T>::put(reserved_members.clone());
            MembersPerSession::<T>::put(mps);

            Self::deposit_event(Event::ChangeMembers(
                reserved_members,
                non_reserved_members,
                mps,
            ));
>>>>>>> 1d799234

            Ok(())
        }
    }

    #[pallet::genesis_config]
    pub struct GenesisConfig<T: Config> {
<<<<<<< HEAD
        pub members: Vec<T::AccountId>,
        pub next_era_reserved_validators: Vec<T::AccountId>,
        pub committee_size: u32,
=======
        pub non_reserved_members: Vec<T::AccountId>,
        pub reserved_members: Vec<T::AccountId>,
        pub members_per_session: u32,
>>>>>>> 1d799234
    }

    #[cfg(feature = "std")]
    impl<T: Config> Default for GenesisConfig<T> {
        fn default() -> Self {
            Self {
<<<<<<< HEAD
                members: Vec::new(),
                next_era_reserved_validators: Vec::new(),
                committee_size: DEFAULT_COMMITTEE_SIZE,
=======
                non_reserved_members: Vec::new(),
                reserved_members: Vec::new(),
                members_per_session: DEFAULT_MEMBERS_PER_SESSION,
>>>>>>> 1d799234
            }
        }
    }

    #[pallet::genesis_build]
    impl<T: Config> GenesisBuild<T> for GenesisConfig<T> {
        fn build(&self) {
<<<<<<< HEAD
            <Members<T>>::put(&self.members);
            <CommitteeSize<T>>::put(&self.committee_size);
            <NextEraReservedValidators<T>>::put(&self.next_era_reserved_validators);
=======
            <NonReservedMembers<T>>::put(&self.non_reserved_members);
            <MembersPerSession<T>>::put(&self.members_per_session);
            <ReservedMembers<T>>::put(&self.reserved_members);
>>>>>>> 1d799234
        }
    }

    impl<T: Config> Pallet<T> {
        fn ensure_members_are_ok(
            reserved_members: Vec<T::AccountId>,
            non_reserved_members: Vec<T::AccountId>,
            members_per_session: u32,
        ) -> DispatchResult {
            let reserved_len = reserved_members.len() as u32;
            let non_reserved_len = non_reserved_members.len() as u32;
            let members_size = reserved_len + non_reserved_len;

            ensure!(
                members_per_session >= reserved_len,
                Error::<T>::TooManyReservedMembers
            );
            ensure!(
                members_per_session <= members_size,
                Error::<T>::NotEnoughMembers
            );

            let member_set: BTreeSet<_> = reserved_members
                .into_iter()
                .chain(non_reserved_members.into_iter())
                .collect();

            ensure!(
                member_set.len() as u32 == members_size,
                Error::<T>::NonUniqueListOfMembers
            );

            Ok(())
        }
    }

    #[derive(Debug)]
    pub enum ElectionError {
        DataProvider(&'static str),
    }

    #[pallet::error]
    pub enum Error<T> {
        TooManyReservedMembers,
        NotEnoughMembers,
        NonUniqueListOfMembers,
    }

    impl<T: Config> ElectionProvider for Pallet<T> {
        type AccountId = T::AccountId;
        type BlockNumber = T::BlockNumber;
        type Error = ElectionError;
        type DataProvider = T::DataProvider;

        // The elections are PoA so only the nodes listed in the Members will be elected as validators.
        // We calculate the supports for them for the sake of eras payouts.
        fn elect() -> Result<Supports<T::AccountId>, Self::Error> {
            let voters =
                Self::DataProvider::electing_voters(None).map_err(Self::Error::DataProvider)?;
            let members = Pallet::<T>::non_reserved_members()
                .into_iter()
                .chain(Pallet::<T>::reserved_members().into_iter());
            let mut supports: BTreeMap<_, _> = members
                .map(|id| {
                    (
                        id,
                        Support {
                            total: 0,
                            voters: Vec::new(),
                        },
                    )
                })
                .collect();

            for (voter, vote, targets) in voters {
                // The parameter Staking::MAX_NOMINATIONS is set to 1 which guarantees that len(targets) == 1
                let member = &targets[0];
                if let Some(support) = supports.get_mut(member) {
                    support.total += vote as u128;
                    support.voters.push((voter, vote as u128));
                }
            }

            Ok(supports.into_iter().collect())
        }
    }
}<|MERGE_RESOLUTION|>--- conflicted
+++ resolved
@@ -4,9 +4,8 @@
 //!
 //! ### Terminology
 //! For definition of session, era, staking see pallet_session and pallet_staking.
-//! - Committee: Set of nodes that produce and finalize blocks in the era.
+//! - Committee: Set of nodes that produce and finalize blocks in the session.
 //! - Validator: Node that can become a member of committee (or already is) via rotation.
-//! - (TODO: remove this to remove confusion) Member: Usually same as validator, sometimes means member of the committee
 //! - ReservedValidators: Validators that are chosen to be in committee every single session.
 
 #![cfg_attr(not(feature = "std"), no_std)]
@@ -77,7 +76,7 @@
     #[pallet::event]
     #[pallet::generate_deposit(pub(super) fn deposit_event)]
     pub enum Event<T: Config> {
-        ChangeMembers(Vec<T::AccountId>, Vec<T::AccountId>, u32),
+        ChangeValidators(Vec<T::AccountId>, Vec<T::AccountId>, u32),
     }
 
     #[pallet::pallet]
@@ -85,10 +84,6 @@
     #[pallet::without_storage_info]
     pub struct Pallet<T>(_);
 
-<<<<<<< HEAD
-    /// List of possible validators, used during elections.
-    /// Can be modified via `change_members` call that requires sudo.
-=======
     #[pallet::hooks]
     impl<T: Config> Hooks<BlockNumberFor<T>> for Pallet<T> {
         fn on_runtime_upgrade() -> frame_support::weights::Weight {
@@ -97,7 +92,8 @@
                 + match on_chain {
                     _ if on_chain == STORAGE_VERSION => 0,
                     _ if on_chain == StorageVersion::new(0) => {
-                        migrations::v0_to_v1::migrate::<T, Self>()
+                        // migrations::v0_to_v1::migrate::<T, Self>()
+                        0
                     }
                     _ => {
                         log::warn!(
@@ -110,12 +106,6 @@
                 }
         }
     }
-
->>>>>>> 1d799234
-    #[pallet::storage]
-    #[pallet::getter(fn non_reserved_members)]
-    pub type NonReservedMembers<T: Config> = StorageValue<_, Vec<T::AccountId>, ValueQuery>;
-
     /// Desirable size of a committee. When new session is planned, first reserved validators are
     /// added to the committee. Then remaining slots are filled from total validators list excluding
     /// reserved validators
@@ -125,23 +115,18 @@
     /// List of reserved validators in force from a new era.
     /// Can be changed via `change_next_era_reserved_validators` call that requires sudo.
     #[pallet::storage]
-<<<<<<< HEAD
     pub type NextEraReservedValidators<T: Config> = StorageValue<_, Vec<T::AccountId>, ValueQuery>;
-=======
-    #[pallet::getter(fn reserved_members)]
-    pub type ReservedMembers<T: Config> = StorageValue<_, Vec<T::AccountId>, ValueQuery>;
->>>>>>> 1d799234
 
     /// Current's era list of reserved validators. This is populated from `NextEraReservedValidators`
     /// at the time of planning the first session of the era.
     #[pallet::storage]
-<<<<<<< HEAD
-    pub type CurrentEraReservedValidators<T: Config> =
+    pub type CurrentEraValidators<T: Config> =
+        StorageValue<_, (Vec<T::AccountId>, Vec<T::AccountId>), ValueQuery>;
+
+    /// List of possible validators that are not re.
+    #[pallet::storage]
+    pub type NextEraNonReservedValidators<T: Config> =
         StorageValue<_, Vec<T::AccountId>, ValueQuery>;
-=======
-    pub type ErasMembers<T: Config> =
-        StorageValue<_, (Vec<T::AccountId>, Vec<T::AccountId>), ValueQuery>;
->>>>>>> 1d799234
 
     /// Count per validator, how many blocks did the validator produced
     #[pallet::storage]
@@ -156,59 +141,34 @@
     #[pallet::call]
     impl<T: Config> Pallet<T> {
         #[pallet::weight((T::BlockWeights::get().max_block, DispatchClass::Operational))]
-<<<<<<< HEAD
-        pub fn change_members(origin: OriginFor<T>, members: Vec<T::AccountId>) -> DispatchResult {
-            ensure_root(origin)?;
-            Members::<T>::put(members.clone());
-            Self::deposit_event(Event::ChangeMembers(members));
-
-            Ok(())
-        }
-
-        #[pallet::weight((T::BlockWeights::get().max_block, DispatchClass::Operational))]
-        pub fn set_committee_size(origin: OriginFor<T>, committee_size: u32) -> DispatchResult {
-            ensure_root(origin)?;
-            CommitteeSize::<T>::put(committee_size);
-=======
-        pub fn change_members(
+        pub fn change_validators(
             origin: OriginFor<T>,
-            reserved_members: Option<Vec<T::AccountId>>,
-            non_reserved_members: Option<Vec<T::AccountId>>,
-            members_per_session: Option<u32>,
+            reserved_validators: Option<Vec<T::AccountId>>,
+            non_reserved_validators: Option<Vec<T::AccountId>>,
+            committee_size: Option<u32>,
         ) -> DispatchResult {
             ensure_root(origin)?;
->>>>>>> 1d799234
-
-            let mps = members_per_session.unwrap_or_else(MembersPerSession::<T>::get);
-            let reserved_members = reserved_members.unwrap_or_else(ReservedMembers::<T>::get);
-            let non_reserved_members =
-                non_reserved_members.unwrap_or_else(NonReservedMembers::<T>::get);
-
-<<<<<<< HEAD
-        #[pallet::weight((T::BlockWeights::get().max_block, DispatchClass::Operational))]
-        pub fn change_next_era_reserved_validators(
-            origin: OriginFor<T>,
-            next_era_reserved_validators: Vec<T::AccountId>,
-        ) -> DispatchResult {
-            ensure_root(origin)?;
-            NextEraReservedValidators::<T>::put(next_era_reserved_validators);
-=======
-            Self::ensure_members_are_ok(
-                reserved_members.clone(),
-                non_reserved_members.clone(),
-                mps,
+            let committee_size = committee_size.unwrap_or_else(CommitteeSize::<T>::get);
+            let reserved_validators =
+                reserved_validators.unwrap_or_else(NextEraReservedValidators::<T>::get);
+            let non_reserved_validators =
+                non_reserved_validators.unwrap_or_else(NextEraNonReservedValidators::<T>::get);
+
+            Self::ensure_validators_are_ok(
+                reserved_validators.clone(),
+                non_reserved_validators.clone(),
+                committee_size,
             )?;
 
-            NonReservedMembers::<T>::put(non_reserved_members.clone());
-            ReservedMembers::<T>::put(reserved_members.clone());
-            MembersPerSession::<T>::put(mps);
-
-            Self::deposit_event(Event::ChangeMembers(
-                reserved_members,
-                non_reserved_members,
-                mps,
+            NextEraNonReservedValidators::<T>::put(non_reserved_validators.clone());
+            NextEraReservedValidators::<T>::put(reserved_validators.clone());
+            CommitteeSize::<T>::put(committee_size);
+
+            Self::deposit_event(Event::ChangeValidators(
+                reserved_validators,
+                non_reserved_validators,
+                committee_size,
             ));
->>>>>>> 1d799234
 
             Ok(())
         }
@@ -216,30 +176,18 @@
 
     #[pallet::genesis_config]
     pub struct GenesisConfig<T: Config> {
-<<<<<<< HEAD
-        pub members: Vec<T::AccountId>,
-        pub next_era_reserved_validators: Vec<T::AccountId>,
+        pub non_reserved_validators: Vec<T::AccountId>,
+        pub reserved_validators: Vec<T::AccountId>,
         pub committee_size: u32,
-=======
-        pub non_reserved_members: Vec<T::AccountId>,
-        pub reserved_members: Vec<T::AccountId>,
-        pub members_per_session: u32,
->>>>>>> 1d799234
     }
 
     #[cfg(feature = "std")]
     impl<T: Config> Default for GenesisConfig<T> {
         fn default() -> Self {
             Self {
-<<<<<<< HEAD
-                members: Vec::new(),
-                next_era_reserved_validators: Vec::new(),
+                non_reserved_validators: Vec::new(),
+                reserved_validators: Vec::new(),
                 committee_size: DEFAULT_COMMITTEE_SIZE,
-=======
-                non_reserved_members: Vec::new(),
-                reserved_members: Vec::new(),
-                members_per_session: DEFAULT_MEMBERS_PER_SESSION,
->>>>>>> 1d799234
             }
         }
     }
@@ -247,45 +195,39 @@
     #[pallet::genesis_build]
     impl<T: Config> GenesisBuild<T> for GenesisConfig<T> {
         fn build(&self) {
-<<<<<<< HEAD
-            <Members<T>>::put(&self.members);
+            <NextEraNonReservedValidators<T>>::put(&self.reserved_validators);
             <CommitteeSize<T>>::put(&self.committee_size);
-            <NextEraReservedValidators<T>>::put(&self.next_era_reserved_validators);
-=======
-            <NonReservedMembers<T>>::put(&self.non_reserved_members);
-            <MembersPerSession<T>>::put(&self.members_per_session);
-            <ReservedMembers<T>>::put(&self.reserved_members);
->>>>>>> 1d799234
+            <NextEraReservedValidators<T>>::put(&self.non_reserved_validators);
         }
     }
 
     impl<T: Config> Pallet<T> {
-        fn ensure_members_are_ok(
-            reserved_members: Vec<T::AccountId>,
-            non_reserved_members: Vec<T::AccountId>,
-            members_per_session: u32,
+        fn ensure_validators_are_ok(
+            reserved_validators: Vec<T::AccountId>,
+            non_reserved_validators: Vec<T::AccountId>,
+            committee_size: u32,
         ) -> DispatchResult {
-            let reserved_len = reserved_members.len() as u32;
-            let non_reserved_len = non_reserved_members.len() as u32;
-            let members_size = reserved_len + non_reserved_len;
+            let reserved_len = reserved_validators.len() as u32;
+            let non_reserved_len = non_reserved_validators.len() as u32;
+            let validators_size = reserved_len + non_reserved_len;
 
             ensure!(
-                members_per_session >= reserved_len,
-                Error::<T>::TooManyReservedMembers
+                committee_size >= reserved_len,
+                Error::<T>::TooManyReservedValidators
             );
             ensure!(
-                members_per_session <= members_size,
-                Error::<T>::NotEnoughMembers
+                committee_size <= validators_size,
+                Error::<T>::NotEnoughValidators
             );
 
-            let member_set: BTreeSet<_> = reserved_members
+            let member_set: BTreeSet<_> = reserved_validators
                 .into_iter()
-                .chain(non_reserved_members.into_iter())
+                .chain(non_reserved_validators.into_iter())
                 .collect();
 
             ensure!(
-                member_set.len() as u32 == members_size,
-                Error::<T>::NonUniqueListOfMembers
+                member_set.len() as u32 == validators_size,
+                Error::<T>::NonUniqueListOfValidators
             );
 
             Ok(())
@@ -299,9 +241,9 @@
 
     #[pallet::error]
     pub enum Error<T> {
-        TooManyReservedMembers,
-        NotEnoughMembers,
-        NonUniqueListOfMembers,
+        TooManyReservedValidators,
+        NotEnoughValidators,
+        NonUniqueListOfValidators,
     }
 
     impl<T: Config> ElectionProvider for Pallet<T> {
@@ -310,14 +252,14 @@
         type Error = ElectionError;
         type DataProvider = T::DataProvider;
 
-        // The elections are PoA so only the nodes listed in the Members will be elected as validators.
+        // The elections are PoA so only the nodes listed in the Validators will be elected as validators.
         // We calculate the supports for them for the sake of eras payouts.
         fn elect() -> Result<Supports<T::AccountId>, Self::Error> {
             let voters =
                 Self::DataProvider::electing_voters(None).map_err(Self::Error::DataProvider)?;
-            let members = Pallet::<T>::non_reserved_members()
+            let members = NextEraReservedValidators::<T>::get()
                 .into_iter()
-                .chain(Pallet::<T>::reserved_members().into_iter());
+                .chain(NextEraNonReservedValidators::<T>::get().into_iter());
             let mut supports: BTreeMap<_, _> = members
                 .map(|id| {
                     (
