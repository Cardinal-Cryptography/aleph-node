//! This pallet manages changes in the committee responsible for producing blocks and establishing consensus.
//! Currently, it's PoA where the validators are set by the root account. In the future, a new
//! version for DPoS elections will replace the current one.

#![cfg_attr(not(feature = "std"), no_std)]

#[cfg(test)]
mod mock;
#[cfg(test)]
mod tests;

use frame_support::traits::StorageVersion;
pub use pallet::*;

const STORAGE_VERSION: StorageVersion = StorageVersion::new(0);

#[frame_support::pallet]
pub mod pallet {
    use super::*;
    use frame_election_provider_support::{
        ElectionDataProvider, ElectionProvider, Support, Supports,
    };
    use frame_support::{pallet_prelude::*, traits::Get};
    use frame_system::{ensure_root, pallet_prelude::OriginFor};
    use primitives::DEFAULT_MEMBERS_PER_SESSION;
    use sp_std::{collections::btree_map::BTreeMap, prelude::Vec};

    #[pallet::config]
    pub trait Config: frame_system::Config {
        type Event: From<Event<Self>> + IsType<<Self as frame_system::Config>::Event>;
        type DataProvider: ElectionDataProvider<
            AccountId = Self::AccountId,
            BlockNumber = Self::BlockNumber,
        >;
        #[pallet::constant]
        type SessionPeriod: Get<u32>;
    }

    #[pallet::event]
    #[pallet::generate_deposit(pub(super) fn deposit_event)]
    pub enum Event<T: Config> {
        ChangeMembers(Vec<T::AccountId>),
    }

    #[pallet::pallet]
    #[pallet::storage_version(STORAGE_VERSION)]
    #[pallet::without_storage_info]
    pub struct Pallet<T>(_);

    #[pallet::storage]
    #[pallet::getter(fn members)]
    pub type Members<T: Config> = StorageValue<_, Vec<T::AccountId>, ValueQuery>;

    #[pallet::storage]
<<<<<<< HEAD
    pub type MembersPerSession<T> = StorageValue<_, u32, OptionQuery>;
=======
    pub type MembersPerSession<T> = StorageValue<_, u32, ValueQuery>;
>>>>>>> a0827ffa

    #[pallet::storage]
    pub type ErasReserved<T: Config> = StorageValue<_, Vec<T::AccountId>, ValueQuery>;

    #[pallet::call]
    impl<T: Config> Pallet<T> {
        #[pallet::weight((T::BlockWeights::get().max_block, DispatchClass::Operational))]
        pub fn change_members(origin: OriginFor<T>, members: Vec<T::AccountId>) -> DispatchResult {
            ensure_root(origin)?;
            Members::<T>::put(members.clone());
            Self::deposit_event(Event::ChangeMembers(members));

            Ok(())
        }
<<<<<<< HEAD

=======
>>>>>>> a0827ffa
        #[pallet::weight((T::BlockWeights::get().max_block, DispatchClass::Operational))]
        pub fn set_members_per_session(
            origin: OriginFor<T>,
            members_per_session: u32,
        ) -> DispatchResult {
            ensure_root(origin)?;
            MembersPerSession::<T>::put(members_per_session);

            Ok(())
        }
    }



    #[pallet::genesis_config]
    pub struct GenesisConfig<T: Config> {
        pub members: Vec<T::AccountId>,
        pub members_per_session: u32,
    }

    #[cfg(feature = "std")]
    impl<T: Config> Default for GenesisConfig<T> {
        fn default() -> Self {
            Self {
                members: Vec::new(),
<<<<<<< HEAD
                members_per_session: 4,
=======
                members_per_session: DEFAULT_MEMBERS_PER_SESSION,
>>>>>>> a0827ffa
            }
        }
    }

    #[pallet::genesis_build]
    impl<T: Config> GenesisBuild<T> for GenesisConfig<T> {
        fn build(&self) {
            <Members<T>>::put(&self.members);
            <MembersPerSession<T>>::put(&self.members_per_session);
        }
    }

    impl<T: Config> Pallet<T> {}

    #[derive(Debug)]
    pub enum Error {
        DataProvider(&'static str),
    }

    impl<T: Config> ElectionProvider for Pallet<T> {
        type AccountId = T::AccountId;
        type BlockNumber = T::BlockNumber;
        type Error = Error;
        type DataProvider = T::DataProvider;

        // The elections are PoA so only the nodes listed in the Members will be elected as validators.
        // We calculate the supports for them for the sake of eras payouts.
        fn elect() -> Result<Supports<T::AccountId>, Self::Error> {
            let voters = Self::DataProvider::electing_voters(None).map_err(Error::DataProvider)?;
            let members = Pallet::<T>::members();
            let mut supports: BTreeMap<_, _> = members
                .iter()
                .map(|id| {
                    (
                        id.clone(),
                        Support {
                            total: 0,
                            voters: Vec::new(),
                        },
                    )
                })
                .collect();

            for (voter, vote, targets) in voters {
                // The parameter Staking::MAX_NOMINATIONS is set to 1 which guarantees that len(targets) == 1
                let member = &targets[0];
                if let Some(support) = supports.get_mut(member) {
                    support.total += vote as u128;
                    support.voters.push((voter, vote as u128));
                }
            }

            Ok(supports.into_iter().collect())
        }
    }
}<|MERGE_RESOLUTION|>--- conflicted
+++ resolved
@@ -52,11 +52,7 @@
     pub type Members<T: Config> = StorageValue<_, Vec<T::AccountId>, ValueQuery>;
 
     #[pallet::storage]
-<<<<<<< HEAD
-    pub type MembersPerSession<T> = StorageValue<_, u32, OptionQuery>;
-=======
     pub type MembersPerSession<T> = StorageValue<_, u32, ValueQuery>;
->>>>>>> a0827ffa
 
     #[pallet::storage]
     pub type ErasReserved<T: Config> = StorageValue<_, Vec<T::AccountId>, ValueQuery>;
@@ -71,10 +67,7 @@
 
             Ok(())
         }
-<<<<<<< HEAD
 
-=======
->>>>>>> a0827ffa
         #[pallet::weight((T::BlockWeights::get().max_block, DispatchClass::Operational))]
         pub fn set_members_per_session(
             origin: OriginFor<T>,
@@ -100,11 +93,7 @@
         fn default() -> Self {
             Self {
                 members: Vec::new(),
-<<<<<<< HEAD
-                members_per_session: 4,
-=======
                 members_per_session: DEFAULT_MEMBERS_PER_SESSION,
->>>>>>> a0827ffa
             }
         }
     }
@@ -135,7 +124,7 @@
         fn elect() -> Result<Supports<T::AccountId>, Self::Error> {
             let voters = Self::DataProvider::electing_voters(None).map_err(Error::DataProvider)?;
             let members = Pallet::<T>::members();
-            let mut supports: BTreeMap<_, _> = members
+            let mut supports: BTreeMap<T::AccountId, Support<T::AccountId>> = members
                 .iter()
                 .map(|id| {
                     (
