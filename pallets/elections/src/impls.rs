--- conflicted
+++ resolved
@@ -266,15 +266,8 @@
         <T as Config>::SessionManager::new_session(new_index);
         // new session is always called before the end_session of the previous session
         // so we need to populate reserved set here not on start_session nor end_session
-<<<<<<< HEAD
-        let committee = Self::rotate_committee(new_index);
         Self::populate_next_era_validators_on_next_era_start(new_index);
-
-        committee
-=======
-        Self::populate_members_on_next_era_start(new_index);
         Self::rotate_committee(new_index)
->>>>>>> f0a74fa8
     }
 
     fn new_session_genesis(new_index: SessionIndex) -> Option<Vec<T::AccountId>> {
