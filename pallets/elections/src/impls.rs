use crate::{
<<<<<<< HEAD
    Config, ErasReserved, MembersPerSession, Pallet, SessionValidatorBlockCount,
    ValidatorEraScaledTotal, ValidatorTotals,
=======
    Config, ErasReserved, MembersPerSession, Pallet, ReservedMembers, SessionValidatorBlockCount,
>>>>>>> 3ce2c7ea
};
use frame_election_provider_support::sp_arithmetic::Perquintill;
use frame_support::{pallet_prelude::Get, traits::Currency};
use sp_staking::{EraIndex, SessionIndex};
use sp_std::{collections::btree_map::BTreeMap, vec::Vec};

const MAX_REWARD: u32 = 1_000_000_000;
const LENIENT_THRESHOLD: Perquintill = Perquintill::from_percent(90);

fn calculate_adjusted_session_points(
    sessions_per_era: EraIndex,
    blocks_to_produce_per_session: u32,
    blocks_created: u32,
    total_possible_reward: u32,
) -> u32 {
    let performance =
        Perquintill::from_rational(blocks_created as u64, blocks_to_produce_per_session as u64);

    // when produced between 90% to 100% expected blocks get 100% possible reward for session
    if performance >= LENIENT_THRESHOLD && blocks_to_produce_per_session >= blocks_created {
        return (Perquintill::from_rational(1, sessions_per_era as u64)
            * total_possible_reward as u64) as u32;
    }

    (Perquintill::from_rational(
        blocks_created as u64,
        (blocks_to_produce_per_session * sessions_per_era) as u64,
    ) * total_possible_reward as u64) as u32
}

fn compute_validator_scaled_totals<V>(validator_totals: Vec<(V, u128)>) -> Vec<(V, u32)> {
    let sum_totals: u128 = validator_totals.iter().map(|(_, t)| t).sum();

    // scaled_total = total * (MAX_REWARD / sum_totals)
    // for maximum possible value of the total sum_totals the scaled_total is equal to MAX_REWARD
    validator_totals
        .into_iter()
        .map(|(v, t)| {
            (
                v,
                (t.saturating_mul(MAX_REWARD as u128) / sum_totals) as u32,
            )
        })
        .collect()
}

fn rotate<T: Clone + PartialEq>(
    current_era: EraIndex,
    current_session: SessionIndex,
    n_validators: usize,
    all_validators: Vec<T>,
    reserved: Vec<T>,
) -> Option<Vec<T>> {
    if current_era == 0 {
        return None;
    }

    let validators_without_reserved: Vec<_> = all_validators
        .into_iter()
        .filter(|v| !reserved.contains(v))
        .collect();
    let n_all_validators_without_reserved = validators_without_reserved.len();

    // The validators for the committee at the session `n` are chosen as follow:
    // 1. Reserved validators are always chosen.
    // 2. Given non-reserved list of validators the chosen ones are from the range:
    // `n * free_seats` to `(n + 1) * free_seats` where free_seats is equal to free number of free
    // seats in the committee after reserved nodes are added.
    let free_seats = n_validators.saturating_sub(reserved.len());
    let first_validator = current_session as usize * free_seats;

    let committee =
        reserved
            .into_iter()
            .chain((first_validator..first_validator + free_seats).map(|i| {
                validators_without_reserved[i % n_all_validators_without_reserved].clone()
            }))
            .collect();

    Some(committee)
}

impl<T> Pallet<T>
    where
        T: Config + pallet_session::Config + pallet_staking::Config,
        <<T as pallet_staking::Config>::Currency as Currency<<T as frame_system::Config>::AccountId>>::Balance: Into<u128>,
        <T as pallet_session::Config>::ValidatorId: From<T::AccountId>,
        <T as pallet_session::Config>::ValidatorId: Into<T::AccountId>,
{
    fn compute_validator_scaled_totals(era: EraIndex) {
        let validator_totals = pallet_staking::ErasStakers::<T>::iter_prefix(era)
            .map(|(validator, exposure)| (validator, exposure.total.into()))
            .collect();

        let scaled_totals = compute_validator_scaled_totals(validator_totals).into_iter();

        ValidatorEraScaledTotal::<T>::put(ValidatorTotals(scaled_totals.collect()));
    }

    fn get_committee_and_non_committee(current_era: EraIndex) -> (Vec<T::AccountId>, Vec<T::AccountId>) {
        let committee: Vec<T::AccountId> = pallet_session::Validators::<T>::get().into_iter().map(|a| a.into()).collect();
        let non_committee = pallet_staking::ErasStakers::<T>::iter_key_prefix(current_era)
            .filter(|a| !committee.contains(a))
            .collect();

        (committee, non_committee)
    }

    fn blocks_to_produce_per_session() -> u32 {
        T::SessionPeriod::get() / MembersPerSession::<T>::get()
    }

    fn reward_for_session_non_committee(
        non_committee: Vec<T::AccountId>,
        nr_of_sessions: SessionIndex,
        blocks_per_session: u32,
        validator_totals: &BTreeMap<T::AccountId, u32>,
    ) -> impl IntoIterator<Item=(T::AccountId, u32)> + '_ {
        non_committee.into_iter().map(move |validator| {
            let total = BTreeMap::<_, _>::get(validator_totals, &validator).unwrap_or(&0);
            (
                validator,
                calculate_adjusted_session_points(
                    nr_of_sessions,
                    blocks_per_session,
                    blocks_per_session,
                    *total,
                ),
            )
        })
    }

    fn reward_for_session_committee(
        committee: Vec<T::AccountId>,
        nr_of_sessions: SessionIndex,
        blocks_per_session: u32,
        validator_totals: &BTreeMap<T::AccountId, u32>,
    ) -> impl IntoIterator<Item=(T::AccountId, u32)> + '_ {
        committee.into_iter().map(move |validator| {
            let total = BTreeMap::<_, _>::get(validator_totals, &validator).unwrap_or(&0);
            let blocks_created = SessionValidatorBlockCount::<T>::get(&validator);
            (
                validator,
                calculate_adjusted_session_points(
                    nr_of_sessions,
                    blocks_per_session,
                    blocks_created,
                    *total,
                ),
            )
        })
    }

    // Choose a subset of all the validators for current era that contains all the
    // reserved nodes. Non reserved ones are chosen in consecutive batches for every session
    fn rotate_committee() -> Option<Vec<T::AccountId>> {
        let current_era = match pallet_staking::ActiveEra::<T>::get() {
            Some(ae) if ae.index > 0 => ae.index,
            _ => return None,
        };
        let all_validators: Vec<T::AccountId> =
            pallet_staking::ErasStakers::<T>::iter_key_prefix(current_era).collect();
        let reserved = ErasReserved::<T>::get();
        let n_validators = MembersPerSession::<T>::get() as usize;
        let current_session = pallet_session::Pallet::<T>::current_index();

        rotate(
            current_era,
            current_session,
            n_validators,
            all_validators,
            reserved,
        )
    }

    fn if_era_starts_do<F: Fn()>(era: EraIndex, start_index: SessionIndex, on_era_start: F) {
        if let Some(era_start_index) = pallet_staking::ErasStartSessionIndex::<T>::get(era) {
            if era_start_index == start_index {
                on_era_start()
            }
        }
    }

    fn populate_reserved_on_next_era_start(start_index: SessionIndex) {
        let current_era = match pallet_staking::ActiveEra::<T>::get() {
            Some(ae) => ae.index,
            _ => return,
        };
        // this will be populated once for the session `n+1` on the start of the session `n` where session
        // `n+1` starts a new era.
<<<<<<< HEAD
        Self::if_era_starts_do(current_era + 1, start_index, || {
            let reserved_validators = pallet_staking::Invulnerables::<T>::get();
            ErasReserved::<T>::put(reserved_validators)
        });
    }

    fn populate_totals_on_next_era_start(start_index: SessionIndex) {
        let current_era = match pallet_staking::ActiveEra::<T>::get() {
            Some(ae) => ae.index,
            _ => return,
        };

        Self::if_era_starts_do(current_era, start_index, || Self::compute_validator_scaled_totals(current_era));
=======
        if let Some(era_index) = pallet_staking::ErasStartSessionIndex::<T>::get(current_era + 1) {
            if era_index == start_index {
                let reserved_validators = ReservedMembers::<T>::get();
                ErasReserved::<T>::put(reserved_validators);
            }
        }
>>>>>>> 3ce2c7ea
    }

    fn adjust_rewards_for_session() {
        let active_era = match pallet_staking::ActiveEra::<T>::get() {
            Some(ae) if ae.index > 0 => ae.index,
            _ => return,
        };

        let (committee, non_committee) = Self::get_committee_and_non_committee(active_era);
        let nr_of_sessions = T::SessionsPerEra::get();
        let blocks_per_session = Self::blocks_to_produce_per_session();
        let validator_totals = ValidatorEraScaledTotal::<T>::get().unwrap_or_else(|| ValidatorTotals(BTreeMap::new())).0;

        let rewards =
            Self::reward_for_session_non_committee(non_committee, nr_of_sessions, blocks_per_session, &validator_totals)
                .into_iter()
                .chain(Self::reward_for_session_committee(committee, nr_of_sessions, blocks_per_session, &validator_totals).into_iter());

        pallet_staking::Pallet::<T>::reward_by_ids(rewards);
    }
}

impl<T> pallet_authorship::EventHandler<T::AccountId, T::BlockNumber> for Pallet<T>
    where
        T: Config + pallet_session::Config + pallet_staking::Config,
        <<T as pallet_staking::Config>::Currency as Currency<<T as frame_system::Config>::AccountId>>::Balance: Into<u128>,
        <T as pallet_session::Config>::ValidatorId: From<T::AccountId>,
        <T as pallet_session::Config>::ValidatorId: Into<T::AccountId>, {
    fn note_author(validator: T::AccountId) {
        SessionValidatorBlockCount::<T>::mutate(&validator, |count| {
            *count += 1;
        });
    }

    fn note_uncle(_author: T::AccountId, _age: T::BlockNumber) {}
}

impl<T> pallet_session::SessionManager<T::AccountId> for Pallet<T>
    where
        T: Config + pallet_session::Config + pallet_staking::Config,
        <<T as pallet_staking::Config>::Currency as Currency<<T as frame_system::Config>::AccountId>>::Balance: Into<u128>,
        <T as pallet_session::Config>::ValidatorId: From<T::AccountId>,
        <T as pallet_session::Config>::ValidatorId: Into<T::AccountId>, {
    fn new_session(new_index: SessionIndex) -> Option<Vec<T::AccountId>> {
        <T as Config>::SessionManager::new_session(new_index);
        // new session is always called before the end_session of the previous session
        // so we need to populate reserved set here not on start_session nor end_session
        let committee = Self::rotate_committee();
        Self::populate_reserved_on_next_era_start(new_index);

        committee
    }

    fn new_session_genesis(new_index: SessionIndex) -> Option<Vec<T::AccountId>> {
        <T as Config>::SessionManager::new_session_genesis(new_index)
    }

    fn end_session(end_index: SessionIndex) {
        <T as Config>::SessionManager::end_session(end_index);
        Self::adjust_rewards_for_session();

        // clear block count
        SessionValidatorBlockCount::<T>::remove_all(None);
    }

    fn start_session(start_index: SessionIndex) {
        <T as Config>::SessionManager::start_session(start_index);
       Self::populate_totals_on_next_era_start(start_index);
    }
}

#[cfg(test)]
mod tests {
    use crate::impls::{
        calculate_adjusted_session_points, compute_validator_scaled_totals, rotate, MAX_REWARD,
    };
    use std::collections::VecDeque;

    #[test]
    fn given_era_zero_when_rotating_committee_then_committee_is_empty() {
        assert_eq!(None, rotate(0, 0, 4, (0..10).collect(), vec![1, 2, 3, 4]));
    }

    #[test]
    fn adjusted_session_points_all_blocks_created_are_calculated_correctly() {
        assert_eq!(5000, calculate_adjusted_session_points(5, 30, 30, 25_000));

        assert_eq!(
            6250000,
            calculate_adjusted_session_points(96, 900, 900, 600_000_000)
        );

        assert_eq!(
            6145833,
            calculate_adjusted_session_points(96, 900, 900, 590_000_000)
        );
    }

    #[test]
    fn adjusted_session_points_above_90_perc_are_calculated_correctly() {
        assert_eq!(5000, calculate_adjusted_session_points(5, 30, 27, 25_000));

        assert_eq!(
            6250000,
            calculate_adjusted_session_points(96, 900, 811, 600_000_000)
        );

        assert_eq!(
            6145833,
            calculate_adjusted_session_points(96, 900, 899, 590_000_000)
        );
    }

    #[test]
    fn adjusted_session_points_more_than_all_blocks_created_are_calculated_correctly() {
        assert_eq!(
            2 * 5000,
            calculate_adjusted_session_points(5, 30, 2 * 30, 25_000)
        );

        assert_eq!(
            3 * 6250000,
            calculate_adjusted_session_points(96, 900, 3 * 900, 600_000_000)
        );

        assert_eq!(
            6152662,
            calculate_adjusted_session_points(96, 900, 901, 590_000_000)
        );
    }

    #[test]
    fn scale_points_correctly_when_under_u32() {
        assert_eq!(
            vec![(1, MAX_REWARD / 2), (2, MAX_REWARD / 2)],
            compute_validator_scaled_totals(vec![(1, 10), (2, 10)])
        );
        assert_eq!(
            vec![(1, MAX_REWARD), (2, 0)],
            compute_validator_scaled_totals(vec![(1, 10), (2, 0)])
        );
        assert_eq!(
            vec![
                (1, MAX_REWARD / 3),
                (2, MAX_REWARD / 6),
                (3, MAX_REWARD / 2),
            ],
            compute_validator_scaled_totals(vec![(1, 20), (2, 10), (3, 30)])
        );
    }

    #[test]
    fn scale_points_correctly_when_above_u32() {
        let max: u128 = u32::MAX as u128;

        assert_eq!(
            vec![(1, MAX_REWARD / 2), (2, MAX_REWARD / 2)],
            compute_validator_scaled_totals(vec![(1, 10 * max), (2, 10 * max)])
        );
        assert_eq!(
            vec![(1, MAX_REWARD), (2, 0)],
            compute_validator_scaled_totals(vec![(1, 10 * max), (2, 0)])
        );
        assert_eq!(
            vec![
                (1, MAX_REWARD / 3),
                (2, MAX_REWARD / 6),
                (3, MAX_REWARD / 2),
            ],
            compute_validator_scaled_totals(vec![(1, 20 * max), (2, 10 * max), (3, 30 * max)])
        );
    }

    #[test]
    fn given_non_zero_era_and_prime_number_of_validators_when_rotating_committee_then_rotate_is_correct(
    ) {
        let all_validators: Vec<_> = (0..101).collect();
        let reserved: Vec<_> = (0..11).collect();
        let total_validators = 53;
        let mut rotated_free_seats_validators: VecDeque<_> = (11..101).collect();

        for session_index in 0u32..100u32 {
            let mut expected_rotated_free_seats = vec![];
            for _ in 0..total_validators - reserved.len() {
                let first = rotated_free_seats_validators.pop_front().unwrap();
                expected_rotated_free_seats.push(first);
                rotated_free_seats_validators.push_back(first);
            }
            let mut expected_rotated_committee = reserved.clone();
            expected_rotated_committee.append(&mut expected_rotated_free_seats);
            assert_eq!(
                expected_rotated_committee,
                rotate(
                    1,
                    session_index,
                    total_validators,
                    all_validators.clone(),
                    reserved.clone(),
                )
                .expect("Expected non-empty rotated committee!")
            );
        }
    }
}<|MERGE_RESOLUTION|>--- conflicted
+++ resolved
@@ -1,11 +1,4 @@
-use crate::{
-<<<<<<< HEAD
-    Config, ErasReserved, MembersPerSession, Pallet, SessionValidatorBlockCount,
-    ValidatorEraScaledTotal, ValidatorTotals,
-=======
-    Config, ErasReserved, MembersPerSession, Pallet, ReservedMembers, SessionValidatorBlockCount,
->>>>>>> 3ce2c7ea
-};
+use crate::{Config, ErasReserved, MembersPerSession, Pallet, ReservedMembers, SessionValidatorBlockCount, ValidatorEraScaledTotal, ValidatorTotals};
 use frame_election_provider_support::sp_arithmetic::Perquintill;
 use frame_support::{pallet_prelude::Get, traits::Currency};
 use sp_staking::{EraIndex, SessionIndex};
@@ -195,9 +188,8 @@
         };
         // this will be populated once for the session `n+1` on the start of the session `n` where session
         // `n+1` starts a new era.
-<<<<<<< HEAD
         Self::if_era_starts_do(current_era + 1, start_index, || {
-            let reserved_validators = pallet_staking::Invulnerables::<T>::get();
+            let reserved_validators = ReservedMembers::<T>::get();
             ErasReserved::<T>::put(reserved_validators)
         });
     }
@@ -209,14 +201,6 @@
         };
 
         Self::if_era_starts_do(current_era, start_index, || Self::compute_validator_scaled_totals(current_era));
-=======
-        if let Some(era_index) = pallet_staking::ErasStartSessionIndex::<T>::get(current_era + 1) {
-            if era_index == start_index {
-                let reserved_validators = ReservedMembers::<T>::get();
-                ErasReserved::<T>::put(reserved_validators);
-            }
-        }
->>>>>>> 3ce2c7ea
     }
 
     fn adjust_rewards_for_session() {
