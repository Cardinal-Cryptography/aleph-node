use crate::{
    traits::{EraInfoProvider, SessionInfoProvider, ValidatorRewardsHandler},
    Config, ErasReserved, MembersPerSession, Pallet, ReservedMembers, SessionValidatorBlockCount,
    ValidatorEraTotalReward, ValidatorTotalRewards,
};
use frame_election_provider_support::sp_arithmetic::Perquintill;
use frame_support::pallet_prelude::Get;
use sp_staking::{EraIndex, SessionIndex};
use sp_std::{collections::btree_map::BTreeMap, vec::Vec};

const MAX_REWARD: u32 = 1_000_000_000;
const LENIENT_THRESHOLD: Perquintill = Perquintill::from_percent(90);

fn calculate_adjusted_session_points(
    sessions_per_era: EraIndex,
    blocks_to_produce_per_session: u32,
    blocks_created: u32,
    total_possible_reward: u32,
) -> u32 {
    let performance =
        Perquintill::from_rational(blocks_created as u64, blocks_to_produce_per_session as u64);

    // when produced between 90% to 100% expected blocks get 100% possible reward for session
    if performance >= LENIENT_THRESHOLD && blocks_to_produce_per_session >= blocks_created {
        return (Perquintill::from_rational(1, sessions_per_era as u64)
            * total_possible_reward as u64) as u32;
    }

    (Perquintill::from_rational(
        blocks_created as u64,
        (blocks_to_produce_per_session * sessions_per_era) as u64,
    ) * total_possible_reward as u64) as u32
}

fn compute_validator_scaled_total_rewards<V>(validator_totals: Vec<(V, u128)>) -> Vec<(V, u32)> {
    let sum_totals: u128 = validator_totals.iter().map(|(_, t)| t).sum();

    // scaled_total = total * (MAX_REWARD / sum_totals)
    // for maximum possible value of the total sum_totals the scaled_total is equal to MAX_REWARD
    validator_totals
        .into_iter()
        .map(|(v, t)| {
            (
                v,
                (t.saturating_mul(MAX_REWARD as u128) / sum_totals) as u32,
            )
        })
        .collect()
}

fn rotate<T: Clone + PartialEq>(
    current_era: EraIndex,
    current_session: SessionIndex,
    n_validators: usize,
    all_validators: Vec<T>,
    reserved: Vec<T>,
) -> Option<Vec<T>> {
    if current_era == 0 {
        return None;
    }

    let validators_without_reserved: Vec<_> = all_validators
        .into_iter()
        .filter(|v| !reserved.contains(v))
        .collect();
    let n_all_validators_without_reserved = validators_without_reserved.len();

    // The validators for the committee at the session `n` are chosen as follow:
    // 1. Reserved validators are always chosen.
    // 2. Given non-reserved list of validators the chosen ones are from the range:
    // `n * free_seats` to `(n + 1) * free_seats` where free_seats is equal to free number of free
    // seats in the committee after reserved nodes are added.
    let free_seats = n_validators.saturating_sub(reserved.len());
    let first_validator = current_session as usize * free_seats;

    let committee =
        reserved
            .into_iter()
            .chain((first_validator..first_validator + free_seats).map(|i| {
                validators_without_reserved[i % n_all_validators_without_reserved].clone()
            }))
            .collect();

    Some(committee)
}

impl<T> Pallet<T>
where
    T: Config,
{
<<<<<<< HEAD
    fn compute_validator_scaled_totals(era: EraIndex) -> BTreeMap<T::AccountId, u32> {
        let validator_totals = T::ValidatorRewardsHandler::validator_totals(era);

        compute_validator_scaled_totals(validator_totals)
            .into_iter()
            .collect()
=======
    fn update_validator_total_rewards(era: EraIndex) {
        let validator_totals = pallet_staking::ErasStakers::<T>::iter_prefix(era)
            .map(|(validator, exposure)| (validator, exposure.total.into()))
            .collect();

        let scaled_totals = compute_validator_scaled_total_rewards(validator_totals).into_iter();

        ValidatorEraTotalReward::<T>::put(ValidatorTotalRewards(scaled_totals.collect()));
>>>>>>> 3f6e6d15
    }

    fn get_committee_and_non_committee(
        current_era: EraIndex,
    ) -> (Vec<T::AccountId>, Vec<T::AccountId>) {
        let committee: Vec<T::AccountId> = T::SessionInfoProvider::current_committee();
        let non_committee = T::ValidatorRewardsHandler::all_era_validators(current_era)
            .into_iter()
            .filter(|a| !committee.contains(a))
            .collect();

        (committee, non_committee)
    }

    fn blocks_to_produce_per_session() -> u32 {
        T::SessionPeriod::get() / MembersPerSession::<T>::get()
    }

    fn reward_for_session_non_committee(
        non_committee: Vec<T::AccountId>,
        nr_of_sessions: SessionIndex,
        blocks_per_session: u32,
        validator_totals: &BTreeMap<T::AccountId, u32>,
<<<<<<< HEAD
    ) -> impl IntoIterator<Item = (T::AccountId, u32)> + '_ {
=======
    ) -> impl IntoIterator<Item=(T::AccountId, u32)> + '_ {
>>>>>>> 3f6e6d15
        non_committee.into_iter().map(move |validator| {
            let total = BTreeMap::<_, _>::get(validator_totals, &validator).unwrap_or(&0);
            (
                validator,
                calculate_adjusted_session_points(
                    nr_of_sessions,
                    blocks_per_session,
                    blocks_per_session,
                    *total,
                ),
            )
        })
    }

    fn reward_for_session_committee(
        committee: Vec<T::AccountId>,
        nr_of_sessions: SessionIndex,
        blocks_per_session: u32,
        validator_totals: &BTreeMap<T::AccountId, u32>,
<<<<<<< HEAD
    ) -> impl IntoIterator<Item = (T::AccountId, u32)> + '_ {
=======
    ) -> impl IntoIterator<Item=(T::AccountId, u32)> + '_ {
>>>>>>> 3f6e6d15
        committee.into_iter().map(move |validator| {
            let total = BTreeMap::<_, _>::get(validator_totals, &validator).unwrap_or(&0);
            let blocks_created = SessionValidatorBlockCount::<T>::get(&validator);
            (
                validator,
                calculate_adjusted_session_points(
                    nr_of_sessions,
                    blocks_per_session,
                    blocks_created,
                    *total,
                ),
            )
        })
    }

    // Choose a subset of all the validators for current era that contains all the
    // reserved nodes. Non reserved ones are chosen in consecutive batches for every session
    fn rotate_committee() -> Option<Vec<T::AccountId>> {
        let current_era = match T::EraInfoProvider::current_era() {
            Some(ae) if ae > 0 => ae,
            _ => return None,
        };

        let all_validators = T::ValidatorRewardsHandler::all_era_validators(current_era);
        let reserved = ErasReserved::<T>::get();
        let n_validators = MembersPerSession::<T>::get() as usize;
        let current_session = T::SessionInfoProvider::current_session();

        rotate(
            current_era,
            current_session,
            n_validators,
            all_validators,
            reserved,
        )
    }

<<<<<<< HEAD
    fn populate_reserved_on_next_era_start(start_index: SessionIndex) {
        let current_era = match T::EraInfoProvider::current_era() {
            Some(ae) => ae,
=======
    fn if_era_starts_do<F: Fn()>(era: EraIndex, start_index: SessionIndex, on_era_start: F) {
        if let Some(era_start_index) = pallet_staking::ErasStartSessionIndex::<T>::get(era) {
            if era_start_index == start_index {
                on_era_start()
            }
        }
    }

    fn populate_reserved_on_next_era_start(session: SessionIndex) {
        let current_era = match pallet_staking::ActiveEra::<T>::get() {
            Some(ae) => ae.index,
>>>>>>> 3f6e6d15
            _ => return,
        };

        // this will be populated once for the session `n+1` on the start of the session `n` where session
        // `n+1` starts a new era.
<<<<<<< HEAD
        if let Some(era_index) = T::EraInfoProvider::era_start(current_era + 1) {
            if era_index == start_index {
                let reserved_validators = ReservedMembers::<T>::get();
                ErasReserved::<T>::put(reserved_validators);
            }
        }
=======
        Self::if_era_starts_do(current_era + 1, session, || {
            let reserved_validators = ReservedMembers::<T>::get();
            ErasReserved::<T>::put(reserved_validators)
        });
    }

    fn populate_totals_on_new_era_start(session: SessionIndex) {
        let current_era = match pallet_staking::ActiveEra::<T>::get() {
            Some(ae) => ae.index,
            _ => return,
        };

        Self::if_era_starts_do(current_era, session, || Self::update_validator_total_rewards(current_era));
>>>>>>> 3f6e6d15
    }

    fn adjust_rewards_for_session() {
        let active_era = match T::EraInfoProvider::current_era() {
            Some(ae) if ae > 0 => ae,
            _ => return,
        };

        let (committee, non_committee) = Self::get_committee_and_non_committee(active_era);
        let nr_of_sessions = T::EraInfoProvider::sessions_per_era();
        let blocks_per_session = Self::blocks_to_produce_per_session();
        let validator_total_rewards = ValidatorEraTotalReward::<T>::get().unwrap_or_else(|| ValidatorTotalRewards(BTreeMap::new())).0;

<<<<<<< HEAD
        let rewards = Self::reward_for_session_non_committee(
            non_committee,
            nr_of_sessions,
            blocks_per_session,
            &validator_totals,
        )
        .into_iter()
        .chain(
            Self::reward_for_session_committee(
                committee,
                nr_of_sessions,
                blocks_per_session,
                &validator_totals,
            )
            .into_iter(),
        );
=======
        let rewards =
            Self::reward_for_session_non_committee(non_committee, nr_of_sessions, blocks_per_session, &validator_total_rewards)
                .into_iter()
                .chain(Self::reward_for_session_committee(committee, nr_of_sessions, blocks_per_session, &validator_total_rewards).into_iter());
>>>>>>> 3f6e6d15

        T::ValidatorRewardsHandler::add_rewards(rewards);
    }
}

impl<T> pallet_authorship::EventHandler<T::AccountId, T::BlockNumber> for Pallet<T>
where
    T: Config,
{
    fn note_author(validator: T::AccountId) {
        SessionValidatorBlockCount::<T>::mutate(&validator, |count| {
            *count += 1;
        });
    }

    fn note_uncle(_author: T::AccountId, _age: T::BlockNumber) {}
}

impl<T> pallet_session::SessionManager<T::AccountId> for Pallet<T>
where
    T: Config,
{
    fn new_session(new_index: SessionIndex) -> Option<Vec<T::AccountId>> {
        <T as Config>::SessionManager::new_session(new_index);
        // new session is always called before the end_session of the previous session
        // so we need to populate reserved set here not on start_session nor end_session
        let committee = Self::rotate_committee();
        Self::populate_reserved_on_next_era_start(new_index);

        committee
    }

    fn new_session_genesis(new_index: SessionIndex) -> Option<Vec<T::AccountId>> {
        <T as Config>::SessionManager::new_session_genesis(new_index)
    }

    fn end_session(end_index: SessionIndex) {
        <T as Config>::SessionManager::end_session(end_index);
        Self::adjust_rewards_for_session();

        // clear block count
        SessionValidatorBlockCount::<T>::remove_all(None);
    }

    fn start_session(start_index: SessionIndex) {
        <T as Config>::SessionManager::start_session(start_index);
       Self::populate_totals_on_new_era_start(start_index);
    }
}

#[cfg(test)]
mod tests {
    use crate::impls::{
        calculate_adjusted_session_points, compute_validator_scaled_total_rewards, rotate,
        MAX_REWARD,
    };
    use std::collections::VecDeque;

    #[test]
    fn given_era_zero_when_rotating_committee_then_committee_is_empty() {
        assert_eq!(None, rotate(0, 0, 4, (0..10).collect(), vec![1, 2, 3, 4]));
    }

    #[test]
    fn adjusted_session_points_all_blocks_created_are_calculated_correctly() {
        assert_eq!(5000, calculate_adjusted_session_points(5, 30, 30, 25_000));

        assert_eq!(
            6250000,
            calculate_adjusted_session_points(96, 900, 900, 600_000_000)
        );

        assert_eq!(
            6145833,
            calculate_adjusted_session_points(96, 900, 900, 590_000_000)
        );
    }

    #[test]
    fn adjusted_session_points_above_90_perc_are_calculated_correctly() {
        assert_eq!(5000, calculate_adjusted_session_points(5, 30, 27, 25_000));

        assert_eq!(
            6250000,
            calculate_adjusted_session_points(96, 900, 811, 600_000_000)
        );

        assert_eq!(
            6145833,
            calculate_adjusted_session_points(96, 900, 899, 590_000_000)
        );
    }

    #[test]
    fn adjusted_session_points_more_than_all_blocks_created_are_calculated_correctly() {
        assert_eq!(
            2 * 5000,
            calculate_adjusted_session_points(5, 30, 2 * 30, 25_000)
        );

        assert_eq!(
            3 * 6250000,
            calculate_adjusted_session_points(96, 900, 3 * 900, 600_000_000)
        );

        assert_eq!(
            6152662,
            calculate_adjusted_session_points(96, 900, 901, 590_000_000)
        );
    }

    #[test]
    fn scale_points_correctly_when_under_u32() {
        assert_eq!(
            vec![(1, MAX_REWARD / 2), (2, MAX_REWARD / 2)],
            compute_validator_scaled_total_rewards(vec![(1, 10), (2, 10)])
        );
        assert_eq!(
            vec![(1, MAX_REWARD), (2, 0)],
            compute_validator_scaled_total_rewards(vec![(1, 10), (2, 0)])
        );
        assert_eq!(
            vec![
                (1, MAX_REWARD / 3),
                (2, MAX_REWARD / 6),
                (3, MAX_REWARD / 2),
            ],
            compute_validator_scaled_total_rewards(vec![(1, 20), (2, 10), (3, 30)])
        );
    }

    #[test]
    fn scale_points_correctly_when_above_u32() {
        let max: u128 = u32::MAX as u128;

        assert_eq!(
            vec![(1, MAX_REWARD / 2), (2, MAX_REWARD / 2)],
            compute_validator_scaled_total_rewards(vec![(1, 10 * max), (2, 10 * max)])
        );
        assert_eq!(
            vec![(1, MAX_REWARD), (2, 0)],
            compute_validator_scaled_total_rewards(vec![(1, 10 * max), (2, 0)])
        );
        assert_eq!(
            vec![
                (1, MAX_REWARD / 3),
                (2, MAX_REWARD / 6),
                (3, MAX_REWARD / 2),
            ],
            compute_validator_scaled_total_rewards(vec![
                (1, 20 * max),
                (2, 10 * max),
                (3, 30 * max)
            ])
        );
    }

    #[test]
    fn given_non_zero_era_and_prime_number_of_validators_when_rotating_committee_then_rotate_is_correct(
    ) {
        let all_validators: Vec<_> = (0..101).collect();
        let reserved: Vec<_> = (0..11).collect();
        let total_validators = 53;
        let mut rotated_free_seats_validators: VecDeque<_> = (11..101).collect();

        for session_index in 0u32..100u32 {
            let mut expected_rotated_free_seats = vec![];
            for _ in 0..total_validators - reserved.len() {
                let first = rotated_free_seats_validators.pop_front().unwrap();
                expected_rotated_free_seats.push(first);
                rotated_free_seats_validators.push_back(first);
            }
            let mut expected_rotated_committee = reserved.clone();
            expected_rotated_committee.append(&mut expected_rotated_free_seats);
            assert_eq!(
                expected_rotated_committee,
                rotate(
                    1,
                    session_index,
                    total_validators,
                    all_validators.clone(),
                    reserved.clone(),
                )
                .expect("Expected non-empty rotated committee!")
            );
        }
    }
}<|MERGE_RESOLUTION|>--- conflicted
+++ resolved
@@ -88,23 +88,11 @@
 where
     T: Config,
 {
-<<<<<<< HEAD
-    fn compute_validator_scaled_totals(era: EraIndex) -> BTreeMap<T::AccountId, u32> {
+    fn update_validator_total_rewards(era: EraIndex) {
         let validator_totals = T::ValidatorRewardsHandler::validator_totals(era);
-
-        compute_validator_scaled_totals(validator_totals)
-            .into_iter()
-            .collect()
-=======
-    fn update_validator_total_rewards(era: EraIndex) {
-        let validator_totals = pallet_staking::ErasStakers::<T>::iter_prefix(era)
-            .map(|(validator, exposure)| (validator, exposure.total.into()))
-            .collect();
-
         let scaled_totals = compute_validator_scaled_total_rewards(validator_totals).into_iter();
 
         ValidatorEraTotalReward::<T>::put(ValidatorTotalRewards(scaled_totals.collect()));
->>>>>>> 3f6e6d15
     }
 
     fn get_committee_and_non_committee(
@@ -128,11 +116,7 @@
         nr_of_sessions: SessionIndex,
         blocks_per_session: u32,
         validator_totals: &BTreeMap<T::AccountId, u32>,
-<<<<<<< HEAD
     ) -> impl IntoIterator<Item = (T::AccountId, u32)> + '_ {
-=======
-    ) -> impl IntoIterator<Item=(T::AccountId, u32)> + '_ {
->>>>>>> 3f6e6d15
         non_committee.into_iter().map(move |validator| {
             let total = BTreeMap::<_, _>::get(validator_totals, &validator).unwrap_or(&0);
             (
@@ -152,11 +136,7 @@
         nr_of_sessions: SessionIndex,
         blocks_per_session: u32,
         validator_totals: &BTreeMap<T::AccountId, u32>,
-<<<<<<< HEAD
     ) -> impl IntoIterator<Item = (T::AccountId, u32)> + '_ {
-=======
-    ) -> impl IntoIterator<Item=(T::AccountId, u32)> + '_ {
->>>>>>> 3f6e6d15
         committee.into_iter().map(move |validator| {
             let total = BTreeMap::<_, _>::get(validator_totals, &validator).unwrap_or(&0);
             let blocks_created = SessionValidatorBlockCount::<T>::get(&validator);
@@ -194,13 +174,8 @@
         )
     }
 
-<<<<<<< HEAD
-    fn populate_reserved_on_next_era_start(start_index: SessionIndex) {
-        let current_era = match T::EraInfoProvider::current_era() {
-            Some(ae) => ae,
-=======
     fn if_era_starts_do<F: Fn()>(era: EraIndex, start_index: SessionIndex, on_era_start: F) {
-        if let Some(era_start_index) = pallet_staking::ErasStartSessionIndex::<T>::get(era) {
+        if let Some(era_start_index) = T::EraInfoProvider::era_start(era) {
             if era_start_index == start_index {
                 on_era_start()
             }
@@ -208,22 +183,13 @@
     }
 
     fn populate_reserved_on_next_era_start(session: SessionIndex) {
-        let current_era = match pallet_staking::ActiveEra::<T>::get() {
-            Some(ae) => ae.index,
->>>>>>> 3f6e6d15
+        let current_era = match T::EraInfoProvider::current_era() {
+            Some(ae) => ae,
             _ => return,
         };
 
         // this will be populated once for the session `n+1` on the start of the session `n` where session
         // `n+1` starts a new era.
-<<<<<<< HEAD
-        if let Some(era_index) = T::EraInfoProvider::era_start(current_era + 1) {
-            if era_index == start_index {
-                let reserved_validators = ReservedMembers::<T>::get();
-                ErasReserved::<T>::put(reserved_validators);
-            }
-        }
-=======
         Self::if_era_starts_do(current_era + 1, session, || {
             let reserved_validators = ReservedMembers::<T>::get();
             ErasReserved::<T>::put(reserved_validators)
@@ -231,13 +197,14 @@
     }
 
     fn populate_totals_on_new_era_start(session: SessionIndex) {
-        let current_era = match pallet_staking::ActiveEra::<T>::get() {
-            Some(ae) => ae.index,
+        let current_era = match T::EraInfoProvider::current_era() {
+            Some(ae) => ae,
             _ => return,
         };
 
-        Self::if_era_starts_do(current_era, session, || Self::update_validator_total_rewards(current_era));
->>>>>>> 3f6e6d15
+        Self::if_era_starts_do(current_era, session, || {
+            Self::update_validator_total_rewards(current_era)
+        });
     }
 
     fn adjust_rewards_for_session() {
@@ -249,14 +216,15 @@
         let (committee, non_committee) = Self::get_committee_and_non_committee(active_era);
         let nr_of_sessions = T::EraInfoProvider::sessions_per_era();
         let blocks_per_session = Self::blocks_to_produce_per_session();
-        let validator_total_rewards = ValidatorEraTotalReward::<T>::get().unwrap_or_else(|| ValidatorTotalRewards(BTreeMap::new())).0;
-
-<<<<<<< HEAD
+        let validator_total_rewards = ValidatorEraTotalReward::<T>::get()
+            .unwrap_or_else(|| ValidatorTotalRewards(BTreeMap::new()))
+            .0;
+
         let rewards = Self::reward_for_session_non_committee(
             non_committee,
             nr_of_sessions,
             blocks_per_session,
-            &validator_totals,
+            &validator_total_rewards,
         )
         .into_iter()
         .chain(
@@ -264,16 +232,10 @@
                 committee,
                 nr_of_sessions,
                 blocks_per_session,
-                &validator_totals,
+                &validator_total_rewards,
             )
             .into_iter(),
         );
-=======
-        let rewards =
-            Self::reward_for_session_non_committee(non_committee, nr_of_sessions, blocks_per_session, &validator_total_rewards)
-                .into_iter()
-                .chain(Self::reward_for_session_committee(committee, nr_of_sessions, blocks_per_session, &validator_total_rewards).into_iter());
->>>>>>> 3f6e6d15
 
         T::ValidatorRewardsHandler::add_rewards(rewards);
     }
@@ -320,7 +282,7 @@
 
     fn start_session(start_index: SessionIndex) {
         <T as Config>::SessionManager::start_session(start_index);
-       Self::populate_totals_on_new_era_start(start_index);
+        Self::populate_totals_on_new_era_start(start_index);
     }
 }
 
