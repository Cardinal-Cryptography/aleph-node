--- conflicted
+++ resolved
@@ -1,10 +1,6 @@
 [package]
 name = "pallet-elections"
-<<<<<<< HEAD
-version = "0.5.1"
-=======
-version = "0.5.3"
->>>>>>> 7d41148e
+version = "0.5.4"
 edition = "2021"
 license = "Apache 2.0"
 
@@ -12,7 +8,6 @@
 codec = { package = "parity-scale-codec", version = "3.0", default-features = false, features = ["derive"] }
 scale-info = { version = "2.0", default-features = false, features = ["derive"] }
 
-<<<<<<< HEAD
 frame-support = { default-features = false, git = "https://github.com/Cardinal-Cryptography/substrate.git", branch = "aleph-v0.9.32" }
 frame-system = { default-features = false, git = "https://github.com/Cardinal-Cryptography/substrate.git", branch = "aleph-v0.9.32" }
 frame-election-provider-support = { default-features = false, git = "https://github.com/Cardinal-Cryptography/substrate.git", branch = "aleph-v0.9.32" }
@@ -25,20 +20,6 @@
 sp-staking = { default-features = false, git = "https://github.com/Cardinal-Cryptography/substrate.git", branch = "aleph-v0.9.32" }
 sp-std = { default-features = false, git = "https://github.com/Cardinal-Cryptography/substrate.git", branch = "aleph-v0.9.32" }
 sp-runtime = { default-features = false, git = "https://github.com/Cardinal-Cryptography/substrate.git", branch = "aleph-v0.9.32" }
-=======
-frame-support = { default-features = false, git = "https://github.com/Cardinal-Cryptography/substrate.git", branch = "aleph-v0.9.31" }
-frame-system = { default-features = false, git = "https://github.com/Cardinal-Cryptography/substrate.git", branch = "aleph-v0.9.31" }
-frame-election-provider-support = { default-features = false, git = "https://github.com/Cardinal-Cryptography/substrate.git", branch = "aleph-v0.9.31" }
-pallet-authorship = { default-features = false, git = "https://github.com/Cardinal-Cryptography/substrate.git", branch = "aleph-v0.9.31" }
-pallet-balances = { default-features = false, git = "https://github.com/Cardinal-Cryptography/substrate.git", branch = "aleph-v0.9.31" }
-pallet-session = { default-features = false, git = "https://github.com/Cardinal-Cryptography/substrate.git", branch = "aleph-v0.9.31" }
-pallet-staking = { default-features = false, git = "https://github.com/Cardinal-Cryptography/substrate.git", branch = "aleph-v0.9.31" }
-sp-core = { default-features = false, git = "https://github.com/Cardinal-Cryptography/substrate.git", branch = "aleph-v0.9.31" }
-sp-io = { default-features = false, git = "https://github.com/Cardinal-Cryptography/substrate.git", branch = "aleph-v0.9.31" }
-sp-staking = { default-features = false, git = "https://github.com/Cardinal-Cryptography/substrate.git", branch = "aleph-v0.9.31" }
-sp-std = { default-features = false, git = "https://github.com/Cardinal-Cryptography/substrate.git", branch = "aleph-v0.9.31" }
-sp-runtime = { default-features = false, git = "https://github.com/Cardinal-Cryptography/substrate.git", branch = "aleph-v0.9.31" }
->>>>>>> 7d41148e
 
 pallets-support = { path = "../support", default-features = false }
 primitives = { path = "../../primitives", default-features = false }
