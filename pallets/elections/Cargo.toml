[package]
name = "pallet-elections"
version = "0.2.0"
edition = "2021"

[dependencies]
codec = { package = "parity-scale-codec", version = "3.0", default-features = false, features = ["derive"] }
frame-support = { default-features = false, git = "https://github.com/paritytech/substrate.git", branch = "polkadot-v0.9.19" }
frame-system = { default-features = false, git = "https://github.com/paritytech/substrate.git", branch = "polkadot-v0.9.19" }
frame-election-provider-support ={ default-features = false, git = "https://github.com/paritytech/substrate.git", branch = "polkadot-v0.9.19" }
pallet-session = { default-features = false, git = "https://github.com/paritytech/substrate.git", branch = "polkadot-v0.9.19" }
sp-std = { default-features = false, git = "https://github.com/paritytech/substrate.git", branch = "polkadot-v0.9.19" }
primitives = { path = "../../primitives", default-features = false}
<<<<<<< HEAD
scale-info = { version = "1.0", default-features = false, features = ["derive"] }
pallet-balances = { default-features = false, git = "https://github.com/paritytech/substrate.git", branch = "polkadot-v0.9.13" }
pallet-staking = { default-features = false, git = "https://github.com/paritytech/substrate.git", branch = "polkadot-v0.9.13" }
sp-core= { default-features = false, git = "https://github.com/paritytech/substrate.git", branch = "polkadot-v0.9.13" }
=======
scale-info = { version = "2.0", default-features = false, features = ["derive"] }
pallet-balances = { default-features = false, git = "https://github.com/paritytech/substrate.git", branch = "polkadot-v0.9.19" }
sp-core= { default-features = false, git = "https://github.com/paritytech/substrate.git", branch = "polkadot-v0.9.19" }
>>>>>>> 91f95cc0

[dev-dependencies]
sp-runtime = { default-features = false, git = "https://github.com/paritytech/substrate.git", branch = "polkadot-v0.9.19" }

[features]
default = ["std"]
std = [
    "codec/std",
    "sp-std/std",
    "sp-core/std",
    "frame-support/std",
    "frame-system/std",
    "frame-election-provider-support/std",
    "pallet-session/std",
    "primitives/std",
    "pallet-balances/std",
    "pallet-staking/std",
]<|MERGE_RESOLUTION|>--- conflicted
+++ resolved
@@ -7,20 +7,14 @@
 codec = { package = "parity-scale-codec", version = "3.0", default-features = false, features = ["derive"] }
 frame-support = { default-features = false, git = "https://github.com/paritytech/substrate.git", branch = "polkadot-v0.9.19" }
 frame-system = { default-features = false, git = "https://github.com/paritytech/substrate.git", branch = "polkadot-v0.9.19" }
-frame-election-provider-support ={ default-features = false, git = "https://github.com/paritytech/substrate.git", branch = "polkadot-v0.9.19" }
+frame-election-provider-support = { default-features = false, git = "https://github.com/paritytech/substrate.git", branch = "polkadot-v0.9.19" }
 pallet-session = { default-features = false, git = "https://github.com/paritytech/substrate.git", branch = "polkadot-v0.9.19" }
 sp-std = { default-features = false, git = "https://github.com/paritytech/substrate.git", branch = "polkadot-v0.9.19" }
-primitives = { path = "../../primitives", default-features = false}
-<<<<<<< HEAD
-scale-info = { version = "1.0", default-features = false, features = ["derive"] }
-pallet-balances = { default-features = false, git = "https://github.com/paritytech/substrate.git", branch = "polkadot-v0.9.13" }
-pallet-staking = { default-features = false, git = "https://github.com/paritytech/substrate.git", branch = "polkadot-v0.9.13" }
-sp-core= { default-features = false, git = "https://github.com/paritytech/substrate.git", branch = "polkadot-v0.9.13" }
-=======
+primitives = { path = "../../primitives", default-features = false }
 scale-info = { version = "2.0", default-features = false, features = ["derive"] }
 pallet-balances = { default-features = false, git = "https://github.com/paritytech/substrate.git", branch = "polkadot-v0.9.19" }
-sp-core= { default-features = false, git = "https://github.com/paritytech/substrate.git", branch = "polkadot-v0.9.19" }
->>>>>>> 91f95cc0
+sp-staking = { default-features = false, git = "https://github.com/paritytech/substrate.git", branch = "polkadot-v0.9.19" }
+sp-core = { default-features = false, git = "https://github.com/paritytech/substrate.git", branch = "polkadot-v0.9.19" }
 
 [dev-dependencies]
 sp-runtime = { default-features = false, git = "https://github.com/paritytech/substrate.git", branch = "polkadot-v0.9.19" }
@@ -37,5 +31,5 @@
     "pallet-session/std",
     "primitives/std",
     "pallet-balances/std",
-    "pallet-staking/std",
+    "sp-staking/std",
 ]