--- conflicted
+++ resolved
@@ -11,19 +11,6 @@
 parity-scale-codec = { workspace = true, features = ["derive"] }
 scale-info = { workspace = true, features = ["derive"] }
 
-<<<<<<< HEAD
-frame-support = { default-features = false, git = "https://github.com/Cardinal-Cryptography/substrate.git", branch = "aleph-v0.9.39" }
-frame-system = { default-features = false, git = "https://github.com/Cardinal-Cryptography/substrate.git", branch = "aleph-v0.9.39" }
-frame-election-provider-support = { default-features = false, git = "https://github.com/Cardinal-Cryptography/substrate.git", branch = "aleph-v0.9.39" }
-pallet-authorship = { default-features = false, git = "https://github.com/Cardinal-Cryptography/substrate.git", branch = "aleph-v0.9.39" }
-pallet-balances = { default-features = false, git = "https://github.com/Cardinal-Cryptography/substrate.git", branch = "aleph-v0.9.39" }
-pallet-staking = { default-features = false, git = "https://github.com/Cardinal-Cryptography/substrate.git", branch = "aleph-v0.9.39" }
-sp-core = { default-features = false, git = "https://github.com/Cardinal-Cryptography/substrate.git", branch = "aleph-v0.9.39" }
-sp-io = { default-features = false, git = "https://github.com/Cardinal-Cryptography/substrate.git", branch = "aleph-v0.9.39" }
-sp-staking = { default-features = false, git = "https://github.com/Cardinal-Cryptography/substrate.git", branch = "aleph-v0.9.39" }
-sp-std = { default-features = false, git = "https://github.com/Cardinal-Cryptography/substrate.git", branch = "aleph-v0.9.39" }
-sp-runtime = { default-features = false, git = "https://github.com/Cardinal-Cryptography/substrate.git", branch = "aleph-v0.9.39" }
-=======
 frame-election-provider-support = { workspace = true }
 frame-support = { workspace = true }
 frame-system = { workspace = true }
@@ -35,7 +22,6 @@
 sp-runtime = { workspace = true }
 sp-staking = { workspace = true }
 sp-std = { workspace = true }
->>>>>>> cd840696
 
 pallets-support = { workspace = true }
 primitives = { workspace = true }
