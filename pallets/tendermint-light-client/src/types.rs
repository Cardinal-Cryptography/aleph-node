--- conflicted
+++ resolved
@@ -1,8 +1,4 @@
-<<<<<<< HEAD
-use crate::utils::{account_id_from_bytes, sha256_from_bytes, tm_hash_to_hash};
-=======
-use crate::utils::{account_id_from_bytes, empty_bytes, sha256_from_bytes};
->>>>>>> 3cc6dd34
+use crate::utils::{account_id_from_bytes, empty_bytes, sha256_from_bytes, tm_hash_to_hash};
 #[cfg(feature = "std")]
 use crate::utils::{
     base64string_as_h512, deserialize_base64string_as_h256, deserialize_from_str,
@@ -964,7 +960,7 @@
                 CommitSignatureStorage::BlockIdFlagCommit {
                     validator_address,
                     timestamp,
-                    signature,
+                    signature: Some(signature),
                 }
             })
             .collect();
