--- conflicted
+++ resolved
@@ -89,14 +89,7 @@
     let string = String::deserialize(deserializer)?;
     let bytes = base64::decode(&string).map_err(serde::de::Error::custom)?;
     Ok(H256::from_slice(&bytes))
-<<<<<<< HEAD
 }
-
-// pub fn header_hash(block: LightBlockStorage) -> Hash {
-//     let b: LightBlock = block.try_into().unwrap();
-//     let h = b.signed_header.header;
-//     h.hash()
-// }
 
 /// Maps Tendermint's hash to H256 type.
 /// Since Tendermint hash type has a `None` variant and Substrate uses
@@ -109,6 +102,4 @@
         Hash::Sha256(hash) => Some(H256::from_slice(hash)),
         Hash::None => None,
     }
-=======
->>>>>>> 3cc6dd34
 }