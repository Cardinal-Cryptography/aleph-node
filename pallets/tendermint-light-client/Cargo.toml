[package]
name = "pallet-tendermint-light-client"
version = "0.1.0"
authors = ["Cardinal Cryptography"]
edition = "2021"

[package.metadata.docs.rs]
targets = ['x86_64-unknown-linux-gnu']

[dependencies]
base64 = { version = "0.13.0", default-features = false}
codec = { version = "2.0.0", package = "parity-scale-codec",default-features = false, features = ["derive"] }
frame-benchmarking = { git = "https://github.com/paritytech/substrate.git", branch = "polkadot-v0.9.13", default-features = false, optional = true }
frame-support = { git = "https://github.com/paritytech/substrate.git", branch = "polkadot-v0.9.13", default-features = false }
frame-system = { git = "https://github.com/paritytech/substrate.git", branch = "polkadot-v0.9.13", default-features = false }
pallet-timestamp = { git = "https://github.com/paritytech/substrate.git", branch = "polkadot-v0.9.13", default-features = false }
primitives = { path = "../../primitives", default-features = false}
scale-info = { version = "1.0", default-features = false, features = ["derive"] }
serde = {version = '1', default-features = false, features = ['derive', 'alloc'] }
serde_json = {version = '1', default-features = false, features = ['alloc'] }
sp-core = { git = "https://github.com/paritytech/substrate.git", branch = "polkadot-v0.9.13", default-features = false }
sp-io = { git = "https://github.com/paritytech/substrate.git", branch = "polkadot-v0.9.13", default-features = false, features = ["disable_oom", "disable_panic_handler"] }
sp-runtime = { git = "https://github.com/paritytech/substrate.git", branch = "polkadot-v0.9.13", default-features = false }
sp-std = { git = "https://github.com/paritytech/substrate.git", branch = "polkadot-v0.9.13", default-features = false }
subtle-encoding = { version = "0.5", default-features = false, features = ["bech32-preview"] }
tendermint = { version = "0.24.0-pre.1", default-features = false, features = ["secp256k1"] }
tendermint-light-client-verifier = { version = "0.24.0-pre.1", default-features = false }
<<<<<<< HEAD
tendermint-proto = { version = "0.24.0-pre.1",  default-features = false }
time = {version = "0.3.5", default-features = false, features = [ "parsing"]}
subtle-encoding = {version = "0.5", default-features = false, features = ["bech32-preview"]}
frame-benchmarking = { default-features = false, optional = true, git = "https://github.com/paritytech/substrate.git", branch = "polkadot-v0.9.13" }
=======
time = {version = "0.3.5", default-features = false, features = [ "parsing"] }
>>>>>>> 3cc6dd34

# [dev-dependencies]

[features]
default = ["std"]
std = [
  "base64/std",
  "codec/std",
  "frame-benchmarking/std",  
  "frame-support/std",
  "frame-system/std",
  "pallet-timestamp/std",
  "primitives/std",
  "scale-info/std",
  "sp-std/std",
]
runtime-benchmarks = ["frame-benchmarking/runtime-benchmarks"]
try-runtime = ["frame-support/try-runtime"]<|MERGE_RESOLUTION|>--- conflicted
+++ resolved
@@ -10,7 +10,6 @@
 [dependencies]
 base64 = { version = "0.13.0", default-features = false}
 codec = { version = "2.0.0", package = "parity-scale-codec",default-features = false, features = ["derive"] }
-frame-benchmarking = { git = "https://github.com/paritytech/substrate.git", branch = "polkadot-v0.9.13", default-features = false, optional = true }
 frame-support = { git = "https://github.com/paritytech/substrate.git", branch = "polkadot-v0.9.13", default-features = false }
 frame-system = { git = "https://github.com/paritytech/substrate.git", branch = "polkadot-v0.9.13", default-features = false }
 pallet-timestamp = { git = "https://github.com/paritytech/substrate.git", branch = "polkadot-v0.9.13", default-features = false }
@@ -22,17 +21,12 @@
 sp-io = { git = "https://github.com/paritytech/substrate.git", branch = "polkadot-v0.9.13", default-features = false, features = ["disable_oom", "disable_panic_handler"] }
 sp-runtime = { git = "https://github.com/paritytech/substrate.git", branch = "polkadot-v0.9.13", default-features = false }
 sp-std = { git = "https://github.com/paritytech/substrate.git", branch = "polkadot-v0.9.13", default-features = false }
-subtle-encoding = { version = "0.5", default-features = false, features = ["bech32-preview"] }
 tendermint = { version = "0.24.0-pre.1", default-features = false, features = ["secp256k1"] }
 tendermint-light-client-verifier = { version = "0.24.0-pre.1", default-features = false }
-<<<<<<< HEAD
 tendermint-proto = { version = "0.24.0-pre.1",  default-features = false }
-time = {version = "0.3.5", default-features = false, features = [ "parsing"]}
+time = { version = "0.3.5", default-features = false, features = [ "parsing"] }
 subtle-encoding = {version = "0.5", default-features = false, features = ["bech32-preview"]}
-frame-benchmarking = { default-features = false, optional = true, git = "https://github.com/paritytech/substrate.git", branch = "polkadot-v0.9.13" }
-=======
-time = {version = "0.3.5", default-features = false, features = [ "parsing"] }
->>>>>>> 3cc6dd34
+frame-benchmarking = { git = "https://github.com/paritytech/substrate.git", branch = "polkadot-v0.9.13", default-features = false, optional = true }
 
 # [dev-dependencies]
 
