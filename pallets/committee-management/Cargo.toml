[package]
name = "pallet-committee-management"
version = "0.1.0"
authors.workspace = true
edition.workspace = true
homepage.workspace = true
repository.workspace = true

[dependencies]
parity-scale-codec = { workspace = true, features = ["derive"] }
rand = { workspace = true, features = [ "small_rng" ] }
scale-info = { workspace = true, features = ["derive"] }

frame-support = { workspace = true }
frame-system = { workspace = true }
pallet-authorship = { workspace = true }
pallet-session = { workspace = true }
pallet-staking = { workspace = true }
sp-io = { workspace = true }
sp-runtime = { workspace = true }
sp-staking = { workspace = true }
sp-std = { workspace = true }

<<<<<<< HEAD
pallet-session = { default-features = false, git = "https://github.com/Cardinal-Cryptography/substrate.git", branch = "aleph-v0.9.39" }
sp-staking = { default-features = false, git = "https://github.com/Cardinal-Cryptography/substrate.git", branch = "aleph-v0.9.39" }
sp-std = { default-features = false, git = "https://github.com/Cardinal-Cryptography/substrate.git", branch = "aleph-v0.9.39" }
pallet-staking = { default-features = false, git = "https://github.com/Cardinal-Cryptography/substrate.git", branch = "aleph-v0.9.39" }
sp-runtime = { default-features = false, git = "https://github.com/Cardinal-Cryptography/substrate.git", branch = "aleph-v0.9.39" }
frame-support = { default-features = false, git = "https://github.com/Cardinal-Cryptography/substrate.git", branch = "aleph-v0.9.39" }
frame-system = { default-features = false, git = "https://github.com/Cardinal-Cryptography/substrate.git", branch = "aleph-v0.9.39" }
pallet-authorship = { default-features = false, git = "https://github.com/Cardinal-Cryptography/substrate.git", branch = "aleph-v0.9.39" }
sp-io = { default-features = false, git = "https://github.com/Cardinal-Cryptography/substrate.git", branch = "aleph-v0.9.39" }

pallets-support = { path = "../support", default-features = false }
primitives = { path = "../../primitives", default-features = false }
=======
pallets-support = { workspace = true }
primitives = { workspace = true }
>>>>>>> cd840696

[features]
default = ["std"]
std = [
    "parity-scale-codec/std",
    "rand/std",
    "scale-info/std",

    "frame-support/std",
    "frame-system/std",
    "pallet-authorship/std",
    "pallet-session/std",
    "pallet-staking/std",
    "sp-io/std",
    "sp-runtime/std",
    "sp-staking/std",
    "sp-std/std",

    "primitives/std",
]

try-runtime = [
    "frame-support/try-runtime",
]<|MERGE_RESOLUTION|>--- conflicted
+++ resolved
@@ -21,23 +21,8 @@
 sp-staking = { workspace = true }
 sp-std = { workspace = true }
 
-<<<<<<< HEAD
-pallet-session = { default-features = false, git = "https://github.com/Cardinal-Cryptography/substrate.git", branch = "aleph-v0.9.39" }
-sp-staking = { default-features = false, git = "https://github.com/Cardinal-Cryptography/substrate.git", branch = "aleph-v0.9.39" }
-sp-std = { default-features = false, git = "https://github.com/Cardinal-Cryptography/substrate.git", branch = "aleph-v0.9.39" }
-pallet-staking = { default-features = false, git = "https://github.com/Cardinal-Cryptography/substrate.git", branch = "aleph-v0.9.39" }
-sp-runtime = { default-features = false, git = "https://github.com/Cardinal-Cryptography/substrate.git", branch = "aleph-v0.9.39" }
-frame-support = { default-features = false, git = "https://github.com/Cardinal-Cryptography/substrate.git", branch = "aleph-v0.9.39" }
-frame-system = { default-features = false, git = "https://github.com/Cardinal-Cryptography/substrate.git", branch = "aleph-v0.9.39" }
-pallet-authorship = { default-features = false, git = "https://github.com/Cardinal-Cryptography/substrate.git", branch = "aleph-v0.9.39" }
-sp-io = { default-features = false, git = "https://github.com/Cardinal-Cryptography/substrate.git", branch = "aleph-v0.9.39" }
-
-pallets-support = { path = "../support", default-features = false }
-primitives = { path = "../../primitives", default-features = false }
-=======
 pallets-support = { workspace = true }
 primitives = { workspace = true }
->>>>>>> cd840696
 
 [features]
 default = ["std"]
