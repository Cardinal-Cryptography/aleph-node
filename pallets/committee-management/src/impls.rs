use frame_support::{log::info, pallet_prelude::Get};
use parity_scale_codec::Encode;
use primitives::{
    BanHandler, BanInfo, BanReason, BannedValidators, CommitteeSeats, EraValidators,
    SessionCommittee, SessionValidatorError, SessionValidators, ValidatorProvider,
};
use rand::{rngs::SmallRng, seq::SliceRandom, SeedableRng};
use sp_runtime::{Perbill, Perquintill};
use sp_staking::{EraIndex, SessionIndex};
use sp_std::{
    collections::{btree_map::BTreeMap, btree_set::BTreeSet},
    vec::Vec,
};

use crate::{
    pallet::{
        BanConfig, Banned, Config, CurrentAndNextSessionValidatorsStorage, Event, Pallet,
        SessionValidatorBlockCount, UnderperformedValidatorSessionCount, ValidatorEraTotalReward,
    },
    traits::{EraInfoProvider, ValidatorRewardsHandler},
    BanConfigStruct, CurrentAndNextSessionValidators, LenientThreshold, ValidatorExtractor,
    ValidatorTotalRewards, LOG_TARGET,
};

const MAX_REWARD: u32 = 1_000_000_000;

impl<T: Config> BannedValidators for Pallet<T> {
    type AccountId = T::AccountId;

    fn banned() -> Vec<Self::AccountId> {
        let active_era = T::EraInfoProvider::active_era().unwrap_or(0);
        let ban_period = BanConfig::<T>::get().ban_period;

        Banned::<T>::iter()
            .filter(|(_, info)| !ban_expired(info.start, ban_period, active_era + 1))
            .map(|(v, _)| v)
            .collect()
    }
}

fn choose_for_session<T: Clone>(validators: &[T], count: usize, session: usize) -> Option<Vec<T>> {
    if validators.is_empty() || count == 0 {
        return None;
    }

    let validators_len = validators.len();
    let first_index = session.saturating_mul(count) % validators_len;
    let mut chosen = Vec::new();

    for i in 0..count.min(validators_len) {
        chosen.push(validators[first_index.saturating_add(i) % validators_len].clone());
    }

    Some(chosen)
}

fn shuffle_order_for_session<T>(
    producers: &mut Vec<T>,
    validators: &mut Vec<T>,
    session: SessionIndex,
) {
    let mut rng = SmallRng::seed_from_u64(session as u64);

    producers.shuffle(&mut rng);
    validators.shuffle(&mut rng);
}

/// choose all items from `reserved` if present and extend it by #`non_reserved_seats` from non_reserved if present.
fn choose_finality_committee<T: Clone>(
    reserved: &Option<Vec<T>>,
    non_reserved: &Option<Vec<T>>,
    non_reserved_seats: usize,
    session: usize,
) -> Vec<T> {
    let non_reserved_finality_committee = non_reserved
        .as_ref()
        .and_then(|nr| choose_for_session(nr, non_reserved_seats, session))
        .unwrap_or_default();

    let mut finality_committee = reserved.clone().unwrap_or_default();
    finality_committee.extend(non_reserved_finality_committee);

    finality_committee
}

fn select_committee_inner<AccountId: Clone + PartialEq>(
    current_session: SessionIndex,
    reserved_seats: usize,
    non_reserved_seats: usize,
    non_reserved_finality_seats: usize,
    reserved: &[AccountId],
    non_reserved: &[AccountId],
) -> Option<SessionCommittee<AccountId>> {
    // The validators for the committee at the session `n` are chosen as follow:
    // 1. `reserved_seats` validators are chosen from the reserved set while `non_reserved_seats` from the non_reserved set.
    // 2. Given a set of validators the chosen ones are from the range:
    // `n * seats` to `(n + 1) * seats` where seats is equal to reserved_seats(non_reserved_seats) for reserved(non_reserved) validators.
    // 3. Finality committee is filled first with reserved_seats and then a subsample of non_reserved_seats equal to non_reserved_finality_seats

    let reserved_committee = choose_for_session(reserved, reserved_seats, current_session as usize);
    let non_reserved_committee =
        choose_for_session(non_reserved, non_reserved_seats, current_session as usize);

    let mut finality_committee = choose_finality_committee(
        &reserved_committee,
        &non_reserved_committee,
        non_reserved_finality_seats,
        current_session as usize,
    );

    let mut block_producers = match (reserved_committee, non_reserved_committee) {
        (Some(rc), Some(nrc)) => Some(rc.into_iter().chain(nrc.into_iter()).collect()),
        (Some(rc), _) => Some(rc),
        (_, Some(nrc)) => Some(nrc),
        _ => None,
    }?;

    // randomize order of the producers and committee
    shuffle_order_for_session(
        &mut block_producers,
        &mut finality_committee,
        current_session,
    );

    Some(SessionCommittee {
        block_producers,
        finality_committee,
    })
}

fn calculate_adjusted_session_points(
    sessions_per_era: EraIndex,
    blocks_to_produce_per_session: u32,
    blocks_created: u32,
    total_possible_reward: u32,
    lenient_threshold: Perquintill,
) -> u32 {
    let performance =
        Perquintill::from_rational(blocks_created as u64, blocks_to_produce_per_session as u64);

    // when produced more than `lenient_threshold`% expected blocks, get 100% possible reward for session
    if performance >= lenient_threshold {
        return (Perquintill::from_rational(1, sessions_per_era as u64)
            * total_possible_reward as u64) as u32;
    }

    (Perquintill::from_rational(
        blocks_created as u64,
        (blocks_to_produce_per_session * sessions_per_era) as u64,
    ) * total_possible_reward as u64) as u32
}

pub fn compute_validator_scaled_total_rewards<V>(
    validator_totals: Vec<(V, u128)>,
) -> Vec<(V, u32)> {
    let sum_totals: u128 = validator_totals.iter().map(|(_, t)| t).sum();

    if sum_totals == 0 {
        return validator_totals.into_iter().map(|(v, _)| (v, 0)).collect();
    }

    // scaled_total = total * (MAX_REWARD / sum_totals)
    // for maximum possible value of the total sum_totals the scaled_total is equal to MAX_REWARD
    validator_totals
        .into_iter()
        .map(|(v, t)| {
            (
                v,
                (t.saturating_mul(MAX_REWARD as u128) / sum_totals) as u32,
            )
        })
        .collect()
}

pub fn ban_expired(start: EraIndex, period: EraIndex, active_era: EraIndex) -> bool {
    start + period <= active_era
}

impl<T: Config> Pallet<T> {
    pub(crate) fn update_validator_total_rewards(era: EraIndex) {
        let validator_totals = T::ValidatorRewardsHandler::validator_totals(era);
        let scaled_totals = compute_validator_scaled_total_rewards(validator_totals).into_iter();

        ValidatorEraTotalReward::<T>::put(ValidatorTotalRewards(scaled_totals.collect()));
    }

    fn reward_for_session_non_committee(
        non_committee: Vec<T::AccountId>,
        nr_of_sessions: SessionIndex,
        blocks_per_session: u32,
        validator_totals: &BTreeMap<T::AccountId, u32>,
        threshold: Perquintill,
    ) -> impl IntoIterator<Item = (T::AccountId, u32)> + '_ {
        non_committee.into_iter().map(move |validator| {
            let total = BTreeMap::<_, _>::get(validator_totals, &validator).unwrap_or(&0);
            (
                validator,
                calculate_adjusted_session_points(
                    nr_of_sessions,
                    blocks_per_session,
                    blocks_per_session,
                    *total,
                    threshold,
                ),
            )
        })
    }

    fn reward_for_session_committee(
        committee: Vec<T::AccountId>,
        nr_of_sessions: SessionIndex,
        blocks_per_session: u32,
        validator_totals: &BTreeMap<T::AccountId, u32>,
        threshold: Perquintill,
    ) -> impl IntoIterator<Item = (T::AccountId, u32)> + '_ {
        committee.into_iter().map(move |validator| {
            let total = BTreeMap::<_, _>::get(validator_totals, &validator).unwrap_or(&0);
            let blocks_created = SessionValidatorBlockCount::<T>::get(&validator);
            (
                validator,
                calculate_adjusted_session_points(
                    nr_of_sessions,
                    blocks_per_session,
                    blocks_created,
                    *total,
                    threshold,
                ),
            )
        })
    }

    fn blocks_to_produce_per_session() -> u32 {
        T::SessionPeriod::get()
            .saturating_div(T::ValidatorProvider::current_era_committee_size().size())
    }

    pub fn adjust_rewards_for_session() {
        let CurrentAndNextSessionValidators {
            current:
                SessionValidators {
                    committee,
                    non_committee,
                },
            ..
        } = CurrentAndNextSessionValidatorsStorage::<T>::get();
        let nr_of_sessions = T::EraInfoProvider::sessions_per_era();
        let blocks_per_session = Self::blocks_to_produce_per_session();
        let validator_total_rewards = ValidatorEraTotalReward::<T>::get()
            .unwrap_or_else(|| ValidatorTotalRewards(BTreeMap::new()))
            .0;

        let lenient_threshold = LenientThreshold::<T>::get();

        let rewards = Self::reward_for_session_non_committee(
            non_committee,
            nr_of_sessions,
            blocks_per_session,
            &validator_total_rewards,
            lenient_threshold,
        )
        .into_iter()
        .chain(
            Self::reward_for_session_committee(
                committee,
                nr_of_sessions,
                blocks_per_session,
                &validator_total_rewards,
                lenient_threshold,
            )
            .into_iter(),
        );

        T::ValidatorRewardsHandler::add_rewards(rewards);
    }

    fn store_session_validators(
        committee: &[T::AccountId],
        reserved: Vec<T::AccountId>,
        non_reserved: Vec<T::AccountId>,
    ) {
        let committee: BTreeSet<T::AccountId> = committee.iter().cloned().collect();

        let non_committee = non_reserved
            .into_iter()
            .chain(reserved.into_iter())
            .filter(|a| !committee.contains(a))
            .collect();

        let mut session_validators = CurrentAndNextSessionValidatorsStorage::<T>::get();

        session_validators.current = session_validators.next;
        session_validators.next = SessionValidators {
            committee: committee.into_iter().collect(),
            non_committee,
        };

        CurrentAndNextSessionValidatorsStorage::<T>::put(session_validators);
    }

    pub(crate) fn select_committee(
        era_validators: &EraValidators<T::AccountId>,
        committee_seats: CommitteeSeats,
        current_session: SessionIndex,
    ) -> Option<SessionCommittee<T::AccountId>> {
        let EraValidators {
            reserved,
            non_reserved,
<<<<<<< HEAD
        } = era_validators;

=======
        } = T::ValidatorProvider::current_era_validators();
>>>>>>> 6d5f8bc0
        let CommitteeSeats {
            reserved_seats,
            non_reserved_seats,
            non_reserved_finality_seats,
<<<<<<< HEAD
        } = committee_seats;
=======
        } = T::ValidatorProvider::current_era_committee_size();
>>>>>>> 6d5f8bc0

        select_committee_inner(
            current_session,
            reserved_seats as usize,
            non_reserved_seats as usize,
            non_reserved_finality_seats as usize,
            reserved,
            non_reserved,
        )
    }

    pub(crate) fn rotate_committee(
        current_session: SessionIndex,
    ) -> Option<SessionCommittee<T::AccountId>>
    where
        T::AccountId: Clone + PartialEq,
    {
        let era_validators = T::ValidatorProvider::current_era_validators()?;
        let committee_seats = T::ValidatorProvider::current_era_committee_size()?;

        let committee = Self::select_committee(&era_validators, committee_seats, current_session);

        if let Some(c) = &committee {
            Self::store_session_validators(
                &c.block_producers,
                era_validators.reserved,
                era_validators.non_reserved,
            );
        }

        committee
    }

    pub(crate) fn calculate_underperforming_validators() {
        let thresholds = BanConfig::<T>::get();
        let CurrentAndNextSessionValidators {
            current:
                SessionValidators {
                    committee: current_committee,
                    ..
                },
            ..
        } = CurrentAndNextSessionValidatorsStorage::<T>::get();
        let expected_blocks_per_validator = Self::blocks_to_produce_per_session();
        for validator in current_committee {
            let underperformance = match SessionValidatorBlockCount::<T>::try_get(&validator) {
                Ok(block_count) => {
                    Perbill::from_rational(block_count, expected_blocks_per_validator)
                        <= thresholds.minimal_expected_performance
                }
                Err(_) => true,
            };
            if underperformance {
                Self::mark_validator_underperformance(&thresholds, &validator);
            }
        }
    }

    fn mark_validator_underperformance(thresholds: &BanConfigStruct, validator: &T::AccountId) {
        let counter = UnderperformedValidatorSessionCount::<T>::mutate(validator, |count| {
            *count += 1;
            *count
        });
        if counter >= thresholds.underperformed_session_count_threshold {
            let reason = BanReason::InsufficientUptime(counter);
            Self::ban_validator(validator, reason);
            UnderperformedValidatorSessionCount::<T>::remove(validator);
        }
    }

    pub(crate) fn clear_underperformance_session_counter(session: SessionIndex) {
        let clean_session_counter_delay = BanConfig::<T>::get().clean_session_counter_delay;
        if session % clean_session_counter_delay == 0 {
            info!(
                target: LOG_TARGET,
                "Clearing UnderperformedValidatorSessionCount"
            );
            let _result = UnderperformedValidatorSessionCount::<T>::clear(u32::MAX, None);
        }
    }

    pub fn clear_expired_bans(active_era: EraIndex) {
        let ban_period = BanConfig::<T>::get().ban_period;
        let unban = Banned::<T>::iter().filter_map(|(v, ban_info)| {
            if ban_expired(ban_info.start, ban_period, active_era) {
                return Some(v);
            }
            None
        });
        unban.for_each(Banned::<T>::remove);
    }

    pub fn ban_validator(validator: &T::AccountId, reason: BanReason) {
        // current era is the latest planned era for which validators are already chosen
        // so we ban from the next era
        let start: EraIndex = T::EraInfoProvider::current_era()
            .unwrap_or(0)
            .saturating_add(1);
        if T::BanHandler::can_ban(validator) {
            Banned::<T>::insert(validator, BanInfo { reason, start });
            T::ValidatorExtractor::remove_validator(validator);
        }
    }

    pub fn emit_fresh_bans_event() {
        let active_era = <T as Config>::EraInfoProvider::active_era().unwrap_or(1);
        let fresh_bans = Banned::<T>::iter()
            .filter(|(_acc, info)| info.start == active_era + 1)
            .collect::<Vec<_>>();
        if !fresh_bans.is_empty() {
            info!(
                target: LOG_TARGET,
                "Fresh bans in era {}: {:?}", active_era, fresh_bans
            );
            Self::deposit_event(Event::BanValidators(fresh_bans));
        }
    }

    /// Calculates committee for the given session.
    /// If the current era `E` starts in the session `a`, and ends in session `b` then from session `a-1`
    /// to session `b-1` this function can answer question who will be in the committee in the era `E`.
    /// In the last session of the era `E` this can be used to determine all of the sessions in the
    /// era `E+1`.
    pub fn session_committee_for_session(
        session: SessionIndex,
    ) -> Result<SessionCommittee<T::AccountId>, SessionValidatorError> {
        let ce = match T::EraInfoProvider::current_era() {
            Some(ce) => ce,
            _ => return Err(SessionValidatorError::Other("No current era".encode())),
        };

        let current_starting_index = match T::EraInfoProvider::era_start_session_index(ce) {
            Some(csi) => csi,
            // Shouldn't happen
            None => {
                return Err(SessionValidatorError::Other(
                    "No known starting session for current era".encode(),
                ))
            }
        };
        let planned_era_end = current_starting_index + T::EraInfoProvider::sessions_per_era() - 1;

        if session < current_starting_index || session > planned_era_end {
            return Err(SessionValidatorError::SessionNotWithinRange {
                lower_limit: current_starting_index,
                upper_limit: planned_era_end,
            });
        }

        let era_validators = T::ValidatorProvider::current_era_validators().ok_or_else(|| {
            SessionValidatorError::Other("Couldn't get validators for current era".encode())
        })?;
        let committee_seats =
            T::ValidatorProvider::current_era_committee_size().ok_or_else(|| {
                SessionValidatorError::Other(
                    "Couldn't get committee-seats for current era".encode(),
                )
            })?;
        Self::select_committee(&era_validators, committee_seats, session)
            .ok_or_else(|| SessionValidatorError::Other("Internal error".encode()))
    }
}

#[cfg(test)]
mod tests {
    use std::collections::{BTreeSet, VecDeque};

    use sp_runtime::Perquintill;

    use crate::impls::{
        calculate_adjusted_session_points, compute_validator_scaled_total_rewards,
        select_committee_inner, MAX_REWARD,
    };

    const THRESHOLD: Perquintill = Perquintill::from_percent(90);

    #[test]
    fn adjusted_session_points_all_blocks_created_are_calculated_correctly() {
        assert_eq!(
            5000,
            calculate_adjusted_session_points(5, 30, 30, 25_000, THRESHOLD)
        );

        assert_eq!(
            6250000,
            calculate_adjusted_session_points(96, 900, 900, 600_000_000, THRESHOLD)
        );

        assert_eq!(
            6145833,
            calculate_adjusted_session_points(96, 900, 900, 590_000_000, THRESHOLD)
        );
    }

    #[test]
    fn adjusted_session_points_above_90_perc_are_calculated_correctly() {
        assert_eq!(
            5000,
            calculate_adjusted_session_points(5, 30, 27, 25_000, THRESHOLD)
        );

        assert_eq!(
            6250000,
            calculate_adjusted_session_points(96, 900, 811, 600_000_000, THRESHOLD)
        );

        assert_eq!(
            6145833,
            calculate_adjusted_session_points(96, 900, 899, 590_000_000, THRESHOLD)
        );
    }

    #[test]
    fn adjusted_session_points_more_than_all_blocks_created_are_calculated_correctly() {
        assert_eq!(
            5000,
            calculate_adjusted_session_points(5, 30, 2 * 30, 25_000, THRESHOLD)
        );

        assert_eq!(
            6250000,
            calculate_adjusted_session_points(96, 900, 3 * 900, 600_000_000, THRESHOLD)
        );

        assert_eq!(
            6145833,
            calculate_adjusted_session_points(96, 900, 901, 590_000_000, THRESHOLD)
        );
    }

    #[test]
    fn scale_points_correctly_when_under_u32() {
        assert_eq!(
            vec![(1, MAX_REWARD / 2), (2, MAX_REWARD / 2)],
            compute_validator_scaled_total_rewards(vec![(1, 10), (2, 10)])
        );
        assert_eq!(
            vec![(1, MAX_REWARD), (2, 0)],
            compute_validator_scaled_total_rewards(vec![(1, 10), (2, 0)])
        );
        assert_eq!(
            vec![
                (1, MAX_REWARD / 3),
                (2, MAX_REWARD / 6),
                (3, MAX_REWARD / 2),
            ],
            compute_validator_scaled_total_rewards(vec![(1, 20), (2, 10), (3, 30)])
        );
    }

    #[test]
    fn scale_points_correctly_when_above_u32() {
        let max: u128 = u32::MAX as u128;

        assert_eq!(
            vec![(1, MAX_REWARD / 2), (2, MAX_REWARD / 2)],
            compute_validator_scaled_total_rewards(vec![(1, 10 * max), (2, 10 * max)])
        );
        assert_eq!(
            vec![(1, MAX_REWARD), (2, 0)],
            compute_validator_scaled_total_rewards(vec![(1, 10 * max), (2, 0)])
        );
        assert_eq!(
            vec![
                (1, MAX_REWARD / 3),
                (2, MAX_REWARD / 6),
                (3, MAX_REWARD / 2),
            ],
            compute_validator_scaled_total_rewards(vec![
                (1, 20 * max),
                (2, 10 * max),
                (3, 30 * max),
            ])
        );
    }

    #[test]
    fn given_non_zero_era_and_prime_number_of_validators_when_rotating_committee_then_rotate_is_correct(
    ) {
        let reserved: Vec<_> = (0..11).collect();
        let non_reserved: Vec<_> = (11..101).collect();
        let reserved_seats = 7;
        let non_reserved_seats = 13;
        let mut rotated_non_reserved_validators: VecDeque<_> = (11..101).collect();
        let mut rotated_reserved_validators: VecDeque<_> = (0..11).collect();

        for session_index in 0u32..100u32 {
            let mut expected_committee = vec![];
            for _ in 0..reserved_seats {
                let first = rotated_reserved_validators.pop_front().unwrap();
                expected_committee.push(first);
                rotated_reserved_validators.push_back(first);
            }
            for _ in 0..non_reserved_seats {
                let first = rotated_non_reserved_validators.pop_front().unwrap();
                expected_committee.push(first);
                rotated_non_reserved_validators.push_back(first);
            }

            let expected_committee: BTreeSet<_> = BTreeSet::from_iter(expected_committee);
            let committee: BTreeSet<_> = BTreeSet::from_iter(
                select_committee_inner(
                    session_index,
                    reserved_seats,
                    non_reserved_seats,
                    non_reserved_seats + non_reserved_seats,
                    &reserved,
                    &non_reserved,
                )
                .expect("Expected non-empty rotated committee!")
                .block_producers,
            );

            assert_eq!(expected_committee, committee,);
        }
    }
}<|MERGE_RESOLUTION|>--- conflicted
+++ resolved
@@ -305,21 +305,13 @@
         let EraValidators {
             reserved,
             non_reserved,
-<<<<<<< HEAD
         } = era_validators;
 
-=======
-        } = T::ValidatorProvider::current_era_validators();
->>>>>>> 6d5f8bc0
         let CommitteeSeats {
             reserved_seats,
             non_reserved_seats,
             non_reserved_finality_seats,
-<<<<<<< HEAD
         } = committee_seats;
-=======
-        } = T::ValidatorProvider::current_era_committee_size();
->>>>>>> 6d5f8bc0
 
         select_committee_inner(
             current_session,
@@ -337,8 +329,8 @@
     where
         T::AccountId: Clone + PartialEq,
     {
-        let era_validators = T::ValidatorProvider::current_era_validators()?;
-        let committee_seats = T::ValidatorProvider::current_era_committee_size()?;
+        let era_validators = T::ValidatorProvider::current_era_validators();
+        let committee_seats = T::ValidatorProvider::current_era_committee_size();
 
         let committee = Self::select_committee(&era_validators, committee_seats, current_session);
 
@@ -469,15 +461,8 @@
             });
         }
 
-        let era_validators = T::ValidatorProvider::current_era_validators().ok_or_else(|| {
-            SessionValidatorError::Other("Couldn't get validators for current era".encode())
-        })?;
-        let committee_seats =
-            T::ValidatorProvider::current_era_committee_size().ok_or_else(|| {
-                SessionValidatorError::Other(
-                    "Couldn't get committee-seats for current era".encode(),
-                )
-            })?;
+        let era_validators = T::ValidatorProvider::current_era_validators();
+        let committee_seats = T::ValidatorProvider::current_era_committee_size();
         Self::select_committee(&era_validators, committee_seats, session)
             .ok_or_else(|| SessionValidatorError::Other("Internal error".encode()))
     }
