use codec::Encode;
use frame_support::{log::info, pallet_prelude::Get};
use primitives::{
    BanHandler, BanInfo, BanReason, BannedValidators, CommitteeSeats, EraValidators,
<<<<<<< HEAD
    SessionCommittee, SessionInfoProvider, SessionValidatorError, SessionValidators,
    ValidatorProvider, LENIENT_THRESHOLD,
=======
    SessionValidators, ValidatorProvider,
>>>>>>> 6d9028ee
};
use rand::{rngs::SmallRng, seq::SliceRandom, SeedableRng};
use sp_runtime::{Perbill, Perquintill};
use sp_staking::{EraIndex, SessionIndex};
use sp_std::{
    collections::{btree_map::BTreeMap, btree_set::BTreeSet},
    vec::Vec,
};

use crate::{
    pallet::{
        BanConfig, Banned, Config, CurrentAndNextSessionValidatorsStorage, Event, Pallet,
        SessionValidatorBlockCount, UnderperformedValidatorSessionCount, ValidatorEraTotalReward,
    },
    traits::{EraInfoProvider, ValidatorRewardsHandler},
    BanConfigStruct, CurrentAndNextSessionValidators, LenientThreshold, ValidatorExtractor,
    ValidatorTotalRewards, LOG_TARGET,
};

const MAX_REWARD: u32 = 1_000_000_000;

impl<T: Config> BannedValidators for Pallet<T> {
    type AccountId = T::AccountId;

    fn banned() -> Vec<Self::AccountId> {
        let active_era = T::EraInfoProvider::active_era().unwrap_or(0);
        let ban_period = BanConfig::<T>::get().ban_period;

        Banned::<T>::iter()
            .filter(|(_, info)| !ban_expired(info.start, ban_period, active_era + 1))
            .map(|(v, _)| v)
            .collect()
    }
}

fn choose_for_session<T: Clone>(validators: &[T], count: usize, session: usize) -> Option<Vec<T>> {
    if validators.is_empty() || count == 0 {
        return None;
    }

    let validators_len = validators.len();
    let first_index = session.saturating_mul(count) % validators_len;
    let mut chosen = Vec::new();

    for i in 0..count.min(validators_len) {
        chosen.push(validators[first_index.saturating_add(i) % validators_len].clone());
    }

    Some(chosen)
}

fn shuffle_order_for_session<T>(
    producers: &mut Vec<T>,
    validators: &mut Vec<T>,
    session: SessionIndex,
) {
    let mut rng = SmallRng::seed_from_u64(session as u64);

    producers.shuffle(&mut rng);
    validators.shuffle(&mut rng);
}

/// choose all items from `reserved` if present and extend it by #`non_reserved_seats` from non_reserved if present.
fn choose_finality_committee<T: Clone>(
    reserved: &Option<Vec<T>>,
    non_reserved: &Option<Vec<T>>,
    non_reserved_seats: usize,
    session: usize,
) -> Vec<T> {
    let non_reserved_finality_committee = non_reserved
        .as_ref()
        .and_then(|nr| choose_for_session(nr, non_reserved_seats, session))
        .unwrap_or_default();

    let mut finality_committee = reserved.clone().unwrap_or_default();
    finality_committee.extend(non_reserved_finality_committee);

    finality_committee
}

fn rotate<AccountId: Clone + PartialEq>(
    current_session: SessionIndex,
    reserved_seats: usize,
    non_reserved_seats: usize,
    non_reserved_finality_seats: usize,
    reserved: &[AccountId],
    non_reserved: &[AccountId],
) -> Option<SessionCommittee<AccountId>> {
    // The validators for the committee at the session `n` are chosen as follow:
    // 1. `reserved_seats` validators are chosen from the reserved set while `non_reserved_seats` from the non_reserved set.
    // 2. Given a set of validators the chosen ones are from the range:
    // `n * seats` to `(n + 1) * seats` where seats is equal to reserved_seats(non_reserved_seats) for reserved(non_reserved) validators.
    // 3. Finality committee is filled first with reserved_seats and then a subsample of non_reserved_seats equal to non_reserved_finality_seats

    let reserved_committee = choose_for_session(reserved, reserved_seats, current_session as usize);
    let non_reserved_committee =
        choose_for_session(non_reserved, non_reserved_seats, current_session as usize);

    let mut finality_committee = choose_finality_committee(
        &reserved_committee,
        &non_reserved_committee,
        non_reserved_finality_seats,
        current_session as usize,
    );

    let mut block_producers = match (reserved_committee, non_reserved_committee) {
        (Some(rc), Some(nrc)) => Some(rc.into_iter().chain(nrc.into_iter()).collect()),
        (Some(rc), _) => Some(rc),
        (_, Some(nrc)) => Some(nrc),
        _ => None,
    }?;

    // randomize order of the producers and committee
    shuffle_order_for_session(
        &mut block_producers,
        &mut finality_committee,
        current_session,
    );

    Some(SessionCommittee {
        block_producers,
        finality_committee,
    })
}

fn calculate_adjusted_session_points(
    sessions_per_era: EraIndex,
    blocks_to_produce_per_session: u32,
    blocks_created: u32,
    total_possible_reward: u32,
    lenient_threshold: Perquintill,
) -> u32 {
    let performance =
        Perquintill::from_rational(blocks_created as u64, blocks_to_produce_per_session as u64);

    // when produced more than `lenient_threshold`% expected blocks, get 100% possible reward for session
    if performance >= lenient_threshold {
        return (Perquintill::from_rational(1, sessions_per_era as u64)
            * total_possible_reward as u64) as u32;
    }

    (Perquintill::from_rational(
        blocks_created as u64,
        (blocks_to_produce_per_session * sessions_per_era) as u64,
    ) * total_possible_reward as u64) as u32
}

pub fn compute_validator_scaled_total_rewards<V>(
    validator_totals: Vec<(V, u128)>,
) -> Vec<(V, u32)> {
    let sum_totals: u128 = validator_totals.iter().map(|(_, t)| t).sum();

    if sum_totals == 0 {
        return validator_totals.into_iter().map(|(v, _)| (v, 0)).collect();
    }

    // scaled_total = total * (MAX_REWARD / sum_totals)
    // for maximum possible value of the total sum_totals the scaled_total is equal to MAX_REWARD
    validator_totals
        .into_iter()
        .map(|(v, t)| {
            (
                v,
                (t.saturating_mul(MAX_REWARD as u128) / sum_totals) as u32,
            )
        })
        .collect()
}

pub fn ban_expired(start: EraIndex, period: EraIndex, active_era: EraIndex) -> bool {
    start + period <= active_era
}

impl<T: Config> Pallet<T> {
    pub(crate) fn update_validator_total_rewards(era: EraIndex) {
        let validator_totals = T::ValidatorRewardsHandler::validator_totals(era);
        let scaled_totals = compute_validator_scaled_total_rewards(validator_totals).into_iter();

        ValidatorEraTotalReward::<T>::put(ValidatorTotalRewards(scaled_totals.collect()));
    }

    fn reward_for_session_non_committee(
        non_committee: Vec<T::AccountId>,
        nr_of_sessions: SessionIndex,
        blocks_per_session: u32,
        validator_totals: &BTreeMap<T::AccountId, u32>,
        threshold: Perquintill,
    ) -> impl IntoIterator<Item = (T::AccountId, u32)> + '_ {
        non_committee.into_iter().map(move |validator| {
            let total = BTreeMap::<_, _>::get(validator_totals, &validator).unwrap_or(&0);
            (
                validator,
                calculate_adjusted_session_points(
                    nr_of_sessions,
                    blocks_per_session,
                    blocks_per_session,
                    *total,
                    threshold,
                ),
            )
        })
    }

    fn reward_for_session_committee(
        committee: Vec<T::AccountId>,
        nr_of_sessions: SessionIndex,
        blocks_per_session: u32,
        validator_totals: &BTreeMap<T::AccountId, u32>,
        threshold: Perquintill,
    ) -> impl IntoIterator<Item = (T::AccountId, u32)> + '_ {
        committee.into_iter().map(move |validator| {
            let total = BTreeMap::<_, _>::get(validator_totals, &validator).unwrap_or(&0);
            let blocks_created = SessionValidatorBlockCount::<T>::get(&validator);
            (
                validator,
                calculate_adjusted_session_points(
                    nr_of_sessions,
                    blocks_per_session,
                    blocks_created,
                    *total,
                    threshold,
                ),
            )
        })
    }
    fn blocks_to_produce_per_session() -> u32 {
        T::SessionPeriod::get().saturating_div(
            T::ValidatorProvider::current_era_committee_size()
                .unwrap_or_default()
                .size(),
        )
    }

    pub fn adjust_rewards_for_session() {
        if T::EraInfoProvider::active_era().unwrap_or(0) == 0 {
            return;
        }

        let CurrentAndNextSessionValidators {
            current:
                SessionValidators {
                    committee,
                    non_committee,
                },
            ..
        } = CurrentAndNextSessionValidatorsStorage::<T>::get();
        let nr_of_sessions = T::EraInfoProvider::sessions_per_era();
        let blocks_per_session = Self::blocks_to_produce_per_session();
        let validator_total_rewards = ValidatorEraTotalReward::<T>::get()
            .unwrap_or_else(|| ValidatorTotalRewards(BTreeMap::new()))
            .0;

        let lenient_threshold = LenientThreshold::<T>::get();

        let rewards = Self::reward_for_session_non_committee(
            non_committee,
            nr_of_sessions,
            blocks_per_session,
            &validator_total_rewards,
            lenient_threshold,
        )
        .into_iter()
        .chain(
            Self::reward_for_session_committee(
                committee,
                nr_of_sessions,
                blocks_per_session,
                &validator_total_rewards,
                lenient_threshold,
            )
            .into_iter(),
        );

        T::ValidatorRewardsHandler::add_rewards(rewards);
    }

    fn store_session_validators(
        committee: &[T::AccountId],
        reserved: Vec<T::AccountId>,
        non_reserved: Vec<T::AccountId>,
    ) {
        let committee: BTreeSet<T::AccountId> = committee.iter().cloned().collect();

        let non_committee = non_reserved
            .into_iter()
            .chain(reserved.into_iter())
            .filter(|a| !committee.contains(a))
            .collect();

        let mut session_validators = CurrentAndNextSessionValidatorsStorage::<T>::get();

        session_validators.current = session_validators.next;
        session_validators.next = SessionValidators {
            committee: committee.into_iter().collect(),
            non_committee,
        };

        CurrentAndNextSessionValidatorsStorage::<T>::put(session_validators);
    }

    pub(crate) fn rotate_committee_inner(
        era_validators: &EraValidators<T::AccountId>,
        committee_seats: CommitteeSeats,
        current_session: SessionIndex,
    ) -> Option<SessionCommittee<T::AccountId>> {
        let EraValidators {
            reserved,
            non_reserved,
        } = era_validators;

        let CommitteeSeats {
            reserved_seats,
            non_reserved_seats,
            non_reserved_finality_seats,
        } = committee_seats;

        rotate(
            current_session,
            reserved_seats as usize,
            non_reserved_seats as usize,
            non_reserved_finality_seats as usize,
            reserved,
            non_reserved,
        )
    }

    pub(crate) fn rotate_committee(
        current_session: SessionIndex,
    ) -> Option<SessionCommittee<T::AccountId>>
    where
        T::AccountId: Clone + PartialEq,
    {
        let era_validators = T::ValidatorProvider::current_era_validators()?;
        let committee_seats = T::ValidatorProvider::current_era_committee_size()?;

        let committee =
            Self::rotate_committee_inner(&era_validators, committee_seats, current_session);

        if let Some(c) = &committee {
            Self::store_session_validators(
                &c.block_producers,
                era_validators.reserved,
                era_validators.non_reserved,
            );
        }

        committee
    }

    pub(crate) fn calculate_underperforming_validators() {
        let thresholds = BanConfig::<T>::get();
        let CurrentAndNextSessionValidators {
            current:
                SessionValidators {
                    committee: current_committee,
                    ..
                },
            ..
        } = CurrentAndNextSessionValidatorsStorage::<T>::get();
        let expected_blocks_per_validator = Self::blocks_to_produce_per_session();
        for validator in current_committee {
            let underperformance = match SessionValidatorBlockCount::<T>::try_get(&validator) {
                Ok(block_count) => {
                    Perbill::from_rational(block_count, expected_blocks_per_validator)
                        <= thresholds.minimal_expected_performance
                }
                Err(_) => true,
            };
            if underperformance {
                Self::mark_validator_underperformance(&thresholds, &validator);
            }
        }
    }

    fn mark_validator_underperformance(thresholds: &BanConfigStruct, validator: &T::AccountId) {
        let counter = UnderperformedValidatorSessionCount::<T>::mutate(validator, |count| {
            *count += 1;
            *count
        });
        if counter >= thresholds.underperformed_session_count_threshold {
            let reason = BanReason::InsufficientUptime(counter);
            Self::ban_validator(validator, reason);
            UnderperformedValidatorSessionCount::<T>::remove(validator);
        }
    }

    pub(crate) fn clear_underperformance_session_counter(session: SessionIndex) {
        let clean_session_counter_delay = BanConfig::<T>::get().clean_session_counter_delay;
        if session % clean_session_counter_delay == 0 {
            info!(
                target: LOG_TARGET,
                "Clearing UnderperformedValidatorSessionCount"
            );
            let _result = UnderperformedValidatorSessionCount::<T>::clear(u32::MAX, None);
        }
    }

    pub fn clear_expired_bans(active_era: EraIndex) {
        let ban_period = BanConfig::<T>::get().ban_period;
        let unban = Banned::<T>::iter().filter_map(|(v, ban_info)| {
            if ban_expired(ban_info.start, ban_period, active_era) {
                return Some(v);
            }
            None
        });
        unban.for_each(Banned::<T>::remove);
    }

    pub fn ban_validator(validator: &T::AccountId, reason: BanReason) {
        // current era is the latest planned era for which validators are already chosen
        // so we ban from the next era
        let start: EraIndex = T::EraInfoProvider::current_era()
            .unwrap_or(0)
            .saturating_add(1);
        if T::BanHandler::can_ban(validator) {
            Banned::<T>::insert(validator, BanInfo { reason, start });
            T::ValidatorExtractor::remove_validator(validator);
        }
    }

    pub fn emit_fresh_bans_event() {
        let active_era = <T as Config>::EraInfoProvider::active_era().unwrap_or(1);
        let fresh_bans = Banned::<T>::iter()
            .filter(|(_acc, info)| info.start == active_era + 1)
            .collect::<Vec<_>>();
        if !fresh_bans.is_empty() {
            info!(
                target: LOG_TARGET,
                "Fresh bans in era {}: {:?}", active_era, fresh_bans
            );
            Self::deposit_event(Event::BanValidators(fresh_bans));
        }
    }

    // Calculates
    pub fn session_committee_for_session(
        session: SessionIndex,
    ) -> Result<SessionCommittee<T::AccountId>, SessionValidatorError> {
        let ae = match T::EraInfoProvider::active_era() {
            Some(ae) => ae,
            _ => return Err(SessionValidatorError::Other("No active era".encode())),
        };

        let current_session = T::SessionInfoProvider::current_session();

        let active_starting_index = match T::EraInfoProvider::era_start_session_index(ae) {
            Some(asi) => asi,
            // Shouldn't happen
            None => {
                return Err(SessionValidatorError::Other(
                    "No known starting session for current era".encode(),
                ))
            }
        };

        // Historical session
        if session < active_starting_index - 1 {
            return Err(SessionValidatorError::OldEra);
        }

        let planned_era_end = active_starting_index + T::EraInfoProvider::sessions_per_era() - 1;

        if current_session == planned_era_end {
            return Err(SessionValidatorError::Other(
                "We no longer can compute committee for this session".encode(),
            ));
        }

        if session <= planned_era_end {
            let era_validators =
                T::ValidatorProvider::current_era_validators().ok_or_else(|| {
                    SessionValidatorError::Other("Couldn't get validators for current era".encode())
                })?;
            let committee_seats =
                T::ValidatorProvider::current_era_committee_size().ok_or_else(|| {
                    SessionValidatorError::Other(
                        "Couldn't get committee-seats for current era".encode(),
                    )
                })?;
            return Self::rotate_committee_inner(&era_validators, committee_seats, session)
                .ok_or_else(|| SessionValidatorError::Other("Internal error".encode()));
        }
        Err(SessionValidatorError::SessionTooMuchIntoFuture {
            upper_limit: planned_era_end,
        })
    }
}

#[cfg(test)]
mod tests {
    use std::collections::{BTreeSet, VecDeque};

    use sp_runtime::Perquintill;

    use crate::impls::{
        calculate_adjusted_session_points, compute_validator_scaled_total_rewards, rotate,
        MAX_REWARD,
    };

    const THRESHOLD: Perquintill = Perquintill::from_percent(90);

    #[test]
    fn adjusted_session_points_all_blocks_created_are_calculated_correctly() {
        assert_eq!(
            5000,
            calculate_adjusted_session_points(5, 30, 30, 25_000, THRESHOLD)
        );

        assert_eq!(
            6250000,
            calculate_adjusted_session_points(96, 900, 900, 600_000_000, THRESHOLD)
        );

        assert_eq!(
            6145833,
            calculate_adjusted_session_points(96, 900, 900, 590_000_000, THRESHOLD)
        );
    }

    #[test]
    fn adjusted_session_points_above_90_perc_are_calculated_correctly() {
        assert_eq!(
            5000,
            calculate_adjusted_session_points(5, 30, 27, 25_000, THRESHOLD)
        );

        assert_eq!(
            6250000,
            calculate_adjusted_session_points(96, 900, 811, 600_000_000, THRESHOLD)
        );

        assert_eq!(
            6145833,
            calculate_adjusted_session_points(96, 900, 899, 590_000_000, THRESHOLD)
        );
    }

    #[test]
    fn adjusted_session_points_more_than_all_blocks_created_are_calculated_correctly() {
        assert_eq!(
            5000,
            calculate_adjusted_session_points(5, 30, 2 * 30, 25_000, THRESHOLD)
        );

        assert_eq!(
            6250000,
            calculate_adjusted_session_points(96, 900, 3 * 900, 600_000_000, THRESHOLD)
        );

        assert_eq!(
            6145833,
            calculate_adjusted_session_points(96, 900, 901, 590_000_000, THRESHOLD)
        );
    }

    #[test]
    fn scale_points_correctly_when_under_u32() {
        assert_eq!(
            vec![(1, MAX_REWARD / 2), (2, MAX_REWARD / 2)],
            compute_validator_scaled_total_rewards(vec![(1, 10), (2, 10)])
        );
        assert_eq!(
            vec![(1, MAX_REWARD), (2, 0)],
            compute_validator_scaled_total_rewards(vec![(1, 10), (2, 0)])
        );
        assert_eq!(
            vec![
                (1, MAX_REWARD / 3),
                (2, MAX_REWARD / 6),
                (3, MAX_REWARD / 2),
            ],
            compute_validator_scaled_total_rewards(vec![(1, 20), (2, 10), (3, 30)])
        );
    }

    #[test]
    fn scale_points_correctly_when_above_u32() {
        let max: u128 = u32::MAX as u128;

        assert_eq!(
            vec![(1, MAX_REWARD / 2), (2, MAX_REWARD / 2)],
            compute_validator_scaled_total_rewards(vec![(1, 10 * max), (2, 10 * max)])
        );
        assert_eq!(
            vec![(1, MAX_REWARD), (2, 0)],
            compute_validator_scaled_total_rewards(vec![(1, 10 * max), (2, 0)])
        );
        assert_eq!(
            vec![
                (1, MAX_REWARD / 3),
                (2, MAX_REWARD / 6),
                (3, MAX_REWARD / 2),
            ],
            compute_validator_scaled_total_rewards(vec![
                (1, 20 * max),
                (2, 10 * max),
                (3, 30 * max),
            ])
        );
    }

    #[test]
    fn given_non_zero_era_and_prime_number_of_validators_when_rotating_committee_then_rotate_is_correct(
    ) {
        let reserved: Vec<_> = (0..11).collect();
        let non_reserved: Vec<_> = (11..101).collect();
        let reserved_seats = 7;
        let non_reserved_seats = 13;
        let mut rotated_non_reserved_validators: VecDeque<_> = (11..101).collect();
        let mut rotated_reserved_validators: VecDeque<_> = (0..11).collect();

        for session_index in 0u32..100u32 {
            let mut expected_committee = vec![];
            for _ in 0..reserved_seats {
                let first = rotated_reserved_validators.pop_front().unwrap();
                expected_committee.push(first);
                rotated_reserved_validators.push_back(first);
            }
            for _ in 0..non_reserved_seats {
                let first = rotated_non_reserved_validators.pop_front().unwrap();
                expected_committee.push(first);
                rotated_non_reserved_validators.push_back(first);
            }

            let expected_committee: BTreeSet<_> = BTreeSet::from_iter(expected_committee);
            let committee: BTreeSet<_> = BTreeSet::from_iter(
                rotate(
                    session_index,
                    reserved_seats,
                    non_reserved_seats,
                    non_reserved_seats + non_reserved_seats,
                    &reserved,
                    &non_reserved,
                )
                .expect("Expected non-empty rotated committee!")
                .block_producers,
            );

            assert_eq!(expected_committee, committee,);
        }
    }
}<|MERGE_RESOLUTION|>--- conflicted
+++ resolved
@@ -2,12 +2,8 @@
 use frame_support::{log::info, pallet_prelude::Get};
 use primitives::{
     BanHandler, BanInfo, BanReason, BannedValidators, CommitteeSeats, EraValidators,
-<<<<<<< HEAD
     SessionCommittee, SessionInfoProvider, SessionValidatorError, SessionValidators,
-    ValidatorProvider, LENIENT_THRESHOLD,
-=======
-    SessionValidators, ValidatorProvider,
->>>>>>> 6d9028ee
+    ValidatorProvider,
 };
 use rand::{rngs::SmallRng, seq::SliceRandom, SeedableRng};
 use sp_runtime::{Perbill, Perquintill};
