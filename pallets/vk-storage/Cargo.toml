[package]
name = "pallet-vk-storage"
version = "0.1.0"
authors.workspace = true
edition.workspace = true
homepage.workspace = true
repository.workspace = true
license = "Apache 2.0"

[dependencies]
log = { workspace = true }
parity-scale-codec = { workspace = true, features = ["derive"] }
scale-info = { workspace = true, features = ["derive"] }

<<<<<<< HEAD
frame-benchmarking = { default-features = false, git = "https://github.com/Cardinal-Cryptography/polkadot-sdk.git", branch = "aleph-v1.3.0", optional = true }
frame-support = { default-features = false, git = "https://github.com/Cardinal-Cryptography/polkadot-sdk.git", branch = "aleph-v1.3.0" }
frame-system = { default-features = false, git = "https://github.com/Cardinal-Cryptography/polkadot-sdk.git", branch = "aleph-v1.3.0" }
sp-core = { default-features = false, git = "https://github.com/Cardinal-Cryptography/polkadot-sdk.git", branch = "aleph-v1.3.0" }
sp-std = { default-features = false, git = "https://github.com/Cardinal-Cryptography/polkadot-sdk.git", branch = "aleph-v1.3.0" }

[dev-dependencies]
pallet-balances = { default-features = false, git = "https://github.com/Cardinal-Cryptography/polkadot-sdk.git", branch = "aleph-v1.3.0" }
sp-io = { default-features = false, git = "https://github.com/Cardinal-Cryptography/polkadot-sdk.git", branch = "aleph-v1.3.0" }
sp-runtime = { default-features = false, git = "https://github.com/Cardinal-Cryptography/polkadot-sdk.git", branch = "aleph-v1.3.0" }
=======
frame-benchmarking = { workspace = true, optional = true }
frame-support = { workspace = true }
frame-system = { workspace = true }
sp-core = { workspace = true }
sp-std = { workspace = true }

[dev-dependencies]
pallet-balances = { workspace = true }
sp-io = { workspace = true }
sp-runtime = { workspace = true }
>>>>>>> e625d066

[features]
default = ["std"]
std = [
    "log/std",

    "parity-scale-codec/std",

    "frame-benchmarking/std",
    "frame-system/std",
    "frame-support/std",
    "sp-core/std",
    "sp-io/std",
    "sp-std/std",
    "sp-runtime/std",
    "pallet-balances/std",
]
runtime-benchmarks = [
    "frame-benchmarking/runtime-benchmarks",
    "frame-support/runtime-benchmarks",
    "frame-system/runtime-benchmarks",
    "sp-runtime/runtime-benchmarks",
]
try-runtime = [
    "frame-support/try-runtime",
]<|MERGE_RESOLUTION|>--- conflicted
+++ resolved
@@ -12,18 +12,6 @@
 parity-scale-codec = { workspace = true, features = ["derive"] }
 scale-info = { workspace = true, features = ["derive"] }
 
-<<<<<<< HEAD
-frame-benchmarking = { default-features = false, git = "https://github.com/Cardinal-Cryptography/polkadot-sdk.git", branch = "aleph-v1.3.0", optional = true }
-frame-support = { default-features = false, git = "https://github.com/Cardinal-Cryptography/polkadot-sdk.git", branch = "aleph-v1.3.0" }
-frame-system = { default-features = false, git = "https://github.com/Cardinal-Cryptography/polkadot-sdk.git", branch = "aleph-v1.3.0" }
-sp-core = { default-features = false, git = "https://github.com/Cardinal-Cryptography/polkadot-sdk.git", branch = "aleph-v1.3.0" }
-sp-std = { default-features = false, git = "https://github.com/Cardinal-Cryptography/polkadot-sdk.git", branch = "aleph-v1.3.0" }
-
-[dev-dependencies]
-pallet-balances = { default-features = false, git = "https://github.com/Cardinal-Cryptography/polkadot-sdk.git", branch = "aleph-v1.3.0" }
-sp-io = { default-features = false, git = "https://github.com/Cardinal-Cryptography/polkadot-sdk.git", branch = "aleph-v1.3.0" }
-sp-runtime = { default-features = false, git = "https://github.com/Cardinal-Cryptography/polkadot-sdk.git", branch = "aleph-v1.3.0" }
-=======
 frame-benchmarking = { workspace = true, optional = true }
 frame-support = { workspace = true }
 frame-system = { workspace = true }
@@ -34,7 +22,6 @@
 pallet-balances = { workspace = true }
 sp-io = { workspace = true }
 sp-runtime = { workspace = true }
->>>>>>> e625d066
 
 [features]
 default = ["std"]
