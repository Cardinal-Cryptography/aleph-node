--- conflicted
+++ resolved
@@ -1,15 +1,5 @@
 FROM nixos/nix:2.6.0
 
-<<<<<<< HEAD
-COPY docker/nix-build.sh /
-COPY . /node/
-WORKDIR /node
-RUN nix-env -i patchelf && \
-    nix-collect-garbage -d
-RUN nix-build ./default.nix && \
-    rm -rf /node/ && \
-    mv /nix-build.sh /node/ && \
-=======
 COPY docker/nix-build.sh /node/
 COPY . /node/build
 RUN nix-env -i patchelf && \
@@ -17,7 +7,6 @@
 WORKDIR /node/build
 RUN nix-build ./default.nix
 RUN rm -rf /node/build && \
->>>>>>> 52927724
     chmod +x /node/nix-build.sh
 
 WORKDIR /node/build
