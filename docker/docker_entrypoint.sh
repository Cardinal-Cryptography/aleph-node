--- conflicted
+++ resolved
@@ -42,10 +42,6 @@
 
 ARGS=(
   --validator
-<<<<<<< HEAD
-  --state-pruning archive
-=======
->>>>>>> 7de6e775
   --execution Native
   --name "${NAME}"
   --base-path "${BASE_PATH}"
