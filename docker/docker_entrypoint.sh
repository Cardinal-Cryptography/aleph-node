--- conflicted
+++ resolved
@@ -88,19 +88,11 @@
 fi
 
 if [[ "true" == "${VALIDATOR}" ]]; then
-<<<<<<< HEAD
-  ARGS+=(--unsafe-ws-external --unsafe-rpc-external --rpc-methods Unsafe)
+  ARGS+=(--rpc-methods Unsafe)
 fi
 
 if [[ "false" == "${VALIDATOR}" ]]; then
-  ARGS+=(--ws-external --rpc-external --rpc-methods Safe)
-=======
-    ARGS+=(--rpc-methods Unsafe)
-fi
-
-if [[ "false" == "${VALIDATOR}" ]]; then
-    ARGS+=(--rpc-methods Safe)
->>>>>>> 300f7f0d
+  ARGS+=(--rpc-methods Safe)
 fi
 
 aleph-node "${ARGS[@]}"