[package]
name = "jellyfier"
version = "0.0.0"
documentation = "https://docs.rs/?"
license = "Apache-2.0"
categories = ["cryptography"]
description = "Jellyfish PLONK verifier"
authors.workspace = true
edition.workspace = true
homepage.workspace = true
repository.workspace = true

[dependencies]
# we must use newer version of arkworks for jellyfish
ark-bls12-381 = { version = "0.4.0", default-features = false }
ark-serialize = { version = "0.4.0", default-features = false }
parity-scale-codec = { workspace = true, features = ["derive"] }

<<<<<<< HEAD
sp-runtime-interface = { git = "https://github.com/Cardinal-Cryptography/substrate.git", branch = "aleph-v0.9.39", default-features = false }
jf-plonk = { git = "https://github.com/EspressoSystems/jellyfish", rev = "7323d81e39f7da463923143f8be97558b8855df4" }
=======
sp-runtime-interface = { workspace = true }
jf-plonk = { workspace = true }
>>>>>>> cd840696

[dev-dependencies]
jf-plonk = { workspace = true, features = ["test-srs"] }
jf-relation = { workspace = true }
jf-utils = { workspace = true }

[features]
default = ["std"]
std = [
    "ark-bls12-381/std",
    "ark-serialize/std",
    "parity-scale-codec/std",
    "sp-runtime-interface/std",
]<|MERGE_RESOLUTION|>--- conflicted
+++ resolved
@@ -16,13 +16,8 @@
 ark-serialize = { version = "0.4.0", default-features = false }
 parity-scale-codec = { workspace = true, features = ["derive"] }
 
-<<<<<<< HEAD
-sp-runtime-interface = { git = "https://github.com/Cardinal-Cryptography/substrate.git", branch = "aleph-v0.9.39", default-features = false }
-jf-plonk = { git = "https://github.com/EspressoSystems/jellyfish", rev = "7323d81e39f7da463923143f8be97558b8855df4" }
-=======
 sp-runtime-interface = { workspace = true }
 jf-plonk = { workspace = true }
->>>>>>> cd840696
 
 [dev-dependencies]
 jf-plonk = { workspace = true, features = ["test-srs"] }
