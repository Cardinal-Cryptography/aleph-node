use std::{
    collections::HashMap,
    fmt::{Display, Error as FmtError, Formatter},
    io::Result as IoResult,
    pin::Pin,
    sync::Arc,
    task::{Context, Poll},
    time::Duration,
};

use futures::{
    channel::{mpsc, mpsc::UnboundedReceiver, oneshot},
    Future, StreamExt,
};
use log::info;
use parity_scale_codec::{Decode, Encode, Output};
use rand::Rng;
use tokio::{
    io::{duplex, AsyncRead, AsyncWrite, DuplexStream, ReadBuf},
    time::timeout,
};

use crate::{
    protocols::{ProtocolError, ResultForService},
    AddressingInformation, ConnectionInfo, Data, Dialer, Listener, Network, NetworkIdentity,
    PeerAddressInfo, PeerId, PublicKey, SecretKey, Splittable, LOG_TARGET,
};

#[derive(Hash, Debug, Clone, PartialEq, Eq)]
pub struct MockData {
    data: u32,
    filler: Vec<u8>,
    decodes: bool,
}

impl MockData {
    pub fn new(data: u32, filler_size: usize) -> MockData {
        MockData {
            data,
            filler: vec![0; filler_size],
            decodes: true,
        }
    }

    pub fn new_undecodable(data: u32, filler_size: usize) -> MockData {
        MockData {
            data,
            filler: vec![0; filler_size],
            decodes: false,
        }
    }

    pub fn data(&self) -> u32 {
        self.data
    }
}

impl Encode for MockData {
    fn size_hint(&self) -> usize {
        self.data.size_hint() + self.filler.size_hint() + self.decodes.size_hint()
    }

    fn encode_to<T: Output + ?Sized>(&self, dest: &mut T) {
        // currently this is exactly the default behaviour, but we still
        // need it here to make sure that decode works in the future
        self.data.encode_to(dest);
        self.filler.encode_to(dest);
        self.decodes.encode_to(dest);
    }
}

impl Decode for MockData {
    fn decode<I: parity_scale_codec::Input>(
        value: &mut I,
    ) -> Result<Self, parity_scale_codec::Error> {
        let data = u32::decode(value)?;
        let filler = Vec::<u8>::decode(value)?;
        let decodes = bool::decode(value)?;
        if !decodes {
            return Err("Simulated decode failure.".into());
        }
        Ok(Self {
            data,
            filler,
            decodes,
        })
    }
}

#[derive(Clone)]
pub struct Channel<T>(
    pub mpsc::UnboundedSender<T>,
    pub Arc<tokio::sync::Mutex<mpsc::UnboundedReceiver<T>>>,
);

const TIMEOUT_FAIL: Duration = Duration::from_secs(10);

impl<T> Channel<T> {
    pub fn new() -> Self {
        let (tx, rx) = mpsc::unbounded();
        Channel(tx, Arc::new(tokio::sync::Mutex::new(rx)))
    }

    pub fn send(&self, msg: T) {
        self.0.unbounded_send(msg).unwrap();
    }

    pub async fn next(&mut self) -> Option<T> {
        timeout(TIMEOUT_FAIL, self.1.lock().await.next())
            .await
            .ok()
            .flatten()
    }

    pub async fn take(&mut self, n: usize) -> Vec<T> {
        timeout(
            TIMEOUT_FAIL,
            self.1.lock().await.by_ref().take(n).collect::<Vec<_>>(),
        )
        .await
        .unwrap_or_default()
    }

    pub async fn try_next(&self) -> Option<T> {
        self.1.lock().await.try_next().unwrap_or(None)
    }

    pub async fn close(self) -> Option<T> {
        self.0.close_channel();
        self.try_next().await
    }
}

impl<T> Default for Channel<T> {
    fn default() -> Self {
        Self::new()
    }
}

/// A mock secret key that is able to sign messages.
#[derive(Debug, PartialEq, Eq, Clone, Hash)]
pub struct MockSecretKey([u8; 4]);

/// A mock public key for verifying signatures.
#[derive(Debug, PartialEq, Eq, PartialOrd, Ord, Clone, Hash, Encode, Decode)]
pub struct MockPublicKey([u8; 4]);

impl Display for MockPublicKey {
    fn fmt(&self, f: &mut Formatter<'_>) -> Result<(), FmtError> {
        write!(f, "PublicKey({:?})", self.0)
    }
}

impl AsRef<[u8]> for MockPublicKey {
    fn as_ref(&self) -> &[u8] {
        self.0.as_ref()
    }
}

/// A mock signature, able to discern whether the correct key has been used to sign a specific
/// message.
#[derive(Debug, PartialEq, Eq, Clone, Hash, Encode, Decode)]
pub struct MockSignature {
    message: Vec<u8>,
    key_id: [u8; 4],
}

impl PublicKey for MockPublicKey {
    type Signature = MockSignature;

    fn verify(&self, message: &[u8], signature: &Self::Signature) -> bool {
        (message == signature.message.as_slice()) && (self.0 == signature.key_id)
    }
}

impl PeerId for MockPublicKey {}

impl SecretKey for MockSecretKey {
    type Signature = MockSignature;
    type PublicKey = MockPublicKey;

    fn sign(&self, message: &[u8]) -> Self::Signature {
        MockSignature {
            message: message.to_vec(),
            key_id: self.0,
        }
    }

    fn public_key(&self) -> Self::PublicKey {
        MockPublicKey(self.0)
    }
}

/// Create a random key pair.
pub fn key() -> (MockPublicKey, MockSecretKey) {
    let secret_key = MockSecretKey(rand::random());
    (secret_key.public_key(), secret_key)
}

/// Create a HashMap with public keys as keys and secret keys as values.
pub fn random_keys(n_peers: usize) -> HashMap<MockPublicKey, MockSecretKey> {
    let mut result = HashMap::with_capacity(n_peers);
    while result.len() < n_peers {
        let (pk, sk) = key();
        result.insert(pk, sk);
    }
    result
}

/// A mock that can be split into two streams.
pub struct MockSplittable {
    incoming_data: DuplexStream,
    outgoing_data: DuplexStream,
}

impl MockSplittable {
    /// Create a pair of mock splittables connected to each other.
    pub fn new(max_buf_size: usize) -> (Self, Self) {
        let (in_a, out_b) = duplex(max_buf_size);
        let (in_b, out_a) = duplex(max_buf_size);
        (
            MockSplittable {
                incoming_data: in_a,
                outgoing_data: out_a,
            },
            MockSplittable {
                incoming_data: in_b,
                outgoing_data: out_b,
            },
        )
    }
}

impl AsyncRead for MockSplittable {
    fn poll_read(
        self: Pin<&mut Self>,
        cx: &mut Context<'_>,
        buf: &mut ReadBuf<'_>,
    ) -> Poll<IoResult<()>> {
        Pin::new(&mut self.get_mut().incoming_data).poll_read(cx, buf)
    }
}

impl AsyncWrite for MockSplittable {
    fn poll_write(self: Pin<&mut Self>, cx: &mut Context<'_>, buf: &[u8]) -> Poll<IoResult<usize>> {
        Pin::new(&mut self.get_mut().outgoing_data).poll_write(cx, buf)
    }

    fn poll_flush(self: Pin<&mut Self>, cx: &mut Context<'_>) -> Poll<IoResult<()>> {
        Pin::new(&mut self.get_mut().outgoing_data).poll_flush(cx)
    }

    fn poll_shutdown(self: Pin<&mut Self>, cx: &mut Context<'_>) -> Poll<IoResult<()>> {
        Pin::new(&mut self.get_mut().outgoing_data).poll_shutdown(cx)
    }
}

impl ConnectionInfo for MockSplittable {
    fn peer_address_info(&self) -> PeerAddressInfo {
        String::from("MOCK_ADDRESS")
    }
}

impl ConnectionInfo for DuplexStream {
    fn peer_address_info(&self) -> PeerAddressInfo {
        String::from("MOCK_ADDRESS")
    }
}

impl Splittable for MockSplittable {
    type Sender = DuplexStream;
    type Receiver = DuplexStream;

    fn split(self) -> (Self::Sender, Self::Receiver) {
        (self.outgoing_data, self.incoming_data)
    }
}

#[derive(Clone, Debug, PartialEq, Eq, Hash, Encode, Decode)]
pub struct MockAddressingInformation {
    peer_id: MockPublicKey,
    address: String,
    valid: bool,
}

impl AddressingInformation for MockAddressingInformation {
    type PeerId = MockPublicKey;

    fn peer_id(&self) -> Self::PeerId {
        self.peer_id.clone()
    }

    fn verify(&self) -> bool {
        self.valid
    }

<<<<<<< HEAD
    fn lower_level_address(&self) -> String {
=======
    fn address(&self) -> String {
>>>>>>> 9bd08cf0
        self.address.clone()
    }
}

impl NetworkIdentity for MockAddressingInformation {
    type PeerId = MockPublicKey;
    type AddressingInformation = MockAddressingInformation;

    fn identity(&self) -> Self::AddressingInformation {
        self.clone()
    }
}

impl From<MockAddressingInformation> for Vec<MockAddressingInformation> {
    fn from(address: MockAddressingInformation) -> Self {
        vec![address]
    }
}

impl TryFrom<Vec<MockAddressingInformation>> for MockAddressingInformation {
    type Error = ();

    fn try_from(mut addresses: Vec<MockAddressingInformation>) -> Result<Self, Self::Error> {
        match addresses.pop() {
            Some(address) => Ok(address),
            None => Err(()),
        }
    }
}

pub fn random_peer_id() -> MockPublicKey {
    key().0
}

pub fn random_address_from(address: String, valid: bool) -> MockAddressingInformation {
    let peer_id = random_peer_id();
    MockAddressingInformation {
        peer_id,
        address,
        valid,
    }
}

pub fn random_address() -> MockAddressingInformation {
    random_address_from(
        rand::thread_rng()
            .sample_iter(&rand::distributions::Alphanumeric)
            .map(char::from)
            .take(43)
            .collect(),
        true,
    )
}

pub fn random_invalid_address() -> MockAddressingInformation {
    random_address_from(
        rand::thread_rng()
            .sample_iter(&rand::distributions::Alphanumeric)
            .map(char::from)
            .take(43)
            .collect(),
        false,
    )
}

#[derive(Clone)]
pub struct MockNetwork<D: Data> {
    pub add_connection: Channel<(MockPublicKey, MockAddressingInformation)>,
    pub remove_connection: Channel<MockPublicKey>,
    pub send: Channel<(D, MockPublicKey)>,
    pub next: Channel<D>,
}

#[async_trait::async_trait]
impl<D: Data> Network<MockPublicKey, MockAddressingInformation, D> for MockNetwork<D> {
    fn add_connection(&mut self, peer: MockPublicKey, address: MockAddressingInformation) {
        self.add_connection.send((peer, address));
    }

    fn remove_connection(&mut self, peer: MockPublicKey) {
        self.remove_connection.send(peer);
    }

    fn send(&self, data: D, recipient: MockPublicKey) {
        self.send.send((data, recipient));
    }

    async fn next(&mut self) -> Option<D> {
        self.next.next().await
    }
}

impl<D: Data> MockNetwork<D> {
    pub fn new() -> Self {
        MockNetwork {
            add_connection: Channel::new(),
            remove_connection: Channel::new(),
            send: Channel::new(),
            next: Channel::new(),
        }
    }

    // Consumes the network asserting there are no unreceived messages in the channels.
    pub async fn close_channels(self) {
        assert!(self.add_connection.close().await.is_none());
        assert!(self.remove_connection.close().await.is_none());
        assert!(self.send.close().await.is_none());
        assert!(self.next.close().await.is_none());
    }
}

impl<D: Data> Default for MockNetwork<D> {
    fn default() -> Self {
        Self::new()
    }
}

/// Bidirectional in-memory stream that closes abruptly after a specified
/// number of poll_write calls.
#[derive(Debug)]
pub struct UnreliableDuplexStream {
    stream: DuplexStream,
    counter: Option<usize>,
    peer_address: Address,
}

impl AsyncWrite for UnreliableDuplexStream {
    fn poll_write(self: Pin<&mut Self>, cx: &mut Context<'_>, buf: &[u8]) -> Poll<IoResult<usize>> {
        let this = self.get_mut();
        if let Some(ref mut c) = this.counter {
            if c == &0 {
                if Pin::new(&mut this.stream).poll_shutdown(cx).is_pending() {
                    return Poll::Pending;
                }
            } else {
                *c -= 1;
            }
        }
        Pin::new(&mut this.stream).poll_write(cx, buf)
    }

    fn poll_flush(self: Pin<&mut Self>, cx: &mut Context<'_>) -> Poll<IoResult<()>> {
        Pin::new(&mut self.get_mut().stream).poll_flush(cx)
    }

    fn poll_shutdown(self: Pin<&mut Self>, cx: &mut Context<'_>) -> Poll<IoResult<()>> {
        Pin::new(&mut self.get_mut().stream).poll_shutdown(cx)
    }
}

impl AsyncRead for UnreliableDuplexStream {
    fn poll_read(
        self: Pin<&mut Self>,
        cx: &mut Context<'_>,
        buf: &mut ReadBuf<'_>,
    ) -> Poll<IoResult<()>> {
        Pin::new(&mut self.get_mut().stream).poll_read(cx, buf)
    }
}

/// A stream that can be split into two instances of UnreliableDuplexStream.
#[derive(Debug)]
pub struct UnreliableSplittable {
    incoming_data: UnreliableDuplexStream,
    outgoing_data: UnreliableDuplexStream,
    peer_address: Address,
}

impl UnreliableSplittable {
    /// Create a pair of mock splittables connected to each other.
    pub fn new(
        max_buf_size: usize,
        ends_after: Option<usize>,
        l_address: Address,
        r_address: Address,
    ) -> (Self, Self) {
        let (l_in, r_out) = duplex(max_buf_size);
        let (r_in, l_out) = duplex(max_buf_size);
        (
            UnreliableSplittable {
                incoming_data: UnreliableDuplexStream {
                    stream: l_in,
                    counter: ends_after,
                    peer_address: r_address,
                },
                outgoing_data: UnreliableDuplexStream {
                    stream: l_out,
                    counter: ends_after,
                    peer_address: r_address,
                },
                peer_address: r_address,
            },
            UnreliableSplittable {
                incoming_data: UnreliableDuplexStream {
                    stream: r_in,
                    counter: ends_after,
                    peer_address: l_address,
                },
                outgoing_data: UnreliableDuplexStream {
                    stream: r_out,
                    counter: ends_after,
                    peer_address: l_address,
                },
                peer_address: l_address,
            },
        )
    }
}

impl AsyncRead for UnreliableSplittable {
    fn poll_read(
        self: Pin<&mut Self>,
        cx: &mut Context<'_>,
        buf: &mut ReadBuf<'_>,
    ) -> Poll<IoResult<()>> {
        Pin::new(&mut self.get_mut().incoming_data).poll_read(cx, buf)
    }
}

impl AsyncWrite for UnreliableSplittable {
    fn poll_write(self: Pin<&mut Self>, cx: &mut Context<'_>, buf: &[u8]) -> Poll<IoResult<usize>> {
        Pin::new(&mut self.get_mut().outgoing_data).poll_write(cx, buf)
    }

    fn poll_flush(self: Pin<&mut Self>, cx: &mut Context<'_>) -> Poll<IoResult<()>> {
        Pin::new(&mut self.get_mut().outgoing_data).poll_flush(cx)
    }

    fn poll_shutdown(self: Pin<&mut Self>, cx: &mut Context<'_>) -> Poll<IoResult<()>> {
        Pin::new(&mut self.get_mut().outgoing_data).poll_shutdown(cx)
    }
}

impl ConnectionInfo for UnreliableSplittable {
    fn peer_address_info(&self) -> PeerAddressInfo {
        self.peer_address.to_string()
    }
}

impl ConnectionInfo for UnreliableDuplexStream {
    fn peer_address_info(&self) -> PeerAddressInfo {
        self.peer_address.to_string()
    }
}

impl Splittable for UnreliableSplittable {
    type Sender = UnreliableDuplexStream;
    type Receiver = UnreliableDuplexStream;

    fn split(self) -> (Self::Sender, Self::Receiver) {
        (self.outgoing_data, self.incoming_data)
    }
}

type Address = u32;
pub type Addresses = HashMap<MockPublicKey, Address>;
type Callers = HashMap<MockPublicKey, (MockDialer, MockListener)>;
type Connection = UnreliableSplittable;

#[derive(Clone)]
pub struct MockDialer {
    // used for logging
    own_address: Address,
    channel_connect: mpsc::UnboundedSender<(Address, Address, oneshot::Sender<Connection>)>,
}

#[async_trait::async_trait]
impl Dialer<Address> for MockDialer {
    type Connection = Connection;
    type Error = std::io::Error;

    async fn connect(&mut self, address: Address) -> Result<Self::Connection, Self::Error> {
        let (tx, rx) = oneshot::channel();
        self.channel_connect
            .unbounded_send((self.own_address, address, tx))
            .expect("should send");
        Ok(rx.await.expect("should receive"))
    }
}

pub struct MockListener {
    channel_accept: mpsc::UnboundedReceiver<Connection>,
}

#[async_trait::async_trait]
impl Listener for MockListener {
    type Connection = Connection;
    type Error = std::io::Error;

    async fn accept(&mut self) -> Result<Self::Connection, Self::Error> {
        Ok(self.channel_accept.next().await.expect("should receive"))
    }
}

pub struct UnreliableConnectionMaker {
    dialers: mpsc::UnboundedReceiver<(Address, Address, oneshot::Sender<Connection>)>,
    listeners: Vec<mpsc::UnboundedSender<Connection>>,
}

impl UnreliableConnectionMaker {
    pub fn new(ids: Vec<MockPublicKey>) -> (Self, Callers, Addresses) {
        let mut listeners = Vec::with_capacity(ids.len());
        let mut callers = HashMap::with_capacity(ids.len());
        let (tx_dialer, dialers) = mpsc::unbounded();
        // create peer addresses that will be understood by the main loop in method run
        // each peer gets a one-element vector containing its index, so we'll be able
        // to retrieve proper communication channels
        let addr: Addresses = ids
            .clone()
            .into_iter()
            .zip(0..ids.len())
            .map(|(id, u)| (id, u as u32))
            .collect();
        // create callers for every peer, keep channels for communicating with them
        for id in ids.into_iter() {
            let (tx_listener, rx_listener) = mpsc::unbounded();
            let dialer = MockDialer {
                own_address: *addr.get(&id).expect("should be there"),
                channel_connect: tx_dialer.clone(),
            };
            let listener = MockListener {
                channel_accept: rx_listener,
            };
            listeners.push(tx_listener);
            callers.insert(id, (dialer, listener));
        }
        (
            UnreliableConnectionMaker { dialers, listeners },
            callers,
            addr,
        )
    }

    pub async fn run(&mut self, connections_end_after: Option<usize>) {
        loop {
            info!(
                target: LOG_TARGET,
                "UnreliableConnectionMaker: waiting for new request..."
            );
            let (dialer_address, listener_address, c) =
                self.dialers.next().await.expect("should receive");
            info!(
                target: LOG_TARGET,
                "UnreliableConnectionMaker: received request"
            );
            let (dialer_stream, listener_stream) = Connection::new(
                4096,
                connections_end_after,
                dialer_address,
                listener_address,
            );
            info!(
                target: LOG_TARGET,
                "UnreliableConnectionMaker: sending stream"
            );
            c.send(dialer_stream).expect("should send");
            self.listeners[listener_address as usize]
                .unbounded_send(listener_stream)
                .expect("should send");
        }
    }
}

pub struct MockPrelims<D> {
    pub id_incoming: MockPublicKey,
    pub pen_incoming: MockSecretKey,
    pub id_outgoing: MockPublicKey,
    pub pen_outgoing: MockSecretKey,
    pub incoming_handle: Pin<Box<dyn Future<Output = Result<(), ProtocolError<MockPublicKey>>>>>,
    pub outgoing_handle: Pin<Box<dyn Future<Output = Result<(), ProtocolError<MockPublicKey>>>>>,
    pub data_from_incoming: UnboundedReceiver<D>,
    pub data_from_outgoing: Option<UnboundedReceiver<D>>,
    pub result_from_incoming: UnboundedReceiver<ResultForService<MockPublicKey, D>>,
    pub result_from_outgoing: UnboundedReceiver<ResultForService<MockPublicKey, D>>,
    pub authorization_requests: mpsc::UnboundedReceiver<(MockPublicKey, oneshot::Sender<bool>)>,
}<|MERGE_RESOLUTION|>--- conflicted
+++ resolved
@@ -294,11 +294,7 @@
         self.valid
     }
 
-<<<<<<< HEAD
-    fn lower_level_address(&self) -> String {
-=======
     fn address(&self) -> String {
->>>>>>> 9bd08cf0
         self.address.clone()
     }
 }
