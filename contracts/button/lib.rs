#![cfg_attr(not(feature = "std"), no_std)]

<<<<<<< HEAD
use access_control::{traits::AccessControlled, Role};
use game_token::MINT_TO_SELECTOR;
use ink_env::{
    call::{build_call, Call, ExecutionInput, Selector},
    AccountId, CallFlags, DefaultEnvironment, Environment, Error as InkEnvError,
};
=======
mod errors;

>>>>>>> 3a47b891
use ink_lang as ink;

#[ink::contract]
mod button_game {
    use access_control::{traits::AccessControlled, Role, ACCESS_CONTROL_PUBKEY};
    use game_token::MINT_TO_SELECTOR;
    use ink_env::{
        call::{build_call, Call, ExecutionInput, Selector},
        DefaultEnvironment, Error as InkEnvError,
    };
    use ink_lang::{codegen::EmitEvent, reflect::ContractEventBase};
    use ink_prelude::{format, vec};
    use ink_storage::traits::{PackedLayout, SpreadLayout};
    use openbrush::contracts::psp22::PSP22Error;
    use scale::{Decode, Encode};
    use ticket_token::TRANSFER_FROM_SELECTOR;

    use crate::errors::GameError;

    /// Result type
    type ButtonResult<T> = core::result::Result<T, GameError>;

    /// Event type
    type Event = <ButtonGame as ContractEventBase>::Type;

    /// Event emitted when TheButton is created
    #[ink(event)]
    #[derive(Debug)]
    pub struct ButtonCreated {
        #[ink(topic)]
        reward_token: AccountId,
        #[ink(topic)]
        ticket_token: AccountId,
        start: BlockNumber,
        deadline: BlockNumber,
    }

    /// Event emitted when TheButton is pressed
    #[ink(event)]
    #[derive(Debug)]
    pub struct ButtonPressed {
        #[ink(topic)]
        by: AccountId,
        when: BlockNumber,
    }

    /// Event emitted when the finished game is reset and pressiah is rewarded
    #[ink(event)]
    #[derive(Debug)]
    pub struct GameReset {
        when: BlockNumber,
    }

    /// Scoring strategy indicating what kind of reward users get for pressing the button
    #[derive(Debug, Encode, Decode, Clone, Copy, SpreadLayout, PackedLayout, PartialEq, Eq)]
    #[cfg_attr(
        feature = "std",
        derive(scale_info::TypeInfo, ink_storage::traits::StorageLayout)
    )]
    pub enum Scoring {
        /// Pressing the button as soon as possible gives the highest reward
        EarlyBirdSpecial,
        /// Pressing the button as late as possible gives the highest reward
        BackToTheFuture,
        /// The reward increases linearly with the number of participants
        ThePressiahCometh,
    }

    /// Game contracts storage
    #[ink(storage)]
    pub struct ButtonGame {
        /// How long does TheButton live for?
        pub button_lifetime: BlockNumber,
        /// stores the last account that pressed The Button
        pub last_presser: Option<AccountId>,
        /// block number of the last press, set to current block number at button start/reset
        pub last_press: BlockNumber,
        /// sum of rewards paid to players in the current iteration
        pub total_rewards: u128,
        /// counter for the number of presses
        pub presses: u128,
        /// AccountId of the PSP22 ButtonToken instance on-chain
        pub reward_token: AccountId,
        /// Account ID of the ticket token
        pub ticket_token: AccountId,
        /// access control contract
        pub access_control: AccountId,
        /// scoring strategy
        pub scoring: Scoring,
    }

    impl AccessControlled for ButtonGame {
        type ContractError = GameError;
    }

    impl ButtonGame {
        #[ink(constructor)]
        pub fn new(
            ticket_token: AccountId,
            reward_token: AccountId,
            button_lifetime: BlockNumber,
            scoring: Scoring,
        ) -> Self {
            let caller = Self::env().caller();
            let code_hash = Self::env()
                .own_code_hash()
                .expect("Called new on a contract with no code hash");
            let required_role = Role::Initializer(code_hash);
            let access_control = AccountId::from(ACCESS_CONTROL_PUBKEY);

            match ButtonGame::check_role(&access_control, &caller, required_role) {
                Ok(_) => Self::init(ticket_token, reward_token, button_lifetime, scoring),
                Err(why) => panic!("Could not initialize the contract {:?}", why),
            }
        }

        /// Returns the current deadline
        ///
        /// Deadline is the block number at which the game will end if there are no more participants
        #[ink(message)]
        pub fn deadline(&self) -> BlockNumber {
            self.last_press + self.button_lifetime
        }

        /// Returns the buttons status
        #[ink(message)]
        pub fn is_dead(&self) -> bool {
            self.env().block_number() > self.deadline()
        }

<<<<<<< HEAD
    fn transfer_from_tx<E>(
        &self,
        from: AccountId,
        to: AccountId,
        value: Balance,
    ) -> Result<Result<(), PSP22Error>, InkEnvError>
    where
        E: Environment<AccountId = AccountId>,
    {
        build_call::<E>()
            .call_type(Call::new().callee(self.get().ticket_token))
            .exec_input(
                ExecutionInput::new(Selector::new(TRANSFER_FROM_SELECTOR))
                    .push_arg(from)
                    .push_arg(to)
                    .push_arg(value)
                    .push_arg(vec![0x0]),
            )
            .call_flags(CallFlags::default().set_allow_reentry(true))
            .returns::<Result<(), PSP22Error>>()
            .fire()
    }
=======
        /// Returns the last player who pressed the button.
        /// If button is dead, this is The Pressiah.
        #[ink(message)]
        pub fn last_presser(&self) -> Option<AccountId> {
            self.last_presser
        }
>>>>>>> 3a47b891

        /// Returns the current access control contract address
        #[ink(message)]
        pub fn access_control(&self) -> AccountId {
            self.access_control
        }

        /// Returns address of the game's reward token
        #[ink(message)]
        pub fn reward_token(&self) -> AccountId {
            self.reward_token
        }

        /// Returns address of the game's ticket token
        #[ink(message)]
        pub fn ticket_token(&self) -> AccountId {
            self.ticket_token
        }

        /// Returns own code hash
        #[ink(message)]
        pub fn code_hash(&self) -> ButtonResult<Hash> {
            self.env()
                .own_code_hash()
                .map_err(|_| GameError::CantRetrieveOwnCodeHash)
        }

        /// Presses the button
        ///
        /// If called on alive button, instantaneously mints reward tokens to the caller
        #[ink(message)]
        pub fn press(&mut self) -> ButtonResult<()> {
            if self.is_dead() {
                return Err(GameError::AfterDeadline);
            }

            let caller = self.env().caller();
            let now = Self::env().block_number();
            let this = self.env().account_id();

            // transfers 1 ticket token from the caller to self
            // tx will fail if user did not give allowance to the game contract
            // or does not have enough balance
            self.transfer_ticket(caller, this, 1u128)??;

            let score = self.score(now);

            // mints reward tokens to pay out the reward
            // contract needs to have a Minter role on the reward token contract
            self.mint_reward(caller, score)??;

            self.presses += 1;
            self.last_presser = Some(caller);
            self.last_press = now;
            self.total_rewards += score;

            Self::emit_event(
                self.env(),
                Event::ButtonPressed(ButtonPressed {
                    by: caller,
                    when: now,
                }),
            );

            Ok(())
        }

        /// Resets the game
        ///
        /// Erases the storage and pays award to the Pressiah
        /// Can be called by any account on behalf of a player
        /// Can only be called after button's deadline
        #[ink(message)]
        pub fn reset(&mut self) -> ButtonResult<()> {
            if !self.is_dead() {
                return Err(GameError::BeforeDeadline);
            }

            let now = self.env().block_number();

            // reward the Pressiah
            if let Some(pressiah) = self.last_presser {
                let reward = self.pressiah_score();
                self.mint_reward(pressiah, reward)??;
            };

            self.presses = 0;
            self.last_presser = None;
            self.last_press = now;
            self.total_rewards = 0;

            Self::emit_event(self.env(), Event::GameReset(GameReset { when: now }));
            Ok(())
        }

        /// Sets new access control contract address
        ///
        /// Should only be called by the contract owner
        /// Implementing contract is responsible for setting up proper AccessControl
        #[ink(message)]
        pub fn set_access_control(&mut self, new_access_control: AccountId) -> ButtonResult<()> {
            let caller = self.env().caller();
            let this = self.env().account_id();
            let required_role = Role::Owner(this);
            ButtonGame::check_role(&self.access_control, &caller, required_role)?;
            self.access_control = new_access_control;
            Ok(())
        }

        /// Terminates the contract
        ///
        /// Should only be called by the contract Owner
        #[ink(message)]
        pub fn terminate(&mut self) -> ButtonResult<()> {
            let caller = self.env().caller();
            let this = self.env().account_id();
            let required_role = Role::Owner(this);
            ButtonGame::check_role(&self.access_control, &caller, required_role)?;
            self.env().terminate_contract(caller)
        }

        //===================================================================================================

        fn init(
            ticket_token: AccountId,
            reward_token: AccountId,
            button_lifetime: BlockNumber,
            scoring: Scoring,
        ) -> Self {
            let now = Self::env().block_number();
            let deadline = now + button_lifetime;

            let contract = Self {
                access_control: AccountId::from(ACCESS_CONTROL_PUBKEY),
                button_lifetime,
                reward_token,
                ticket_token,
                last_press: now,
                scoring,
                last_presser: None,
                presses: 0,
                total_rewards: 0,
            };

            Self::emit_event(
                Self::env(),
                Event::ButtonCreated(ButtonCreated {
                    start: now,
                    deadline,
                    ticket_token,
                    reward_token,
                }),
            );

            contract
        }

        fn check_role(
            access_control: &AccountId,
            account: &AccountId,
            role: Role,
        ) -> ButtonResult<()>
        where
            Self: AccessControlled,
        {
            <Self as AccessControlled>::check_role(
                access_control.clone(),
                account.clone(),
                role,
                |why: InkEnvError| {
                    GameError::InkEnvError(format!("Calling access control has failed: {:?}", why))
                },
                |role: Role| GameError::MissingRole(role),
            )
        }

        fn score(&self, now: BlockNumber) -> Balance {
            match self.scoring {
                Scoring::EarlyBirdSpecial => self.deadline().saturating_sub(now) as Balance,
                Scoring::BackToTheFuture => now.saturating_sub(self.last_press) as Balance,
                Scoring::ThePressiahCometh => (self.presses + 1) as Balance,
            }
        }

        fn pressiah_score(&self) -> Balance {
            (self.total_rewards / 4) as Balance
        }

        fn transfer_ticket(
            &self,
            from: AccountId,
            to: AccountId,
            value: Balance,
        ) -> Result<Result<(), PSP22Error>, InkEnvError> {
            build_call::<DefaultEnvironment>()
                .call_type(Call::new().callee(self.ticket_token))
                .exec_input(
                    ExecutionInput::new(Selector::new(TRANSFER_FROM_SELECTOR))
                        .push_arg(from)
                        .push_arg(to)
                        .push_arg(value)
                        .push_arg(vec![0x0]),
                )
                .returns::<Result<(), PSP22Error>>()
                .fire()
        }

        fn mint_reward(
            &self,
            to: AccountId,
            amount: Balance,
        ) -> Result<Result<(), PSP22Error>, InkEnvError> {
            build_call::<DefaultEnvironment>()
                .call_type(Call::new().callee(self.reward_token))
                .exec_input(
                    ExecutionInput::new(Selector::new(MINT_TO_SELECTOR))
                        .push_arg(to)
                        .push_arg(amount),
                )
                .returns::<Result<(), PSP22Error>>()
                .fire()
        }

        fn emit_event<EE>(emitter: EE, event: Event)
        where
            EE: EmitEvent<ButtonGame>,
        {
            emitter.emit_event(event);
        }
    }
}<|MERGE_RESOLUTION|>--- conflicted
+++ resolved
@@ -1,16 +1,7 @@
 #![cfg_attr(not(feature = "std"), no_std)]
 
-<<<<<<< HEAD
-use access_control::{traits::AccessControlled, Role};
-use game_token::MINT_TO_SELECTOR;
-use ink_env::{
-    call::{build_call, Call, ExecutionInput, Selector},
-    AccountId, CallFlags, DefaultEnvironment, Environment, Error as InkEnvError,
-};
-=======
 mod errors;
 
->>>>>>> 3a47b891
 use ink_lang as ink;
 
 #[ink::contract]
@@ -19,7 +10,7 @@
     use game_token::MINT_TO_SELECTOR;
     use ink_env::{
         call::{build_call, Call, ExecutionInput, Selector},
-        DefaultEnvironment, Error as InkEnvError,
+        CallFlags, DefaultEnvironment, Error as InkEnvError,
     };
     use ink_lang::{codegen::EmitEvent, reflect::ContractEventBase};
     use ink_prelude::{format, vec};
@@ -141,37 +132,12 @@
             self.env().block_number() > self.deadline()
         }
 
-<<<<<<< HEAD
-    fn transfer_from_tx<E>(
-        &self,
-        from: AccountId,
-        to: AccountId,
-        value: Balance,
-    ) -> Result<Result<(), PSP22Error>, InkEnvError>
-    where
-        E: Environment<AccountId = AccountId>,
-    {
-        build_call::<E>()
-            .call_type(Call::new().callee(self.get().ticket_token))
-            .exec_input(
-                ExecutionInput::new(Selector::new(TRANSFER_FROM_SELECTOR))
-                    .push_arg(from)
-                    .push_arg(to)
-                    .push_arg(value)
-                    .push_arg(vec![0x0]),
-            )
-            .call_flags(CallFlags::default().set_allow_reentry(true))
-            .returns::<Result<(), PSP22Error>>()
-            .fire()
-    }
-=======
         /// Returns the last player who pressed the button.
         /// If button is dead, this is The Pressiah.
         #[ink(message)]
         pub fn last_presser(&self) -> Option<AccountId> {
             self.last_presser
         }
->>>>>>> 3a47b891
 
         /// Returns the current access control contract address
         #[ink(message)]
@@ -375,6 +341,7 @@
                         .push_arg(value)
                         .push_arg(vec![0x0]),
                 )
+                .call_flags(CallFlags::default().set_allow_reentry(true))
                 .returns::<Result<(), PSP22Error>>()
                 .fire()
         }
