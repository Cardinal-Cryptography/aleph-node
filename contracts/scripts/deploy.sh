#!/bin/bash

set -euo pipefail

# --- FUNCTIONS

function instrument_game_token {

  local  __resultvar=$1
  local contract_name=$2
  local salt=$3

  # --- CREATE AN INSTANCE OF THE TOKEN CONTRACT

<<<<<<< HEAD
  cd $CONTRACTS_PATH/$contract_name

  local contract_address=$(cargo contract instantiate --url $NODE --constructor new --args $TOTAL_BALANCE --suri $AUTHORITY_SEED --salt $salt)
=======
  cd "$CONTRACTS_PATH"/$contract_name

  local contract_address=$(cargo contract instantiate --url $NODE --constructor new --args $TOTAL_BALANCE --suri "$AUTHORITY_SEED" --salt $salt)
>>>>>>> b908bec3
  local contract_address=$(echo "$contract_address" | grep Contract | tail -1 | cut -c 15-)

  echo $contract_name "token contract instance address: " $contract_address

  # --- GRANT PRIVILEDGES ON THE TOKEN CONTRACT

<<<<<<< HEAD
  cd $CONTRACTS_PATH/access_control

  # set the admin and the owner of the contract instance
  cargo contract call --url $NODE --contract $ACCESS_CONTROL --message grant_role --args $AUTHORITY 'Admin('$contract_address')' --suri $AUTHORITY_SEED
=======
  cd "$CONTRACTS_PATH"/access_control

  # set the admin and the owner of the contract instance
  cargo contract call --url $NODE --contract $ACCESS_CONTROL --message grant_role --args $AUTHORITY 'Admin('$contract_address')' --suri "$AUTHORITY_SEED"
>>>>>>> b908bec3
  cargo contract call --url $NODE --contract $ACCESS_CONTROL --message grant_role --args $AUTHORITY 'Owner('$contract_address')' --suri $AUTHORITY_SEED

  eval $__resultvar="'$contract_address'"
}

function deploy_and_instrument_game {

  local  __resultvar=$1
  local contract_name=$2
  local game_token=$3

  # --- UPLOAD CONTRACT CODE

  cd "$CONTRACTS_PATH"/$contract_name
  link_bytecode $contract_name 4465614444656144446561444465614444656144446561444465614444656144 $ACCESS_CONTROL_PUBKEY
  rm target/ink/$contract_name.wasm
  node ../scripts/hex-to-wasm.js target/ink/$contract_name.contract target/ink/$contract_name.wasm

<<<<<<< HEAD
  local code_hash=$(cargo contract upload --url $NODE --suri $AUTHORITY_SEED)
=======
  local code_hash=$(cargo contract upload --url $NODE --suri "$AUTHORITY_SEED")
>>>>>>> b908bec3
  local code_hash=$(echo "$code_hash" | grep hash | tail -1 | cut -c 15-)

  # --- GRANT INIT PRIVILEDGES ON THE CONTRACT CODE

  cd "$CONTRACTS_PATH"/access_control

<<<<<<< HEAD
  cargo contract call --url $NODE --contract $ACCESS_CONTROL --message grant_role --args $AUTHORITY 'Initializer('$code_hash')' --suri $AUTHORITY_SEED
=======
  cargo contract call --url $NODE --contract $ACCESS_CONTROL --message grant_role --args $AUTHORITY 'Initializer('$code_hash')' --suri "$AUTHORITY_SEED"
>>>>>>> b908bec3

  # --- CREATE AN INSTANCE OF THE CONTRACT

  cd "$CONTRACTS_PATH"/$contract_name

<<<<<<< HEAD
  local contract_address=$(cargo contract instantiate --url $NODE --constructor new --args $game_token $LIFETIME --suri $AUTHORITY_SEED)
=======
  local contract_address=$(cargo contract instantiate --url $NODE --constructor new --args $game_token $LIFETIME --suri "$AUTHORITY_SEED")
>>>>>>> b908bec3
  local contract_address=$(echo "$contract_address" | grep Contract | tail -1 | cut -c 15-)

  echo $contract_name "contract instance address: " $contract_address

  # --- GRANT PRIVILEDGES ON THE CONTRACT

  cd $CONTRACTS_PATH/access_control

<<<<<<< HEAD
  cargo contract call --url $NODE --contract $ACCESS_CONTROL --message grant_role --args $AUTHORITY 'Owner('$contract_address')' --suri $AUTHORITY_SEED
  cargo contract call --url $NODE --contract $ACCESS_CONTROL --message grant_role --args $AUTHORITY 'Admin('$contract_address')' --suri $AUTHORITY_SEED

  # --- TRANSFER TOKENS TO THE CONTRACT

  cd $CONTRACTS_PATH/game_token

  cargo contract call --url $NODE --contract $game_token --message PSP22::transfer --args $contract_address $GAME_BALANCE "[0]" --suri $AUTHORITY_SEED
=======
  cargo contract call --url $NODE --contract $ACCESS_CONTROL --message grant_role --args $AUTHORITY 'Owner('$contract_address')' --suri "$AUTHORITY_SEED"
  cargo contract call --url $NODE --contract $ACCESS_CONTROL --message grant_role --args $AUTHORITY 'Admin('$contract_address')' --suri "$AUTHORITY_SEED"

  # --- TRANSFER TOKENS TO THE CONTRACT

  cd "$CONTRACTS_PATH"/button_token

  cargo contract call --url $NODE --contract $game_token --message transfer --args $contract_address $GAME_BALANCE --suri "$AUTHORITY_SEED"
>>>>>>> b908bec3

  # --- WHITELIST ACCOUNTS FOR PLAYING

  cd "$CONTRACTS_PATH"/$contract_name

<<<<<<< HEAD
  cargo contract call --url $NODE --contract $contract_address --message IButtonGame::bulk_allow --args $WHITELIST --suri $AUTHORITY_SEED
=======
  cargo contract call --url $NODE --contract $contract_address --message IButtonGame::bulk_allow --args $WHITELIST --suri "$AUTHORITY_SEED"
>>>>>>> b908bec3

  eval $__resultvar="'$contract_address'"
}

function link_bytecode() {
  local contract=$1
  local placeholder=$2
  local replacement=$3

  sed -i 's/'$placeholder'/'$replacement'/' target/ink/$contract.contract
}

# --- GLOBAL CONSTANTS

NODE_IMAGE=public.ecr.aws/p6e8q1z1/aleph-node:latest

# mint this many tokens, 20% go to the future LP on DEX
TOTAL_BALANCE=1000
GAME_BALANCE=$(echo "0.8 * $TOTAL_BALANCE" | bc)

CONTRACTS_PATH=$(pwd)/contracts

# --- COMPILE CONTRACTS

cd "$CONTRACTS_PATH"/access_control
cargo contract build --release

<<<<<<< HEAD
cd $CONTRACTS_PATH/game_token
=======
cd "$CONTRACTS_PATH"/button_token
>>>>>>> b908bec3
cargo contract build --release

cd "$CONTRACTS_PATH"/early_bird_special
cargo contract build --release

cd "$CONTRACTS_PATH"/back_to_the_future
cargo contract build --release

# --- DEPLOY ACCESS CONTROL CONTRACT

cd "$CONTRACTS_PATH"/access_control

<<<<<<< HEAD
CONTRACT=$(cargo contract instantiate --url $NODE --constructor new --suri $AUTHORITY_SEED)
=======
CONTRACT=$(cargo contract instantiate --url $NODE --constructor new --suri "$AUTHORITY_SEED")
>>>>>>> b908bec3
ACCESS_CONTROL=$(echo "$CONTRACT" | grep Contract | tail -1 | cut -c 15-)
ACCESS_CONTROL_PUBKEY=$(docker run --rm --entrypoint "/bin/sh" "${NODE_IMAGE}" -c "aleph-node key inspect $ACCESS_CONTROL" | grep hex | cut -c 23- | cut -c 3-)

echo "access control contract address: " $ACCESS_CONTROL
echo "access control contract public key (hex): " $ACCESS_CONTROL_PUBKEY

# --- UPLOAD TOKEN CONTRACT CODE

<<<<<<< HEAD
cd $CONTRACTS_PATH/game_token
=======
cd "$CONTRACTS_PATH"/button_token
>>>>>>> b908bec3
# replace address placeholder with the on-chain address of the AccessControl contract
link_bytecode game_token 4465614444656144446561444465614444656144446561444465614444656144 $ACCESS_CONTROL_PUBKEY
# remove just in case
rm target/ink/game_token.wasm
# NOTE : here we go from hex to binary using a nodejs cli tool
# availiable from https://github.com/fbielejec/polkadot-cljs
node ../scripts/hex-to-wasm.js target/ink/game_token.contract target/ink/game_token.wasm

<<<<<<< HEAD
CODE_HASH=$(cargo contract upload --url $NODE --suri $AUTHORITY_SEED)
GAME_TOKEN_CODE_HASH=$(echo "$CODE_HASH" | grep hash | tail -1 | cut -c 15-)
=======
CODE_HASH=$(cargo contract upload --url $NODE --suri "$AUTHORITY_SEED")
BUTTON_TOKEN_CODE_HASH=$(echo "$CODE_HASH" | grep hash | tail -1 | cut -c 15-)
>>>>>>> b908bec3

echo "button token code hash" $GAME_TOKEN_CODE_HASH

# --- GRANT INIT PRIVILEDGES ON THE TOKEN CONTRACT CODE

cd "$CONTRACTS_PATH"/access_control

<<<<<<< HEAD
# set the initializer of the token contract
cargo contract call --url $NODE --contract $ACCESS_CONTROL --message grant_role --args $AUTHORITY 'Initializer('$GAME_TOKEN_CODE_HASH')' --suri $AUTHORITY_SEED
=======
# set the initializer of the button-token contract
cargo contract call --url $NODE --contract $ACCESS_CONTROL --message grant_role --args $AUTHORITY 'Initializer('$BUTTON_TOKEN_CODE_HASH')' --suri "$AUTHORITY_SEED"
>>>>>>> b908bec3

#
# --- EARLY_BIRD_SPECIAL GAME
#

# --- CREATE AN INSTANCE OF THE TOKEN CONTRACT FOR THE EARLY_BIRD_SPECIAL GAME

start=`date +%s.%N`

<<<<<<< HEAD
instrument_game_token EARLY_BIRD_SPECIAL_TOKEN game_token 0x4561726C79426972645370656369616C
=======
instrument_game_token EARLY_BIRD_SPECIAL_TOKEN button_token 0x4561726C79426972645370656369616C
>>>>>>> b908bec3

# --- UPLOAD CODE AND CREATE AN INSTANCE OF THE EARLY_BIRD_SPECIAL GAME CONTRACT

deploy_and_instrument_game EARLY_BIRD_SPECIAL early_bird_special $EARLY_BIRD_SPECIAL_TOKEN

#
# --- BACK_TO_THE_FUTURE GAME
#

# --- CREATE AN INSTANCE OF THE TOKEN CONTRACT FOR THE BACK_TO_THE_FUTURE GAME
<<<<<<< HEAD

instrument_game_token BACK_TO_THE_FUTURE_TOKEN game_token 0x4261636B546F546865467574757265

=======

instrument_game_token BACK_TO_THE_FUTURE_TOKEN button_token 0x4261636B546F546865467574757265

>>>>>>> b908bec3
# --- UPLOAD CODE AND CREATE AN INSTANCE OF THE EARLY_BIRD_SPECIAL GAME CONTRACT

deploy_and_instrument_game BACK_TO_THE_FUTURE back_to_the_future $BACK_TO_THE_FUTURE_TOKEN

# spit adresses to a JSON file
<<<<<<< HEAD
cd $CONTRACTS_PATH
=======
cd "$CONTRACTS_PATH"
>>>>>>> b908bec3

jq -n --arg early_bird_special $EARLY_BIRD_SPECIAL \
   --arg back_to_the_future $BACK_TO_THE_FUTURE \
   '{early_bird_special: $early_bird_special, back_to_the_future: $back_to_the_future}' > addresses.json

end=`date +%s.%N`
echo "Time elapsed:" $( echo "$end - $start" | bc -l )

exit $?<|MERGE_RESOLUTION|>--- conflicted
+++ resolved
@@ -12,32 +12,19 @@
 
   # --- CREATE AN INSTANCE OF THE TOKEN CONTRACT
 
-<<<<<<< HEAD
-  cd $CONTRACTS_PATH/$contract_name
-
-  local contract_address=$(cargo contract instantiate --url $NODE --constructor new --args $TOTAL_BALANCE --suri $AUTHORITY_SEED --salt $salt)
-=======
   cd "$CONTRACTS_PATH"/$contract_name
 
   local contract_address=$(cargo contract instantiate --url $NODE --constructor new --args $TOTAL_BALANCE --suri "$AUTHORITY_SEED" --salt $salt)
->>>>>>> b908bec3
   local contract_address=$(echo "$contract_address" | grep Contract | tail -1 | cut -c 15-)
 
   echo $contract_name "token contract instance address: " $contract_address
 
   # --- GRANT PRIVILEDGES ON THE TOKEN CONTRACT
 
-<<<<<<< HEAD
-  cd $CONTRACTS_PATH/access_control
-
-  # set the admin and the owner of the contract instance
-  cargo contract call --url $NODE --contract $ACCESS_CONTROL --message grant_role --args $AUTHORITY 'Admin('$contract_address')' --suri $AUTHORITY_SEED
-=======
   cd "$CONTRACTS_PATH"/access_control
 
   # set the admin and the owner of the contract instance
   cargo contract call --url $NODE --contract $ACCESS_CONTROL --message grant_role --args $AUTHORITY 'Admin('$contract_address')' --suri "$AUTHORITY_SEED"
->>>>>>> b908bec3
   cargo contract call --url $NODE --contract $ACCESS_CONTROL --message grant_role --args $AUTHORITY 'Owner('$contract_address')' --suri $AUTHORITY_SEED
 
   eval $__resultvar="'$contract_address'"
@@ -56,32 +43,20 @@
   rm target/ink/$contract_name.wasm
   node ../scripts/hex-to-wasm.js target/ink/$contract_name.contract target/ink/$contract_name.wasm
 
-<<<<<<< HEAD
-  local code_hash=$(cargo contract upload --url $NODE --suri $AUTHORITY_SEED)
-=======
   local code_hash=$(cargo contract upload --url $NODE --suri "$AUTHORITY_SEED")
->>>>>>> b908bec3
   local code_hash=$(echo "$code_hash" | grep hash | tail -1 | cut -c 15-)
 
   # --- GRANT INIT PRIVILEDGES ON THE CONTRACT CODE
 
   cd "$CONTRACTS_PATH"/access_control
 
-<<<<<<< HEAD
-  cargo contract call --url $NODE --contract $ACCESS_CONTROL --message grant_role --args $AUTHORITY 'Initializer('$code_hash')' --suri $AUTHORITY_SEED
-=======
   cargo contract call --url $NODE --contract $ACCESS_CONTROL --message grant_role --args $AUTHORITY 'Initializer('$code_hash')' --suri "$AUTHORITY_SEED"
->>>>>>> b908bec3
 
   # --- CREATE AN INSTANCE OF THE CONTRACT
 
   cd "$CONTRACTS_PATH"/$contract_name
 
-<<<<<<< HEAD
-  local contract_address=$(cargo contract instantiate --url $NODE --constructor new --args $game_token $LIFETIME --suri $AUTHORITY_SEED)
-=======
   local contract_address=$(cargo contract instantiate --url $NODE --constructor new --args $game_token $LIFETIME --suri "$AUTHORITY_SEED")
->>>>>>> b908bec3
   local contract_address=$(echo "$contract_address" | grep Contract | tail -1 | cut -c 15-)
 
   echo $contract_name "contract instance address: " $contract_address
@@ -90,16 +65,6 @@
 
   cd $CONTRACTS_PATH/access_control
 
-<<<<<<< HEAD
-  cargo contract call --url $NODE --contract $ACCESS_CONTROL --message grant_role --args $AUTHORITY 'Owner('$contract_address')' --suri $AUTHORITY_SEED
-  cargo contract call --url $NODE --contract $ACCESS_CONTROL --message grant_role --args $AUTHORITY 'Admin('$contract_address')' --suri $AUTHORITY_SEED
-
-  # --- TRANSFER TOKENS TO THE CONTRACT
-
-  cd $CONTRACTS_PATH/game_token
-
-  cargo contract call --url $NODE --contract $game_token --message PSP22::transfer --args $contract_address $GAME_BALANCE "[0]" --suri $AUTHORITY_SEED
-=======
   cargo contract call --url $NODE --contract $ACCESS_CONTROL --message grant_role --args $AUTHORITY 'Owner('$contract_address')' --suri "$AUTHORITY_SEED"
   cargo contract call --url $NODE --contract $ACCESS_CONTROL --message grant_role --args $AUTHORITY 'Admin('$contract_address')' --suri "$AUTHORITY_SEED"
 
@@ -108,17 +73,12 @@
   cd "$CONTRACTS_PATH"/button_token
 
   cargo contract call --url $NODE --contract $game_token --message transfer --args $contract_address $GAME_BALANCE --suri "$AUTHORITY_SEED"
->>>>>>> b908bec3
 
   # --- WHITELIST ACCOUNTS FOR PLAYING
 
   cd "$CONTRACTS_PATH"/$contract_name
 
-<<<<<<< HEAD
-  cargo contract call --url $NODE --contract $contract_address --message IButtonGame::bulk_allow --args $WHITELIST --suri $AUTHORITY_SEED
-=======
   cargo contract call --url $NODE --contract $contract_address --message IButtonGame::bulk_allow --args $WHITELIST --suri "$AUTHORITY_SEED"
->>>>>>> b908bec3
 
   eval $__resultvar="'$contract_address'"
 }
@@ -146,11 +106,7 @@
 cd "$CONTRACTS_PATH"/access_control
 cargo contract build --release
 
-<<<<<<< HEAD
-cd $CONTRACTS_PATH/game_token
-=======
 cd "$CONTRACTS_PATH"/button_token
->>>>>>> b908bec3
 cargo contract build --release
 
 cd "$CONTRACTS_PATH"/early_bird_special
@@ -163,11 +119,7 @@
 
 cd "$CONTRACTS_PATH"/access_control
 
-<<<<<<< HEAD
-CONTRACT=$(cargo contract instantiate --url $NODE --constructor new --suri $AUTHORITY_SEED)
-=======
 CONTRACT=$(cargo contract instantiate --url $NODE --constructor new --suri "$AUTHORITY_SEED")
->>>>>>> b908bec3
 ACCESS_CONTROL=$(echo "$CONTRACT" | grep Contract | tail -1 | cut -c 15-)
 ACCESS_CONTROL_PUBKEY=$(docker run --rm --entrypoint "/bin/sh" "${NODE_IMAGE}" -c "aleph-node key inspect $ACCESS_CONTROL" | grep hex | cut -c 23- | cut -c 3-)
 
@@ -176,40 +128,26 @@
 
 # --- UPLOAD TOKEN CONTRACT CODE
 
-<<<<<<< HEAD
-cd $CONTRACTS_PATH/game_token
-=======
 cd "$CONTRACTS_PATH"/button_token
->>>>>>> b908bec3
 # replace address placeholder with the on-chain address of the AccessControl contract
-link_bytecode game_token 4465614444656144446561444465614444656144446561444465614444656144 $ACCESS_CONTROL_PUBKEY
+link_bytecode button_token 4465614444656144446561444465614444656144446561444465614444656144 $ACCESS_CONTROL_PUBKEY
 # remove just in case
-rm target/ink/game_token.wasm
+rm target/ink/button_token.wasm
 # NOTE : here we go from hex to binary using a nodejs cli tool
 # availiable from https://github.com/fbielejec/polkadot-cljs
-node ../scripts/hex-to-wasm.js target/ink/game_token.contract target/ink/game_token.wasm
+node ../scripts/hex-to-wasm.js target/ink/button_token.contract target/ink/button_token.wasm
 
-<<<<<<< HEAD
-CODE_HASH=$(cargo contract upload --url $NODE --suri $AUTHORITY_SEED)
-GAME_TOKEN_CODE_HASH=$(echo "$CODE_HASH" | grep hash | tail -1 | cut -c 15-)
-=======
 CODE_HASH=$(cargo contract upload --url $NODE --suri "$AUTHORITY_SEED")
 BUTTON_TOKEN_CODE_HASH=$(echo "$CODE_HASH" | grep hash | tail -1 | cut -c 15-)
->>>>>>> b908bec3
 
-echo "button token code hash" $GAME_TOKEN_CODE_HASH
+echo "button token code hash" $BUTTON_TOKEN_CODE_HASH
 
 # --- GRANT INIT PRIVILEDGES ON THE TOKEN CONTRACT CODE
 
 cd "$CONTRACTS_PATH"/access_control
 
-<<<<<<< HEAD
-# set the initializer of the token contract
-cargo contract call --url $NODE --contract $ACCESS_CONTROL --message grant_role --args $AUTHORITY 'Initializer('$GAME_TOKEN_CODE_HASH')' --suri $AUTHORITY_SEED
-=======
 # set the initializer of the button-token contract
 cargo contract call --url $NODE --contract $ACCESS_CONTROL --message grant_role --args $AUTHORITY 'Initializer('$BUTTON_TOKEN_CODE_HASH')' --suri "$AUTHORITY_SEED"
->>>>>>> b908bec3
 
 #
 # --- EARLY_BIRD_SPECIAL GAME
@@ -219,11 +157,7 @@
 
 start=`date +%s.%N`
 
-<<<<<<< HEAD
-instrument_game_token EARLY_BIRD_SPECIAL_TOKEN game_token 0x4561726C79426972645370656369616C
-=======
 instrument_game_token EARLY_BIRD_SPECIAL_TOKEN button_token 0x4561726C79426972645370656369616C
->>>>>>> b908bec3
 
 # --- UPLOAD CODE AND CREATE AN INSTANCE OF THE EARLY_BIRD_SPECIAL GAME CONTRACT
 
@@ -234,25 +168,15 @@
 #
 
 # --- CREATE AN INSTANCE OF THE TOKEN CONTRACT FOR THE BACK_TO_THE_FUTURE GAME
-<<<<<<< HEAD
-
-instrument_game_token BACK_TO_THE_FUTURE_TOKEN game_token 0x4261636B546F546865467574757265
-
-=======
 
 instrument_game_token BACK_TO_THE_FUTURE_TOKEN button_token 0x4261636B546F546865467574757265
 
->>>>>>> b908bec3
 # --- UPLOAD CODE AND CREATE AN INSTANCE OF THE EARLY_BIRD_SPECIAL GAME CONTRACT
 
 deploy_and_instrument_game BACK_TO_THE_FUTURE back_to_the_future $BACK_TO_THE_FUTURE_TOKEN
 
 # spit adresses to a JSON file
-<<<<<<< HEAD
-cd $CONTRACTS_PATH
-=======
 cd "$CONTRACTS_PATH"
->>>>>>> b908bec3
 
 jq -n --arg early_bird_special $EARLY_BIRD_SPECIAL \
    --arg back_to_the_future $BACK_TO_THE_FUTURE \
