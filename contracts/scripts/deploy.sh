#!/bin/bash

set -euo pipefail

# --- FUNCTIONS

function instrument_ticket_token {
<<<<<<< HEAD

  local  __resultvar=$1
  local contract_name=$2
  local salt=$3
  local token_name=$4
  local token_symbol=$5

  # --- CREATE AN INSTANCE OF THE TOKEN CONTRACT

  cd "$CONTRACTS_PATH"/$contract_name

  local contract_address=$(cargo contract instantiate --url $NODE --constructor new --args \"$token_name\" \"$token_symbol\" $TOTAL_BALANCE --suri "$AUTHORITY_SEED" --salt $salt)

  local contract_address=$(echo "$contract_address" | grep Contract | tail -1 | cut -c 15-)

  echo $contract_name "ticket contract instance address: " $contract_address

  # --- GRANT PRIVILEDGES ON THE TOKEN CONTRACT

  cd "$CONTRACTS_PATH"/access_control

  # set the admin and the owner of the contract instance
  cargo contract call --url $NODE --contract $ACCESS_CONTROL --message grant_role --args $AUTHORITY 'Owner('$contract_address')' --suri "$AUTHORITY_SEED"

  eval $__resultvar="'$contract_address'"
}

function instrument_game_token {
=======
>>>>>>> 054ce75c

  local  __resultvar=$1
  local contract_name=$2
  local salt=$3
  local token_name=$4
  local token_symbol=$5

  # --- CREATE AN INSTANCE OF THE TOKEN CONTRACT

  cd "$CONTRACTS_PATH"/$contract_name

<<<<<<< HEAD
  # TODO : remove balance when token is mintable
  local contract_address=$(cargo contract instantiate --url $NODE --constructor new --args $TOTAL_BALANCE --suri "$AUTHORITY_SEED" --salt $salt)
=======
  local contract_address=$(cargo contract instantiate --url $NODE --constructor new --args \"$token_name\" \"$token_symbol\" $TOTAL_BALANCE --suri "$AUTHORITY_SEED" --salt $salt)

>>>>>>> 054ce75c
  local contract_address=$(echo "$contract_address" | grep Contract | tail -1 | cut -c 15-)

  echo $contract_name "ticket contract instance address: " $contract_address

  # --- GRANT PRIVILEGES ON THE TOKEN CONTRACT

  cd "$CONTRACTS_PATH"/access_control

<<<<<<< HEAD
  # set the owner of the contract instance
=======
  # set the admin and the owner of the contract instance
>>>>>>> 054ce75c
  cargo contract call --url $NODE --contract $ACCESS_CONTROL --message grant_role --args $AUTHORITY 'Owner('$contract_address')' --suri "$AUTHORITY_SEED"

  # TODO : MINTER / BURNER roles

  eval $__resultvar="'$contract_address'"
}

function instrument_game_token {

  local  __resultvar=$1
  local contract_name=$2
<<<<<<< HEAD
  local ticket_token=$3
  local game_token=$4
=======
  local token_name=\"$3\"
  local token_symbol=\"$4\"
  local salt=$5
>>>>>>> 054ce75c

  # --- CREATE AN INSTANCE OF THE TOKEN CONTRACT

  cd "$CONTRACTS_PATH"/"$contract_name"

  local contract_address
  # TODO : remove balance when token is mintable
  contract_address=$(cargo contract instantiate --url "$NODE" --constructor new --args "$token_name" "$token_symbol" "$TOTAL_BALANCE" --suri "$AUTHORITY_SEED" --salt "$salt")
  contract_address=$(echo "$contract_address" | grep Contract | tail -1 | cut -c 15-)

  echo "$contract_name token contract instance address: $contract_address"

  # --- GRANT PRIVILEGES ON THE TOKEN CONTRACT

  cd "$CONTRACTS_PATH"/access_control

  # set the admin and the owner of the contract instance
  # cargo contract call --url "$NODE" --contract "$ACCESS_CONTROL" --message grant_role --args "$AUTHORITY" 'Admin('"$contract_address"')' --suri "$AUTHORITY_SEED"
  cargo contract call --url "$NODE" --contract "$ACCESS_CONTROL" --message grant_role --args "$AUTHORITY" 'Owner('"$contract_address"')' --suri "$AUTHORITY_SEED"

  # TODO : MINTER / BURNER roles

  eval "$__resultvar='$contract_address'"
}

<<<<<<< HEAD
  local contract_address=$(cargo contract instantiate --url $NODE --constructor new --args $ticket_token $game_token $LIFETIME --suri "$AUTHORITY_SEED")
  local contract_address=$(echo "$contract_address" | grep Contract | tail -1 | cut -c 15-)
=======
function deploy_and_instrument_game {

  local  __resultvar=$1
  local contract_name=$2
  local ticket_token=$3
  local game_token=$4

  # --- UPLOAD CONTRACT CODE

  cd "$CONTRACTS_PATH/$contract_name"
  link_bytecode "$contract_name" 4465614444656144446561444465614444656144446561444465614444656144 "$ACCESS_CONTROL_PUBKEY"
  rm target/ink/"$contract_name".wasm
  node ../scripts/hex-to-wasm.js target/ink/"$contract_name".contract target/ink/"$contract_name".wasm
>>>>>>> 054ce75c

  local code_hash
  code_hash=$(cargo contract upload --url "$NODE" --suri "$AUTHORITY_SEED")
  code_hash=$(echo "$code_hash" | grep hash | tail -1 | cut -c 15-)

  # --- GRANT INIT PRIVILEGES ON THE CONTRACT CODE

  cd "$CONTRACTS_PATH"/access_control

<<<<<<< HEAD
  cargo contract call --url $NODE --contract $ACCESS_CONTROL --message grant_role --args $AUTHORITY 'Owner('$contract_address')' --suri "$AUTHORITY_SEED"
=======
  cargo contract call --url "$NODE" --contract "$ACCESS_CONTROL" --message grant_role --args "$AUTHORITY" 'Initializer('"$code_hash"')' --suri "$AUTHORITY_SEED"

  # --- CREATE AN INSTANCE OF THE CONTRACT

  cd "$CONTRACTS_PATH/$contract_name"

  local contract_address=$(cargo contract instantiate --url $NODE --constructor new --args $ticket_token $game_token $LIFETIME --suri "$AUTHORITY_SEED")
  local contract_address=$(echo "$contract_address" | grep Contract | tail -1 | cut -c 15-)

  echo "$contract_name contract instance address: $contract_address"

  # --- GRANT PRIVILEGES ON THE CONTRACT

  cd "$CONTRACTS_PATH"/access_control
>>>>>>> 054ce75c

  cargo contract call --url $NODE --contract $ACCESS_CONTROL --message grant_role --args $AUTHORITY 'Owner('$contract_address')' --suri "$AUTHORITY_SEED"

  eval "$__resultvar='$contract_address'"
}

function link_bytecode() {
  local contract=$1
  local placeholder=$2
  local replacement=$3

  sed -i 's/'"$placeholder"'/'"$replacement"'/' "target/ink/$contract.contract"
}

# --- GLOBAL CONSTANTS

NODE_IMAGE=public.ecr.aws/p6e8q1z1/aleph-node:latest

CONTRACTS_PATH=$(pwd)/contracts

# --- COMPILE CONTRACTS

cd "$CONTRACTS_PATH"/access_control
cargo contract build --release

cd "$CONTRACTS_PATH"/ticket_token
cargo contract build --release

cd "$CONTRACTS_PATH"/game_token
cargo contract build --release

cd "$CONTRACTS_PATH"/early_bird_special
cargo contract build --release

cd "$CONTRACTS_PATH"/back_to_the_future
cargo contract build --release

cd "$CONTRACTS_PATH"/the_pressiah_cometh
cargo contract build --release

# --- DEPLOY ACCESS CONTROL CONTRACT

cd "$CONTRACTS_PATH"/access_control

CONTRACT=$(cargo contract instantiate --url "$NODE" --constructor new --suri "$AUTHORITY_SEED")
ACCESS_CONTROL=$(echo "$CONTRACT" | grep Contract | tail -1 | cut -c 15-)
ACCESS_CONTROL_PUBKEY=$(docker run --rm --entrypoint "/bin/sh" "${NODE_IMAGE}" -c "aleph-node key inspect $ACCESS_CONTROL" | grep hex | cut -c 23- | cut -c 3-)

echo "access control contract address: $ACCESS_CONTROL"
echo "access control contract public key \(hex\): $ACCESS_CONTROL_PUBKEY"

# --- UPLOAD TICKET TOKEN CONTRACT CODE

<<<<<<< HEAD
# --- UPLOAD TICKET TOKEN CONTRACT CODE

=======
>>>>>>> 054ce75c
cd "$CONTRACTS_PATH"/ticket_token
# replace address placeholder with the on-chain address of the AccessControl contract
link_bytecode ticket_token 4465614444656144446561444465614444656144446561444465614444656144 $ACCESS_CONTROL_PUBKEY
# remove just in case
rm target/ink/ticket_token.wasm
# NOTE : here we go from hex to binary using a nodejs cli tool
# availiable from https://github.com/fbielejec/polkadot-cljs
node ../scripts/hex-to-wasm.js target/ink/ticket_token.contract target/ink/ticket_token.wasm

CODE_HASH=$(cargo contract upload --url $NODE --suri "$AUTHORITY_SEED")
TICKET_TOKEN_CODE_HASH=$(echo "$CODE_HASH" | grep hash | tail -1 | cut -c 15-)

echo "ticket token code hash" $TICKET_TOKEN_CODE_HASH

# --- UPLOAD REWARD TOKEN CONTRACT CODE

cd "$CONTRACTS_PATH"/game_token
# replace address placeholder with the on-chain address of the AccessControl contract
link_bytecode game_token 4465614444656144446561444465614444656144446561444465614444656144 "$ACCESS_CONTROL_PUBKEY"
# remove just in case
rm target/ink/game_token.wasm
# NOTE : here we go from hex to binary using a nodejs cli tool
# availiable from https://github.com/fbielejec/polkadot-cljs
node ../scripts/hex-to-wasm.js target/ink/game_token.contract target/ink/game_token.wasm

CODE_HASH=$(cargo contract upload --url "$NODE" --suri "$AUTHORITY_SEED")
GAME_TOKEN_CODE_HASH=$(echo "$CODE_HASH" | grep hash | tail -1 | cut -c 15-)

echo "button token code hash" "$GAME_TOKEN_CODE_HASH"

<<<<<<< HEAD
# --- GRANT INIT PRIVILEDGES ON THE TOKEN AND TICKET CONTRACT CODE
=======
# --- GRANT INIT PRIVILEGES ON THE TOKEN AND TICKET CONTRACT CODE
>>>>>>> 054ce75c

cd "$CONTRACTS_PATH"/access_control

# set the initializer of the token contract
cargo contract call --url "$NODE" --contract "$ACCESS_CONTROL" --message grant_role --args "$AUTHORITY" 'Initializer('"$GAME_TOKEN_CODE_HASH"')' --suri "$AUTHORITY_SEED"

# set the initializer of the ticket contract
cargo contract call --url $NODE --contract $ACCESS_CONTROL --message grant_role --args $AUTHORITY 'Initializer('$TICKET_TOKEN_CODE_HASH')' --suri "$AUTHORITY_SEED"

start=`date +%s.%N`

# set the initializer of the ticket contract
cargo contract call --url $NODE --contract $ACCESS_CONTROL --message grant_role --args $AUTHORITY 'Initializer('$TICKET_TOKEN_CODE_HASH')' --suri "$AUTHORITY_SEED"

start=`date +%s.%N`

#
# --- EARLY_BIRD_SPECIAL GAME
#

# --- CREATE AN INSTANCE OF THE TICKET CONTRACT FOR THE EARLY_BIRD_SPECIAL GAME

instrument_ticket_token EARLY_BIRD_SPECIAL_TICKET ticket_token 0x4561726C79426972645370656369616C early_bird_special EBS
<<<<<<< HEAD

# --- CREATE AN INSTANCE OF THE TOKEN CONTRACT FOR THE EARLY_BIRD_SPECIAL GAME
=======
>>>>>>> 054ce75c

instrument_game_token EARLY_BIRD_SPECIAL_TOKEN game_token Ubik UBI 0x4561726C79426972645370656369616C

# --- UPLOAD CODE AND CREATE AN INSTANCE OF THE EARLY_BIRD_SPECIAL GAME

deploy_and_instrument_game EARLY_BIRD_SPECIAL early_bird_special $EARLY_BIRD_SPECIAL_TICKET $EARLY_BIRD_SPECIAL_TOKEN

#
# --- BACK_TO_THE_FUTURE GAME
#

# --- CREATE AN INSTANCE OF THE TICKET CONTRACT FOR THE BACK_TO_THE_FUTURE GAME
<<<<<<< HEAD

instrument_ticket_token BACK_TO_THE_FUTURE_TICKET ticket_token 0x4261636B546F546865467574757265 back_to_the_future BTF

# --- CREATE AN INSTANCE OF THE TOKEN CONTRACT FOR THE BACK_TO_THE_FUTURE GAME
=======
>>>>>>> 054ce75c

instrument_ticket_token BACK_TO_THE_FUTURE_TICKET ticket_token 0x4261636B546F546865467574757265 back_to_the_future BTF

<<<<<<< HEAD
# --- UPLOAD CODE AND CREATE AN INSTANCE OF THE EARLY_BIRD_SPECIAL GAME

deploy_and_instrument_game BACK_TO_THE_FUTURE back_to_the_future $BACK_TO_THE_FUTURE_TICKET $BACK_TO_THE_FUTURE_TOKEN

#
# --- THE_PRESSIAH_COMETH GAME
#

# --- CREATE AN INSTANCE OF THE TICKET CONTRACT FOR THE THE_PRESSIAH_COMETH GAME

instrument_ticket_token THE_PRESSIAH_COMETH_TICKET ticket_token 0x7468655F70726573736961685F636F6D657468 the_pressiah_cometh TPC

# --- CREATE AN INSTANCE OF THE TOKEN CONTRACT FOR THE THE_PRESSIAH_COMETH GAME

instrument_game_token THE_PRESSIAH_COMETH_TOKEN game_token 0x7468655F70726573736961685F636F6D657468

# --- UPLOAD CODE AND CREATE AN INSTANCE OF THE EARLY_BIRD_SPECIAL GAME

deploy_and_instrument_game THE_PRESSIAH_COMETH the_pressiah_cometh $THE_PRESSIAH_COMETH_TICKET $THE_PRESSIAH_COMETH_TOKEN
=======
instrument_game_token BACK_TO_THE_FUTURE_TOKEN game_token Cyberiad CYB 0x4261636B546F546865467574757265

# --- UPLOAD CODE AND CREATE AN INSTANCE OF THE EARLY_BIRD_SPECIAL GAME

deploy_and_instrument_game BACK_TO_THE_FUTURE back_to_the_future $BACK_TO_THE_FUTURE_TICKET $BACK_TO_THE_FUTURE_TOKEN
>>>>>>> 054ce75c

# spit adresses to a JSON file
cd "$CONTRACTS_PATH"

jq -n --arg early_bird_special $EARLY_BIRD_SPECIAL \
   --arg early_bird_special_ticket $EARLY_BIRD_SPECIAL_TICKET \
   --arg early_bird_special_token $EARLY_BIRD_SPECIAL_TOKEN \
   --arg back_to_the_future $BACK_TO_THE_FUTURE \
   --arg back_to_the_future_ticket $BACK_TO_THE_FUTURE_TICKET \
   --arg back_to_the_future_token $BACK_TO_THE_FUTURE_TOKEN \
<<<<<<< HEAD
   --arg the_pressiah_cometh $THE_PRESSIAH_COMETH \
   --arg the_pressiah_cometh_ticket $THE_PRESSIAH_COMETH_TICKET \
   --arg the_pressiah_cometh_token $THE_PRESSIAH_COMETH_TOKEN \
=======
>>>>>>> 054ce75c
   '{early_bird_special: $early_bird_special,
     early_bird_special_ticket: $early_bird_special_ticket,
     early_bird_special_token: $early_bird_special_token,
     back_to_the_future: $back_to_the_future,
     back_to_the_future_ticket: $back_to_the_future_ticket,
<<<<<<< HEAD
     back_to_the_future_token: $back_to_the_future_token,
     the_pressiah_cometh: $the_pressiah_cometh,
     the_pressiah_cometh_ticket: $the_pressiah_cometh_ticket,
     the_pressiah_cometh_token: $the_pressiah_cometh_token}' > addresses.json

end=`date +%s.%N`
echo "Time elapsed:" $( echo "$end - $start" | bc -l )
=======
     back_to_the_future_token: $back_to_the_future_token}' > addresses.json

end=$( date +%s.%N )
echo "Time elapsed: $( echo "$end - $start" | bc -l )"
>>>>>>> 054ce75c

exit $?<|MERGE_RESOLUTION|>--- conflicted
+++ resolved
@@ -5,7 +5,6 @@
 # --- FUNCTIONS
 
 function instrument_ticket_token {
-<<<<<<< HEAD
 
   local  __resultvar=$1
   local contract_name=$2
@@ -23,7 +22,7 @@
 
   echo $contract_name "ticket contract instance address: " $contract_address
 
-  # --- GRANT PRIVILEDGES ON THE TOKEN CONTRACT
+  # --- GRANT PRIVILEGES ON THE TOKEN CONTRACT
 
   cd "$CONTRACTS_PATH"/access_control
 
@@ -34,58 +33,12 @@
 }
 
 function instrument_game_token {
-=======
->>>>>>> 054ce75c
 
   local  __resultvar=$1
   local contract_name=$2
-  local salt=$3
-  local token_name=$4
-  local token_symbol=$5
-
-  # --- CREATE AN INSTANCE OF THE TOKEN CONTRACT
-
-  cd "$CONTRACTS_PATH"/$contract_name
-
-<<<<<<< HEAD
-  # TODO : remove balance when token is mintable
-  local contract_address=$(cargo contract instantiate --url $NODE --constructor new --args $TOTAL_BALANCE --suri "$AUTHORITY_SEED" --salt $salt)
-=======
-  local contract_address=$(cargo contract instantiate --url $NODE --constructor new --args \"$token_name\" \"$token_symbol\" $TOTAL_BALANCE --suri "$AUTHORITY_SEED" --salt $salt)
-
->>>>>>> 054ce75c
-  local contract_address=$(echo "$contract_address" | grep Contract | tail -1 | cut -c 15-)
-
-  echo $contract_name "ticket contract instance address: " $contract_address
-
-  # --- GRANT PRIVILEGES ON THE TOKEN CONTRACT
-
-  cd "$CONTRACTS_PATH"/access_control
-
-<<<<<<< HEAD
-  # set the owner of the contract instance
-=======
-  # set the admin and the owner of the contract instance
->>>>>>> 054ce75c
-  cargo contract call --url $NODE --contract $ACCESS_CONTROL --message grant_role --args $AUTHORITY 'Owner('$contract_address')' --suri "$AUTHORITY_SEED"
-
-  # TODO : MINTER / BURNER roles
-
-  eval $__resultvar="'$contract_address'"
-}
-
-function instrument_game_token {
-
-  local  __resultvar=$1
-  local contract_name=$2
-<<<<<<< HEAD
-  local ticket_token=$3
-  local game_token=$4
-=======
   local token_name=\"$3\"
   local token_symbol=\"$4\"
   local salt=$5
->>>>>>> 054ce75c
 
   # --- CREATE AN INSTANCE OF THE TOKEN CONTRACT
 
@@ -111,10 +64,6 @@
   eval "$__resultvar='$contract_address'"
 }
 
-<<<<<<< HEAD
-  local contract_address=$(cargo contract instantiate --url $NODE --constructor new --args $ticket_token $game_token $LIFETIME --suri "$AUTHORITY_SEED")
-  local contract_address=$(echo "$contract_address" | grep Contract | tail -1 | cut -c 15-)
-=======
 function deploy_and_instrument_game {
 
   local  __resultvar=$1
@@ -128,7 +77,6 @@
   link_bytecode "$contract_name" 4465614444656144446561444465614444656144446561444465614444656144 "$ACCESS_CONTROL_PUBKEY"
   rm target/ink/"$contract_name".wasm
   node ../scripts/hex-to-wasm.js target/ink/"$contract_name".contract target/ink/"$contract_name".wasm
->>>>>>> 054ce75c
 
   local code_hash
   code_hash=$(cargo contract upload --url "$NODE" --suri "$AUTHORITY_SEED")
@@ -138,9 +86,6 @@
 
   cd "$CONTRACTS_PATH"/access_control
 
-<<<<<<< HEAD
-  cargo contract call --url $NODE --contract $ACCESS_CONTROL --message grant_role --args $AUTHORITY 'Owner('$contract_address')' --suri "$AUTHORITY_SEED"
-=======
   cargo contract call --url "$NODE" --contract "$ACCESS_CONTROL" --message grant_role --args "$AUTHORITY" 'Initializer('"$code_hash"')' --suri "$AUTHORITY_SEED"
 
   # --- CREATE AN INSTANCE OF THE CONTRACT
@@ -155,7 +100,6 @@
   # --- GRANT PRIVILEGES ON THE CONTRACT
 
   cd "$CONTRACTS_PATH"/access_control
->>>>>>> 054ce75c
 
   cargo contract call --url $NODE --contract $ACCESS_CONTROL --message grant_role --args $AUTHORITY 'Owner('$contract_address')' --suri "$AUTHORITY_SEED"
 
@@ -209,11 +153,6 @@
 
 # --- UPLOAD TICKET TOKEN CONTRACT CODE
 
-<<<<<<< HEAD
-# --- UPLOAD TICKET TOKEN CONTRACT CODE
-
-=======
->>>>>>> 054ce75c
 cd "$CONTRACTS_PATH"/ticket_token
 # replace address placeholder with the on-chain address of the AccessControl contract
 link_bytecode ticket_token 4465614444656144446561444465614444656144446561444465614444656144 $ACCESS_CONTROL_PUBKEY
@@ -244,11 +183,7 @@
 
 echo "button token code hash" "$GAME_TOKEN_CODE_HASH"
 
-<<<<<<< HEAD
-# --- GRANT INIT PRIVILEDGES ON THE TOKEN AND TICKET CONTRACT CODE
-=======
 # --- GRANT INIT PRIVILEGES ON THE TOKEN AND TICKET CONTRACT CODE
->>>>>>> 054ce75c
 
 cd "$CONTRACTS_PATH"/access_control
 
@@ -260,11 +195,6 @@
 
 start=`date +%s.%N`
 
-# set the initializer of the ticket contract
-cargo contract call --url $NODE --contract $ACCESS_CONTROL --message grant_role --args $AUTHORITY 'Initializer('$TICKET_TOKEN_CODE_HASH')' --suri "$AUTHORITY_SEED"
-
-start=`date +%s.%N`
-
 #
 # --- EARLY_BIRD_SPECIAL GAME
 #
@@ -272,11 +202,6 @@
 # --- CREATE AN INSTANCE OF THE TICKET CONTRACT FOR THE EARLY_BIRD_SPECIAL GAME
 
 instrument_ticket_token EARLY_BIRD_SPECIAL_TICKET ticket_token 0x4561726C79426972645370656369616C early_bird_special EBS
-<<<<<<< HEAD
-
-# --- CREATE AN INSTANCE OF THE TOKEN CONTRACT FOR THE EARLY_BIRD_SPECIAL GAME
-=======
->>>>>>> 054ce75c
 
 instrument_game_token EARLY_BIRD_SPECIAL_TOKEN game_token Ubik UBI 0x4561726C79426972645370656369616C
 
@@ -289,17 +214,11 @@
 #
 
 # --- CREATE AN INSTANCE OF THE TICKET CONTRACT FOR THE BACK_TO_THE_FUTURE GAME
-<<<<<<< HEAD
 
 instrument_ticket_token BACK_TO_THE_FUTURE_TICKET ticket_token 0x4261636B546F546865467574757265 back_to_the_future BTF
 
-# --- CREATE AN INSTANCE OF THE TOKEN CONTRACT FOR THE BACK_TO_THE_FUTURE GAME
-=======
->>>>>>> 054ce75c
-
-instrument_ticket_token BACK_TO_THE_FUTURE_TICKET ticket_token 0x4261636B546F546865467574757265 back_to_the_future BTF
-
-<<<<<<< HEAD
+instrument_game_token BACK_TO_THE_FUTURE_TOKEN game_token Cyberiad CYB 0x4261636B546F546865467574757265
+
 # --- UPLOAD CODE AND CREATE AN INSTANCE OF THE EARLY_BIRD_SPECIAL GAME
 
 deploy_and_instrument_game BACK_TO_THE_FUTURE back_to_the_future $BACK_TO_THE_FUTURE_TICKET $BACK_TO_THE_FUTURE_TOKEN
@@ -312,20 +231,11 @@
 
 instrument_ticket_token THE_PRESSIAH_COMETH_TICKET ticket_token 0x7468655F70726573736961685F636F6D657468 the_pressiah_cometh TPC
 
-# --- CREATE AN INSTANCE OF THE TOKEN CONTRACT FOR THE THE_PRESSIAH_COMETH GAME
-
-instrument_game_token THE_PRESSIAH_COMETH_TOKEN game_token 0x7468655F70726573736961685F636F6D657468
+instrument_game_token THE_PRESSIAH_COMETH_TOKEN game_token Dune DUN 0x7468655F70726573736961685F636F6D657468
 
 # --- UPLOAD CODE AND CREATE AN INSTANCE OF THE EARLY_BIRD_SPECIAL GAME
 
 deploy_and_instrument_game THE_PRESSIAH_COMETH the_pressiah_cometh $THE_PRESSIAH_COMETH_TICKET $THE_PRESSIAH_COMETH_TOKEN
-=======
-instrument_game_token BACK_TO_THE_FUTURE_TOKEN game_token Cyberiad CYB 0x4261636B546F546865467574757265
-
-# --- UPLOAD CODE AND CREATE AN INSTANCE OF THE EARLY_BIRD_SPECIAL GAME
-
-deploy_and_instrument_game BACK_TO_THE_FUTURE back_to_the_future $BACK_TO_THE_FUTURE_TICKET $BACK_TO_THE_FUTURE_TOKEN
->>>>>>> 054ce75c
 
 # spit adresses to a JSON file
 cd "$CONTRACTS_PATH"
@@ -336,30 +246,20 @@
    --arg back_to_the_future $BACK_TO_THE_FUTURE \
    --arg back_to_the_future_ticket $BACK_TO_THE_FUTURE_TICKET \
    --arg back_to_the_future_token $BACK_TO_THE_FUTURE_TOKEN \
-<<<<<<< HEAD
    --arg the_pressiah_cometh $THE_PRESSIAH_COMETH \
    --arg the_pressiah_cometh_ticket $THE_PRESSIAH_COMETH_TICKET \
    --arg the_pressiah_cometh_token $THE_PRESSIAH_COMETH_TOKEN \
-=======
->>>>>>> 054ce75c
    '{early_bird_special: $early_bird_special,
      early_bird_special_ticket: $early_bird_special_ticket,
      early_bird_special_token: $early_bird_special_token,
      back_to_the_future: $back_to_the_future,
      back_to_the_future_ticket: $back_to_the_future_ticket,
-<<<<<<< HEAD
      back_to_the_future_token: $back_to_the_future_token,
      the_pressiah_cometh: $the_pressiah_cometh,
      the_pressiah_cometh_ticket: $the_pressiah_cometh_ticket,
      the_pressiah_cometh_token: $the_pressiah_cometh_token}' > addresses.json
 
-end=`date +%s.%N`
-echo "Time elapsed:" $( echo "$end - $start" | bc -l )
-=======
-     back_to_the_future_token: $back_to_the_future_token}' > addresses.json
-
 end=$( date +%s.%N )
 echo "Time elapsed: $( echo "$end - $start" | bc -l )"
->>>>>>> 054ce75c
 
 exit $?