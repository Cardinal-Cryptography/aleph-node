export NODE=wss://ws.dev.azero.dev:443

# authority is a joint name for the account that is an INITIALIZER, OWNER and ADMIN of the game contracts for the purposes of the deployment
export AUTHORITY=5GrwvaEF5zXb26Fz9rcQpDWS57CtERHpNehXCPcNoHGKutQY
export AUTHORITY_SEED=//Alice

# how long do the games live for (in blocks)
export LIFETIME=90000 # 25 hours
# scores are mapped to these values and then rewards are minted
export BUTTON_MIN_REWARD=1000000000000 # 1 token
export BUTTON_MAX_REWARD=100000000000000 # 100 tokens

# mint this many ticket tokens
<<<<<<< HEAD
export TICKET_BALANCE=5801
=======
export TICKET_BALANCE=14000
>>>>>>> 58edde5e

# initial price of ticket on the marketplace
export INITIAL_PRICE=50000000000000 # 50 tokens

# the price of ticket on the marketplace does not go below this value
export MINIMAL_PRICE=$BUTTON_MIN_REWARD

# how many blocks will elapse between INITAL and MINIMAL price
<<<<<<< HEAD
export AUCTION_LENGTH=43200 # 12 hours
=======
export AUCTION_LENGTH=18000 # 5 hours
>>>>>>> 58edde5e

# semi-serious environment with no hacks
export ENV_NAME=devnet<|MERGE_RESOLUTION|>--- conflicted
+++ resolved
@@ -11,11 +11,7 @@
 export BUTTON_MAX_REWARD=100000000000000 # 100 tokens
 
 # mint this many ticket tokens
-<<<<<<< HEAD
-export TICKET_BALANCE=5801
-=======
 export TICKET_BALANCE=14000
->>>>>>> 58edde5e
 
 # initial price of ticket on the marketplace
 export INITIAL_PRICE=50000000000000 # 50 tokens
@@ -24,11 +20,7 @@
 export MINIMAL_PRICE=$BUTTON_MIN_REWARD
 
 # how many blocks will elapse between INITAL and MINIMAL price
-<<<<<<< HEAD
-export AUCTION_LENGTH=43200 # 12 hours
-=======
 export AUCTION_LENGTH=18000 # 5 hours
->>>>>>> 58edde5e
 
 # semi-serious environment with no hacks
 export ENV_NAME=devnet