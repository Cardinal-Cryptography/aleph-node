# TheButton

Series of smart contract based games, with varying tokenomics.
<<<<<<< HEAD
TheButton is loosely based on the famous [game](https://en.wikipedia.org/wiki/The_Button_(Reddit)) on reddit.
=======
TheButton is based on the famous [game](<https://en.wikipedia.org/wiki/The_Button_(Reddit)>) on reddit.

>>>>>>> 40b8c1d5
- Button lives for a set time.
- Pressing the button extends its life.
- Users are rewarded for playing the game.
- Everybody can play only once.

```
  |______|_______|
  |      |       |
start   now    deadline
```

## EarlyBirdSpecial

<<<<<<< HEAD
There is a pre-minted amount of tokens (a classic ERC20 standard).
Users are rewarded for pressing as early on as possible:
=======
There is a pre-minted amount of red tokens (a classic ERC20).
Users are rewarded for clicking as early on as possible, which should lead to them pushing the definite end of the game far into the future.
>>>>>>> 40b8c1d5

```
score = deadline - now
```

There are two built-in incentives:
<<<<<<< HEAD
* playing for the score: If you clicked in the 10th second of TheButton's life, which is set for example to 900 blocks, you get rewarded based on the score of 900-10=890 (and the button's life now will end at block 910).
* playing to be ThePressiah: the last player to click gets 50% of the total reward pool.
=======
>>>>>>> 40b8c1d5

- playing for score: If you clicked in the 10th second of TheButton's life set for example to 900 blocks you get rewarded based on score of 900-10=890 (and the button's life now will end at block 910).
- playing to be ThePressiah: the last player to click gets 50% of the total reward pool.

## BackToTheFuture

In this scenario the rewards are reversed - players get rewarded for extending the button's life further into the future, i.e.:

```
score = now - start
```

The Pressiah gets 50% of the total reward pool.

## ThePressiahCometh

Game continues in perpetuity (but in practice as long as there are accounts that can still play it)

- In each iteration of the game TheButton lives for a number of blocks
- Clicking TheButton resets its countdown timer (extending the button's life further into the future)
- Tokens are continuously minted at the end of each iteration
- Players are rewarded for playing, with the ultimate goal of being the Pressiah (the last person to click the button)
- Reward rules:
  - If you’re not ThePressiah, you get _k_ tokens if you pressed the button as the _k-th_ person in a row.
  - ThePressiah of the iteration with _k_ button presses gets [k*(k+1)]/2 tokens.

# Development

Firstly bootstrap a one-node  `smartnet` chain:

```bash
 ./.github/scripts/run_smartnet.sh
```

Secondly `deploy` script takes care of compiling, deploying and interacting with the contract(s):

```bash
./contracts/scripts/deploy.sh
```

Specifically it will:

- deploy the ERC20 token contract
- deploy the game contracts
- set access control
- transfer token balance to the game contract
<<<<<<< HEAD
- whitelist some accounts for playing the games
- interact with the games from the whitelisted accounts
- wait past the game deadline, trigger the game end and reward distribution
=======
- whitelist some accounts for playing the game
- interact with the game from the whitelisted account
- wait past the game deadline, trigger game end and reward distribution
- run an assert (simple check whether Pressiah received his reward according to the scheme). No more assertions are implemented at this point, as the hope is to soon start writing Rust-based tools for deployment and interacting with the contracts.
>>>>>>> 40b8c1d5
<|MERGE_RESOLUTION|>--- conflicted
+++ resolved
@@ -1,12 +1,8 @@
 # TheButton
 
 Series of smart contract based games, with varying tokenomics.
-<<<<<<< HEAD
 TheButton is loosely based on the famous [game](https://en.wikipedia.org/wiki/The_Button_(Reddit)) on reddit.
-=======
-TheButton is based on the famous [game](<https://en.wikipedia.org/wiki/The_Button_(Reddit)>) on reddit.
 
->>>>>>> 40b8c1d5
 - Button lives for a set time.
 - Pressing the button extends its life.
 - Users are rewarded for playing the game.
@@ -20,28 +16,16 @@
 
 ## EarlyBirdSpecial
 
-<<<<<<< HEAD
 There is a pre-minted amount of tokens (a classic ERC20 standard).
 Users are rewarded for pressing as early on as possible:
-=======
-There is a pre-minted amount of red tokens (a classic ERC20).
-Users are rewarded for clicking as early on as possible, which should lead to them pushing the definite end of the game far into the future.
->>>>>>> 40b8c1d5
 
 ```
 score = deadline - now
 ```
 
 There are two built-in incentives:
-<<<<<<< HEAD
 * playing for the score: If you clicked in the 10th second of TheButton's life, which is set for example to 900 blocks, you get rewarded based on the score of 900-10=890 (and the button's life now will end at block 910).
 * playing to be ThePressiah: the last player to click gets 50% of the total reward pool.
-=======
->>>>>>> 40b8c1d5
-
-- playing for score: If you clicked in the 10th second of TheButton's life set for example to 900 blocks you get rewarded based on score of 900-10=890 (and the button's life now will end at block 910).
-- playing to be ThePressiah: the last player to click gets 50% of the total reward pool.
-
 ## BackToTheFuture
 
 In this scenario the rewards are reversed - players get rewarded for extending the button's life further into the future, i.e.:
@@ -84,13 +68,6 @@
 - deploy the game contracts
 - set access control
 - transfer token balance to the game contract
-<<<<<<< HEAD
 - whitelist some accounts for playing the games
 - interact with the games from the whitelisted accounts
-- wait past the game deadline, trigger the game end and reward distribution
-=======
-- whitelist some accounts for playing the game
-- interact with the game from the whitelisted account
-- wait past the game deadline, trigger game end and reward distribution
-- run an assert (simple check whether Pressiah received his reward according to the scheme). No more assertions are implemented at this point, as the hope is to soon start writing Rust-based tools for deployment and interacting with the contracts.
->>>>>>> 40b8c1d5
+- wait past the game deadline, trigger the game end and reward distribution