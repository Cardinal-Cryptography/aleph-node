--- conflicted
+++ resolved
@@ -7,7 +7,6 @@
 use scale_info::TypeInfo;
 use sp_std::vec::Vec;
 
-<<<<<<< HEAD
 /// Gathers all the possible errors that might occur while calling `pallet_snarcos::store_key` or
 /// `pallet_snarcos::verify`.
 ///
@@ -16,13 +15,6 @@
 #[cfg_attr(feature = "std", derive(TypeInfo))]
 pub enum SnarcosError {
     // `pallet_snarcos::store_key` errors
-=======
-/// Gathers all the possible errors that might occur while calling `pallet_snarcos::store_key`.
-#[derive(Copy, Clone, Eq, PartialEq, Debug, Decode, Encode)]
-#[cfg_attr(feature = "std", derive(TypeInfo))]
-pub enum StoreKeyError {
-    /// This verification key identifier is already taken.
->>>>>>> 24f0b118
     IdentifierAlreadyInUse,
     VerificationKeyTooLong,
 
@@ -43,7 +35,6 @@
 impl ink_env::chain_extension::FromStatusCode for SnarcosError {
     fn from_status_code(status_code: u32) -> Result<(), Self> {
         match status_code {
-<<<<<<< HEAD
             // Success codes
             10_000 | 11_000 => Ok(()),
 
@@ -59,30 +50,11 @@
             11_005 => Err(Self::VerificationFailed),
             11_006 => Err(Self::IncorrectProof),
 
-=======
-            10_000 => Ok(()),
-            10_001 => Err(Self::VerificationKeyTooLong),
-            10_002 => Err(Self::IdentifierAlreadyInUse),
->>>>>>> 24f0b118
             _ => Err(Self::UnknownError),
         }
     }
 }
 
-/// Copied from `pallet_snarcos`.
-pub type VerificationKeyIdentifier = [u8; 4];
-
-<<<<<<< HEAD
-/// Copied from `pallet_snarcos`.
-#[derive(Copy, Clone, Eq, PartialEq, Debug, Decode, Encode)]
-#[cfg_attr(feature = "std", derive(TypeInfo))]
-pub enum ProvingSystem {
-    Groth16,
-    Gm17,
-}
-
-=======
->>>>>>> 24f0b118
 #[ink::chain_extension]
 pub trait SnarcosExtension {
     type ErrorCode = SnarcosError;
@@ -92,7 +64,6 @@
     /// The extension method ID matches the one declared in runtime: `SNARCOS_STORE_KEY_FUNC_ID`.
     #[ink(extension = 41, returns_result = false)]
     fn store_key(identifier: VerificationKeyIdentifier, key: Vec<u8>);
-<<<<<<< HEAD
 
     /// Directly call `pallet_snarcos::verify`.
     ///
@@ -104,8 +75,6 @@
         input: Vec<u8>,
         system: ProvingSystem,
     );
-=======
->>>>>>> 24f0b118
 }
 
 #[derive(Debug, Clone, PartialEq, Eq)]
