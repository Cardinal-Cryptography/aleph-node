--- conflicted
+++ resolved
@@ -107,11 +107,7 @@
     spec_name: create_runtime_str!("aleph-node"),
     impl_name: create_runtime_str!("aleph-node"),
     authoring_version: 1,
-<<<<<<< HEAD
-    spec_version: 28,
-=======
-    spec_version: 29,
->>>>>>> 6e5653e9
+    spec_version: 30,
     impl_version: 1,
     apis: RUNTIME_API_VERSIONS,
     transaction_version: 9,
