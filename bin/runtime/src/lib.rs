#![cfg_attr(not(feature = "std"), no_std)]
// `construct_runtime!` does a lot of recursion and requires us to increase the limit to 256.
#![recursion_limit = "256"]

// Make the WASM binary available.
#[cfg(feature = "std")]
include!(concat!(env!("OUT_DIR"), "/wasm_binary.rs"));

pub use frame_support::{
    construct_runtime, log, parameter_types,
    traits::{
        Currency, EstimateNextNewSession, Imbalance, KeyOwnerProofSystem, LockIdentifier, Nothing,
        OnUnbalanced, Randomness, ValidatorSet,
    },
    weights::{
        constants::{BlockExecutionWeight, ExtrinsicBaseWeight, RocksDbWeight, WEIGHT_PER_SECOND},
        IdentityFee, Weight,
    },
    StorageValue,
};
use frame_support::{
    sp_runtime::Perquintill,
    traits::{ConstU32, ConstU64, EqualPrivilegeOnly, SortedMembers, U128CurrencyToVote},
    weights::constants::WEIGHT_PER_MILLIS,
    PalletId,
};
use frame_system::{EnsureRoot, EnsureSignedBy};
pub use pallet_balances::Call as BalancesCall;
use pallet_contracts::weights::WeightInfo;
use pallet_contracts_primitives::{
    CodeUploadResult, ContractExecResult, ContractInstantiateResult, GetStorageResult,
};
pub use pallet_timestamp::Call as TimestampCall;
use pallet_transaction_payment::{CurrencyAdapter, Multiplier, TargetedFeeAdjustment};
pub use primitives::Balance;
use primitives::{
    staking::MAX_NOMINATORS_REWARDED_PER_VALIDATOR, wrap_methods, ApiError as AlephApiError,
<<<<<<< HEAD
    AuthorityId as AlephId, SessionAuthorityData, Version as FinalityVersion, ADDRESSES_ENCODING,
    DEFAULT_SESSIONS_PER_ERA, DEFAULT_SESSION_PERIOD, MILLISECS_PER_BLOCK, TOKEN,
=======
    AuthorityId as AlephId, SessionAuthorityData, ADDRESSES_ENCODING,
    DEFAULT_KICK_OUT_REASON_LENGTH, DEFAULT_SESSIONS_PER_ERA, DEFAULT_SESSION_PERIOD,
    MILLISECS_PER_BLOCK, TOKEN,
>>>>>>> e98573eb
};
use sp_api::impl_runtime_apis;
use sp_consensus_aura::{sr25519::AuthorityId as AuraId, SlotDuration};
use sp_core::{crypto::KeyTypeId, OpaqueMetadata};
#[cfg(any(feature = "std", test))]
pub use sp_runtime::BuildStorage;
use sp_runtime::{
    create_runtime_str, generic, impl_opaque_keys,
    traits::{
        AccountIdLookup, BlakeTwo256, Block as BlockT, ConvertInto, IdentifyAccount, One,
        OpaqueKeys, Verify,
    },
    transaction_validity::{TransactionSource, TransactionValidity},
    ApplyExtrinsicResult, MultiSignature, RuntimeAppPublic,
};
pub use sp_runtime::{FixedPointNumber, Perbill, Permill};
use sp_staking::EraIndex;
use sp_std::prelude::*;
#[cfg(feature = "std")]
use sp_version::NativeVersion;
use sp_version::RuntimeVersion;

/// An index to a block.
pub type BlockNumber = u32;

/// Alias to 512-bit hash when used in the context of a transaction signature on the chain.
pub type Signature = MultiSignature;

/// Some way of identifying an account on the chain. We intentionally make it equivalent
/// to the public key of our transaction signing scheme.
pub type AccountId = <<Signature as Verify>::Signer as IdentifyAccount>::AccountId;

/// The type for looking up accounts. We don't expect more than 4 billion of them, but you
/// never know...
pub type AccountIndex = u32;

/// Index of a transaction in the chain.
pub type Index = u32;

/// A hash of some data used by the chain.
pub type Hash = sp_core::H256;

/// Opaque types. These are used by the CLI to instantiate machinery that don't need to know
/// the specifics of the runtime. They can then be made to be agnostic over specific formats
/// of data like extrinsics, allowing for them to continue syncing the network through upgrades
/// to even the core data structures.
pub mod opaque {
    pub use sp_runtime::OpaqueExtrinsic as UncheckedExtrinsic;

    use super::*;

    /// Opaque block header type.
    pub type Header = generic::Header<BlockNumber, BlakeTwo256>;
    /// Opaque block type.
    pub type Block = generic::Block<Header, UncheckedExtrinsic>;
    /// Opaque block identifier type.
    pub type BlockId = generic::BlockId<Block>;

    impl_opaque_keys! {
        pub struct SessionKeys {
            pub aura: Aura,
            pub aleph: Aleph,
        }
    }
}

pub const VERSION: RuntimeVersion = RuntimeVersion {
    spec_name: create_runtime_str!("aleph-node"),
    impl_name: create_runtime_str!("aleph-node"),
    authoring_version: 1,
    spec_version: 35,
    impl_version: 1,
    apis: RUNTIME_API_VERSIONS,
    transaction_version: 10,
    state_version: 0,
};

/// The version information used to identify this runtime when compiled natively.
#[cfg(feature = "std")]
pub fn native_version() -> NativeVersion {
    NativeVersion {
        runtime_version: VERSION,
        can_author_with: Default::default(),
    }
}

pub const BLOCKS_PER_HOUR: u32 = 60 * 60 * 1000 / (MILLISECS_PER_BLOCK as u32);

pub const MILLI_AZERO: Balance = TOKEN / 1000;
pub const MICRO_AZERO: Balance = MILLI_AZERO / 1000;
pub const NANO_AZERO: Balance = MICRO_AZERO / 1000;
pub const PICO_AZERO: Balance = NANO_AZERO / 1000;

// 75% block weight is dedicated to normal extrinsics
pub const NORMAL_DISPATCH_RATIO: Perbill = Perbill::from_percent(75);
// The whole process for a single block should take 1s, of which 400ms is for creation,
// 200ms for propagation and 400ms for validation. Hence the block weight should be within 400ms.
pub const MAX_BLOCK_WEIGHT: Weight = 400 * WEIGHT_PER_MILLIS;
// We agreed to 5MB as the block size limit.
pub const MAX_BLOCK_SIZE: u32 = 5 * 1024 * 1024;

// The storage deposit is roughly 1 TOKEN per 1kB
pub const DEPOSIT_PER_BYTE: Balance = MILLI_AZERO;

parameter_types! {
    pub const Version: RuntimeVersion = VERSION;
    pub const BlockHashCount: BlockNumber = 2400;
    pub BlockWeights: frame_system::limits::BlockWeights = frame_system::limits::BlockWeights
        ::with_sensible_defaults(MAX_BLOCK_WEIGHT, NORMAL_DISPATCH_RATIO);
    pub BlockLength: frame_system::limits::BlockLength = frame_system::limits::BlockLength
        ::max_with_normal_ratio(MAX_BLOCK_SIZE, NORMAL_DISPATCH_RATIO);
    pub const SS58Prefix: u8 = ADDRESSES_ENCODING;
}

// Configure FRAME pallets to include in runtime.

impl frame_system::Config for Runtime {
    /// The basic call filter to use in dispatchable.
    type BaseCallFilter = frame_support::traits::Everything;
    /// Block & extrinsics weights: base values and limits.
    type BlockWeights = BlockWeights;
    /// The maximum length of a block (in bytes).
    type BlockLength = BlockLength;
    /// The identifier used to distinguish between accounts.
    type AccountId = AccountId;
    /// The aggregated dispatch type that is available for extrinsics.
    type Call = Call;
    /// The lookup mechanism to get account ID from whatever is passed in dispatchers.
    type Lookup = AccountIdLookup<AccountId, ()>;
    /// The index type for storing how many extrinsics an account has signed.
    type Index = Index;
    /// The index type for blocks.
    type BlockNumber = BlockNumber;
    /// The type for hashing blocks and tries.
    type Hash = Hash;
    /// The hashing algorithm used.
    type Hashing = BlakeTwo256;
    /// The header type.
    type Header = generic::Header<BlockNumber, BlakeTwo256>;
    /// The ubiquitous event type.
    type Event = Event;
    /// The ubiquitous origin type.
    type Origin = Origin;
    /// Maximum number of block number to block hash mappings to keep (oldest pruned first).
    type BlockHashCount = BlockHashCount;
    /// The weight of database operations that the runtime can invoke.
    type DbWeight = RocksDbWeight;
    /// Version of the runtime.
    type Version = Version;
    /// Converts a module to the index of the module in `construct_runtime!`.
    ///
    /// This type is being generated by `construct_runtime!`.
    type PalletInfo = PalletInfo;
    /// What to do if a new account is created.
    type OnNewAccount = ();
    /// What to do if an account is fully reaped from the system.
    type OnKilledAccount = ();
    /// The data to be stored in an account.
    type AccountData = pallet_balances::AccountData<Balance>;
    /// Weight information for the extrinsics of this pallet.
    type SystemWeightInfo = ();
    /// This is used as an identifier of the chain. 42 is the generic substrate prefix.
    type SS58Prefix = SS58Prefix;
    type OnSetCode = ();
    type MaxConsumers = frame_support::traits::ConstU32<16>;
}

parameter_types! {
    // https://github.com/paritytech/polkadot/blob/9ce5f7ef5abb1a4291454e8c9911b304d80679f9/runtime/polkadot/src/lib.rs#L784
    pub const MaxAuthorities: u32 = 100_000;
}

impl pallet_aura::Config for Runtime {
    type MaxAuthorities = MaxAuthorities;
    type AuthorityId = AuraId;
    type DisabledValidators = ();
}

parameter_types! {
    pub const UncleGenerations: BlockNumber = 0;
}

impl pallet_authorship::Config for Runtime {
    type FindAuthor = pallet_session::FindAccountFromAuthorIndex<Self, Aura>;
    type UncleGenerations = UncleGenerations;
    type FilterUncle = ();
    type EventHandler = (Elections,);
}

parameter_types! {
    pub const ExistentialDeposit: u128 = 500 * PICO_AZERO;
    pub const MaxLocks: u32 = 50;
}

impl pallet_balances::Config for Runtime {
    type MaxLocks = MaxLocks;
    type MaxReserves = ();
    type ReserveIdentifier = [u8; 8];
    /// The type for recording an account's balance.
    type Balance = Balance;
    /// The ubiquitous event type.
    type Event = Event;
    type DustRemoval = ();
    type ExistentialDeposit = ExistentialDeposit;
    type AccountStore = System;
    type WeightInfo = pallet_balances::weights::SubstrateWeight<Runtime>;
}

type NegativeImbalance = <Balances as Currency<AccountId>>::NegativeImbalance;

pub struct EverythingToTheTreasury;

impl OnUnbalanced<NegativeImbalance> for EverythingToTheTreasury {
    fn on_unbalanceds<B>(mut fees_then_tips: impl Iterator<Item = NegativeImbalance>) {
        if let Some(fees) = fees_then_tips.next() {
            Treasury::on_unbalanced(fees);
            if let Some(tips) = fees_then_tips.next() {
                Treasury::on_unbalanced(tips);
            }
        }
    }
}

parameter_types! {
    // This value increases the priority of `Operational` transactions by adding
    // a "virtual tip" that's equal to the `OperationalFeeMultiplier * final_fee`.
    // follows polkadot : https://github.com/paritytech/polkadot/blob/9ce5f7ef5abb1a4291454e8c9911b304d80679f9/runtime/polkadot/src/lib.rs#L369
    pub const OperationalFeeMultiplier: u8 = 5;
    // We expect that on average 25% of the normal capacity will be occupied with normal txs.
    pub const TargetSaturationLevel: Perquintill = Perquintill::from_percent(25);
    // During 20 blocks the fee may not change more than by 100%. This, together with the
    // `TargetSaturationLevel` value, results in variability ~0.067. For the corresponding
    // formulas please refer to Substrate code at `frame/transaction-payment/src/lib.rs`.
    pub FeeVariability: Multiplier = Multiplier::saturating_from_rational(67, 1000);
    // Fee should never be lower than the computational cost.
    pub MinimumMultiplier: Multiplier = Multiplier::one();
}

impl pallet_transaction_payment::Config for Runtime {
    type Event = Event;
    type OnChargeTransaction = CurrencyAdapter<Balances, EverythingToTheTreasury>;
    type LengthToFee = IdentityFee<Balance>;
    type WeightToFee = IdentityFee<Balance>;
    type FeeMultiplierUpdate =
        TargetedFeeAdjustment<Self, TargetSaturationLevel, FeeVariability, MinimumMultiplier>;
    type OperationalFeeMultiplier = OperationalFeeMultiplier;
}

parameter_types! {
    pub MaximumSchedulerWeight: Weight = Perbill::from_percent(80) * BlockWeights::get().max_block;
    pub const MaxScheduledPerBlock: u32 = 50;
}

impl pallet_scheduler::Config for Runtime {
    type Event = Event;
    type Origin = Origin;
    type PalletsOrigin = OriginCaller;
    type Call = Call;
    type MaximumWeight = MaximumSchedulerWeight;
    type ScheduleOrigin = frame_system::EnsureRoot<AccountId>;
    type MaxScheduledPerBlock = MaxScheduledPerBlock;
    type WeightInfo = pallet_scheduler::weights::SubstrateWeight<Runtime>;
    type OriginPrivilegeCmp = EqualPrivilegeOnly;
    type PreimageProvider = ();
    type NoPreimagePostponement = ();
}

impl pallet_sudo::Config for Runtime {
    type Event = Event;
    type Call = Call;
}

impl pallet_aleph::Config for Runtime {
    type AuthorityId = AlephId;
    type Event = Event;
    type SessionInfoProvider = Session;
    type SessionManager = Elections;
}

impl_opaque_keys! {
    pub struct SessionKeys {
        pub aura: Aura,
        pub aleph: Aleph,
    }
}

parameter_types! {
    pub const SessionPeriod: u32 = DEFAULT_SESSION_PERIOD;
    pub const MaximumKickOutReasonLength: u32 = DEFAULT_KICK_OUT_REASON_LENGTH;
}

impl pallet_elections::Config for Runtime {
    type EraInfoProvider = Staking;
    type Event = Event;
    type DataProvider = Staking;
    type SessionInfoProvider = Session;
    type SessionPeriod = SessionPeriod;
    type SessionManager = pallet_session::historical::NoteHistoricalRoot<Runtime, Staking>;
    type ValidatorRewardsHandler = Staking;
    type MaximumKickOutReasonLength = MaximumKickOutReasonLength;
}

impl pallet_randomness_collective_flip::Config for Runtime {}

parameter_types! {
    pub const Offset: u32 = 0;
}

impl pallet_session::Config for Runtime {
    type Event = Event;
    type ValidatorId = <Self as frame_system::Config>::AccountId;
    type ValidatorIdOf = pallet_staking::StashOf<Self>;
    type ShouldEndSession = pallet_session::PeriodicSessions<SessionPeriod, Offset>;
    type NextSessionRotation = pallet_session::PeriodicSessions<SessionPeriod, Offset>;
    type SessionManager = Aleph;
    type SessionHandler = <SessionKeys as OpaqueKeys>::KeyTypeIdProviders;
    type Keys = SessionKeys;
    type WeightInfo = pallet_session::weights::SubstrateWeight<Runtime>;
}

impl pallet_session::historical::Config for Runtime {
    type FullIdentification = pallet_staking::Exposure<AccountId, Balance>;
    type FullIdentificationOf = pallet_staking::ExposureOf<Runtime>;
}

parameter_types! {
    pub const PostUnbondPoolsWindow: u32 = 4;
    pub const NominationPoolsPalletId: PalletId = PalletId(*b"py/nopls");
    pub const MinPointsToBalance: u32 = 10;
}

use sp_runtime::traits::Convert;
pub struct BalanceToU256;
impl Convert<Balance, sp_core::U256> for BalanceToU256 {
    fn convert(balance: Balance) -> sp_core::U256 {
        sp_core::U256::from(balance)
    }
}
pub struct U256ToBalance;
impl Convert<sp_core::U256, Balance> for U256ToBalance {
    fn convert(n: sp_core::U256) -> Balance {
        n.try_into().unwrap_or(Balance::max_value())
    }
}

impl pallet_nomination_pools::Config for Runtime {
    type WeightInfo = ();
    type Event = Event;
    type Currency = Balances;
    type BalanceToU256 = BalanceToU256;
    type U256ToBalance = U256ToBalance;
    type StakingInterface = pallet_staking::Pallet<Self>;
    type PostUnbondingPoolsWindow = PostUnbondPoolsWindow;
    type MaxMetadataLen = ConstU32<256>;
    type MaxUnbonding = ConstU32<8>;
    type PalletId = NominationPoolsPalletId;
    type MinPointsToBalance = MinPointsToBalance;
}

parameter_types! {
    pub const BondingDuration: EraIndex = 14;
    pub const SlashDeferDuration: EraIndex = 13;
    // this is coupled with weights for payout_stakers() call
    // see custom implementation of WeightInfo below
    pub const MaxNominatorRewardedPerValidator: u32 = MAX_NOMINATORS_REWARDED_PER_VALIDATOR;
    pub const OffendingValidatorsThreshold: Perbill = Perbill::from_percent(33);
    pub const SessionsPerEra: EraIndex = DEFAULT_SESSIONS_PER_ERA;
}

pub struct UniformEraPayout;

impl pallet_staking::EraPayout<Balance> for UniformEraPayout {
    fn era_payout(_: Balance, _: Balance, era_duration_millis: u64) -> (Balance, Balance) {
        primitives::staking::era_payout(era_duration_millis)
    }
}

type SubstrateStakingWeights = pallet_staking::weights::SubstrateWeight<Runtime>;

pub struct PayoutStakersDecreasedWeightInfo;
impl pallet_staking::WeightInfo for PayoutStakersDecreasedWeightInfo {
    // To make possible to change nominators per validator we need to decrease weight for payout_stakers
    fn payout_stakers_alive_staked(n: u32) -> Weight {
        SubstrateStakingWeights::payout_stakers_alive_staked(n) / 2
    }
    wrap_methods!(
        (bond(), SubstrateStakingWeights, Weight),
        (bond_extra(), SubstrateStakingWeights, Weight),
        (unbond(), SubstrateStakingWeights, Weight),
        (
            withdraw_unbonded_update(s: u32),
            SubstrateStakingWeights,
            Weight
        ),
        (
            withdraw_unbonded_kill(s: u32),
            SubstrateStakingWeights,
            Weight
        ),
        (validate(), SubstrateStakingWeights, Weight),
        (kick(k: u32), SubstrateStakingWeights, Weight),
        (nominate(n: u32), SubstrateStakingWeights, Weight),
        (chill(), SubstrateStakingWeights, Weight),
        (set_payee(), SubstrateStakingWeights, Weight),
        (set_controller(), SubstrateStakingWeights, Weight),
        (set_validator_count(), SubstrateStakingWeights, Weight),
        (force_no_eras(), SubstrateStakingWeights, Weight),
        (force_new_era(), SubstrateStakingWeights, Weight),
        (force_new_era_always(), SubstrateStakingWeights, Weight),
        (set_invulnerables(v: u32), SubstrateStakingWeights, Weight),
        (force_unstake(s: u32), SubstrateStakingWeights, Weight),
        (
            cancel_deferred_slash(s: u32),
            SubstrateStakingWeights,
            Weight
        ),
        (
            payout_stakers_dead_controller(n: u32),
            SubstrateStakingWeights,
            Weight
        ),
        (rebond(l: u32), SubstrateStakingWeights, Weight),
        (set_history_depth(e: u32), SubstrateStakingWeights, Weight),
        (reap_stash(s: u32), SubstrateStakingWeights, Weight),
        (new_era(v: u32, n: u32), SubstrateStakingWeights, Weight),
        (
            get_npos_voters(v: u32, n: u32, s: u32),
            SubstrateStakingWeights,
            Weight
        ),
        (get_npos_targets(v: u32), SubstrateStakingWeights, Weight),
        (chill_other(), SubstrateStakingWeights, Weight),
        (
            set_staking_configs_all_set(),
            SubstrateStakingWeights,
            Weight
        ),
        (
            set_staking_configs_all_remove(),
            SubstrateStakingWeights,
            Weight
        ),
        (
            force_apply_min_commission(),
            SubstrateStakingWeights,
            Weight
        )
    );
}

pub struct StakingBenchmarkingConfig;
impl pallet_staking::BenchmarkingConfig for StakingBenchmarkingConfig {
    type MaxValidators = ConstU32<1000>;
    type MaxNominators = ConstU32<1000>;
}

impl pallet_staking::Config for Runtime {
    // Do not change this!!! It guarantees that we have DPoS instead of NPoS.
    type Currency = Balances;
    type UnixTime = Timestamp;
    type CurrencyToVote = U128CurrencyToVote;
    type ElectionProvider = Elections;
    type GenesisElectionProvider = Elections;
    type MaxNominations = ConstU32<1>;
    type RewardRemainder = Treasury;
    type Event = Event;
    type Slash = Treasury;
    type Reward = ();
    type SessionsPerEra = SessionsPerEra;
    type BondingDuration = BondingDuration;
    type SlashDeferDuration = SlashDeferDuration;
    type SlashCancelOrigin = EnsureRoot<AccountId>;
    type SessionInterface = Self;
    type EraPayout = UniformEraPayout;
    type NextNewSession = Session;
    type MaxNominatorRewardedPerValidator = MaxNominatorRewardedPerValidator;
    type OffendingValidatorsThreshold = OffendingValidatorsThreshold;
    type VoterList = pallet_staking::UseNominatorsAndValidatorsMap<Runtime>;
    type MaxUnlockingChunks = ConstU32<16>;
    type BenchmarkingConfig = StakingBenchmarkingConfig;
    type WeightInfo = PayoutStakersDecreasedWeightInfo;
    type CurrencyBalance = Balance;
    type OnStakerSlash = NominationPools;
}

parameter_types! {
    pub const MinimumPeriod: u64 = MILLISECS_PER_BLOCK / 2;
}

impl pallet_timestamp::Config for Runtime {
    /// A timestamp: milliseconds since the unix epoch.
    type Moment = u64;
    type OnTimestampSet = Aura;
    type MinimumPeriod = MinimumPeriod;
    type WeightInfo = ();
}

impl<C> frame_system::offchain::SendTransactionTypes<C> for Runtime
where
    Call: From<C>,
{
    type Extrinsic = UncheckedExtrinsic;
    type OverarchingCall = Call;
}

parameter_types! {
    pub const MinVestedTransfer: Balance = MICRO_AZERO;
}

impl pallet_vesting::Config for Runtime {
    type Event = Event;
    type Currency = Balances;
    type BlockNumberToBalance = ConvertInto;
    type MinVestedTransfer = MinVestedTransfer;
    type WeightInfo = pallet_vesting::weights::SubstrateWeight<Runtime>;
    // Maximum number of vesting schedules an account may have at a given moment
    // follows polkadot https://github.com/paritytech/polkadot/blob/9ce5f7ef5abb1a4291454e8c9911b304d80679f9/runtime/polkadot/src/lib.rs#L980
    const MAX_VESTING_SCHEDULES: u32 = 28;
}

parameter_types! {
    // One storage item; key size is 32+32; value is size 4+4+16+32 bytes = 56 bytes.
    pub const DepositBase: Balance = 120 * DEPOSIT_PER_BYTE;
    // Additional storage item size of 32 bytes.
    pub const DepositFactor: Balance = 32 * DEPOSIT_PER_BYTE;
    pub const MaxSignatories: u16 = 100;
}

impl pallet_multisig::Config for Runtime {
    type Event = Event;
    type Call = Call;
    type Currency = Balances;
    type DepositBase = DepositBase;
    type DepositFactor = DepositFactor;
    type MaxSignatories = MaxSignatories;
    type WeightInfo = pallet_multisig::weights::SubstrateWeight<Runtime>;
}

#[cfg(not(feature = "enable_treasury_proposals"))]
// This value effectively disables treasury.
pub const TREASURY_PROPOSAL_BOND: Balance = 100_000_000_000 * TOKEN;

#[cfg(feature = "enable_treasury_proposals")]
pub const TREASURY_PROPOSAL_BOND: Balance = 100 * TOKEN;

parameter_types! {
    // We do not burn any money within treasury.
    pub const Burn: Permill = Permill::from_percent(0);
    // The fraction of the proposal that the proposer should deposit.
    // We agreed on non-progressive deposit.
    pub const ProposalBond: Permill = Permill::from_percent(0);
    // The minimal deposit for proposal.
    pub const ProposalBondMinimum: Balance = TREASURY_PROPOSAL_BOND;
    // The upper bound of the deposit for the proposal.
    pub const ProposalBondMaximum: Balance = TREASURY_PROPOSAL_BOND;
    // Maximum number of approvals that can wait in the spending queue.
    pub const MaxApprovals: u32 = 20;
    // Every 4 hours we fund accepted proposals.
    pub const SpendPeriod: BlockNumber = 4 * BLOCKS_PER_HOUR;
    pub const TreasuryPalletId: PalletId = PalletId(*b"a0/trsry");
}

pub struct TreasuryGovernance;
impl SortedMembers<AccountId> for TreasuryGovernance {
    fn sorted_members() -> Vec<AccountId> {
        pallet_sudo::Pallet::<Runtime>::key().into_iter().collect()
    }
}

impl pallet_treasury::Config for Runtime {
    type ApproveOrigin = EnsureSignedBy<TreasuryGovernance, AccountId>;
    type Burn = Burn;
    type BurnDestination = ();
    type Currency = Balances;
    type Event = Event;
    type MaxApprovals = MaxApprovals;
    type OnSlash = ();
    type PalletId = TreasuryPalletId;
    type ProposalBond = ProposalBond;
    type ProposalBondMinimum = ProposalBondMinimum;
    type ProposalBondMaximum = ProposalBondMaximum;
    type RejectOrigin = EnsureSignedBy<TreasuryGovernance, AccountId>;
    type SpendFunds = ();
    type SpendOrigin = frame_support::traits::NeverEnsureOrigin<u128>;
    type SpendPeriod = SpendPeriod;
    type WeightInfo = pallet_treasury::weights::SubstrateWeight<Runtime>;
}

impl pallet_utility::Config for Runtime {
    type Event = Event;
    type Call = Call;
    type WeightInfo = pallet_utility::weights::SubstrateWeight<Runtime>;
    type PalletsOrigin = OriginCaller;
}

// Prints debug output of the `contracts` pallet to stdout if the node is started with `-lruntime::contracts=debug`.
const CONTRACTS_DEBUG_OUTPUT: bool = true;

parameter_types! {
    // Refundable deposit per storage item
    pub const DepositPerItem: Balance = 32 * DEPOSIT_PER_BYTE;
    // Refundable deposit per byte of storage
    pub const DepositPerByte: Balance = DEPOSIT_PER_BYTE;
    // How much weight of each block can be spent on the lazy deletion queue of terminated contracts
    pub DeletionWeightLimit: Weight = Perbill::from_percent(10) * BlockWeights::get().max_block; // 40ms
    // Maximum size of the lazy deletion queue of terminated contracts.
    // The weight needed for decoding the queue should be less or equal than a tenth
    // of the overall weight dedicated to the lazy deletion.
    pub DeletionQueueDepth: u32 = ((DeletionWeightLimit::get() / (
            <Runtime as pallet_contracts::Config>::WeightInfo::on_initialize_per_queue_item(1) -
            <Runtime as pallet_contracts::Config>::WeightInfo::on_initialize_per_queue_item(0)
        )) / 10) as u32; // 2228
    pub Schedule: pallet_contracts::Schedule<Runtime> = Default::default();
}

impl pallet_contracts::Config for Runtime {
    type Time = Timestamp;
    type Randomness = RandomnessCollectiveFlip;
    type Currency = Balances;
    type Event = Event;
    type Call = Call;
    // The safest default is to allow no calls at all. This is unsafe experimental feature with no support in ink!
    type CallFilter = Nothing;
    type DepositPerItem = DepositPerItem;
    type DepositPerByte = DepositPerByte;
    type WeightPrice = pallet_transaction_payment::Pallet<Self>;
    type WeightInfo = pallet_contracts::weights::SubstrateWeight<Self>;
    type ChainExtension = ();
    type DeletionQueueDepth = DeletionQueueDepth;
    type DeletionWeightLimit = DeletionWeightLimit;
    type Schedule = Schedule;
    type CallStack = [pallet_contracts::Frame<Self>; 31];
    type AddressGenerator = pallet_contracts::DefaultAddressGenerator;
    type ContractAccessWeight = ConstU64<0>;
    type MaxCodeLen = ConstU32<{ 128 * 1024 }>;
    type RelaxedMaxCodeLen = ConstU32<{ 256 * 1024 }>;
    type MaxStorageKeyLen = ConstU32<128>;
}

parameter_types! {
    // bytes count taken from:
    // https://github.com/paritytech/polkadot/blob/016dc7297101710db0483ab6ef199e244dff711d/runtime/kusama/src/lib.rs#L995
    pub const BasicDeposit: Balance = 258 * DEPOSIT_PER_BYTE;
    pub const FieldDeposit: Balance = 66 * DEPOSIT_PER_BYTE;
    pub const SubAccountDeposit: Balance = 53 * DEPOSIT_PER_BYTE;
    pub const MaxSubAccounts: u32 = 100;
    pub const MaxAdditionalFields: u32 = 100;
    pub const MaxRegistrars: u32 = 20;
}

impl pallet_identity::Config for Runtime {
    type Event = Event;
    type Currency = Balances;
    type BasicDeposit = BasicDeposit;
    type FieldDeposit = FieldDeposit;
    type SubAccountDeposit = SubAccountDeposit;
    type MaxSubAccounts = MaxSubAccounts;
    type MaxAdditionalFields = MaxAdditionalFields;
    type MaxRegistrars = MaxRegistrars;
    type Slashed = Treasury;
    type ForceOrigin = EnsureRoot<AccountId>;
    type RegistrarOrigin = EnsureRoot<AccountId>;
    type WeightInfo = pallet_identity::weights::SubstrateWeight<Self>;
}

// Create the runtime by composing the FRAME pallets that were previously configured.
construct_runtime!(
    pub enum Runtime where
        Block = Block,
        NodeBlock = opaque::Block,
        UncheckedExtrinsic = UncheckedExtrinsic
    {
        System: frame_system,
        RandomnessCollectiveFlip: pallet_randomness_collective_flip,
        Scheduler: pallet_scheduler,
        Aura: pallet_aura,
        Timestamp: pallet_timestamp,
        Balances: pallet_balances,
        TransactionPayment: pallet_transaction_payment,
        Authorship: pallet_authorship,
        Staking: pallet_staking,
        History: pallet_session::historical,
        Session: pallet_session,
        Aleph: pallet_aleph,
        Elections: pallet_elections,
        Treasury: pallet_treasury,
        Vesting: pallet_vesting,
        Utility: pallet_utility,
        Multisig: pallet_multisig,
        Sudo: pallet_sudo,
        Contracts: pallet_contracts,
        NominationPools: pallet_nomination_pools,
        Identity: pallet_identity,
    }
);

/// The address format for describing accounts.
pub type Address = sp_runtime::MultiAddress<AccountId, ()>;
/// Block header type as expected by this runtime.
pub type Header = generic::Header<BlockNumber, BlakeTwo256>;
/// Block type as expected by this runtime.
pub type Block = generic::Block<Header, UncheckedExtrinsic>;
/// A Block signed with a Justification
pub type SignedBlock = generic::SignedBlock<Block>;
/// BlockId type as expected by this runtime.
pub type BlockId = generic::BlockId<Block>;
/// The SignedExtension to the basic transaction logic.
pub type SignedExtra = (
    frame_system::CheckSpecVersion<Runtime>,
    frame_system::CheckTxVersion<Runtime>,
    frame_system::CheckGenesis<Runtime>,
    frame_system::CheckEra<Runtime>,
    frame_system::CheckNonce<Runtime>,
    frame_system::CheckWeight<Runtime>,
    pallet_transaction_payment::ChargeTransactionPayment<Runtime>,
);
/// Unchecked extrinsic type as expected by this runtime.
pub type UncheckedExtrinsic = generic::UncheckedExtrinsic<Address, Call, Signature, SignedExtra>;
/// Extrinsic type that has already been checked.
pub type CheckedExtrinsic = generic::CheckedExtrinsic<AccountId, Call, SignedExtra>;
/// Executive: handles dispatch to the various modules.
pub type Executive = frame_executive::Executive<
    Runtime,
    Block,
    frame_system::ChainContext<Runtime>,
    Runtime,
    AllPalletsWithSystem,
>;

impl_runtime_apis! {
    impl sp_api::Core<Block> for Runtime {
        fn version() -> RuntimeVersion {
            VERSION
        }

        fn execute_block(block: Block) {
            Executive::execute_block(block);
        }

        fn initialize_block(header: &<Block as BlockT>::Header) {
            Executive::initialize_block(header)
        }
    }

    impl sp_api::Metadata<Block> for Runtime {
        fn metadata() -> OpaqueMetadata {
            OpaqueMetadata::new(Runtime::metadata().into())
        }
    }

    impl sp_block_builder::BlockBuilder<Block> for Runtime {
        fn apply_extrinsic(extrinsic: <Block as BlockT>::Extrinsic) -> ApplyExtrinsicResult {
            Executive::apply_extrinsic(extrinsic)
        }

        fn finalize_block() -> <Block as BlockT>::Header {
            Executive::finalize_block()
        }

        fn inherent_extrinsics(data: sp_inherents::InherentData) -> Vec<<Block as BlockT>::Extrinsic> {
            data.create_extrinsics()
        }

        fn check_inherents(
            block: Block,
            data: sp_inherents::InherentData,
        ) -> sp_inherents::CheckInherentsResult {
            data.check_extrinsics(&block)
        }
    }

    impl sp_transaction_pool::runtime_api::TaggedTransactionQueue<Block> for Runtime {
        fn validate_transaction(
            source: TransactionSource,
            tx: <Block as BlockT>::Extrinsic,
            block_hash: <Block as BlockT>::Hash,
        ) -> TransactionValidity {
            Executive::validate_transaction(source, tx, block_hash)
        }
    }

    impl sp_consensus_aura::AuraApi<Block, AuraId> for Runtime {
        fn slot_duration() -> SlotDuration {
            SlotDuration::from_millis(Aura::slot_duration())
        }

        fn authorities() -> Vec<AuraId> {
            Aura::authorities().to_vec()
        }
    }

    impl sp_offchain::OffchainWorkerApi<Block> for Runtime {
        fn offchain_worker(header: &<Block as BlockT>::Header) {
            Executive::offchain_worker(header)
        }
    }

    impl sp_session::SessionKeys<Block> for Runtime {
        fn generate_session_keys(seed: Option<Vec<u8>>) -> Vec<u8> {
            opaque::SessionKeys::generate(seed)
        }

        fn decode_session_keys(
            encoded: Vec<u8>,
        ) -> Option<Vec<(Vec<u8>, KeyTypeId)>> {
            opaque::SessionKeys::decode_into_raw_public_keys(&encoded)
        }
    }

    impl frame_system_rpc_runtime_api::AccountNonceApi<Block, AccountId, Index> for Runtime {
        fn account_nonce(account: AccountId) -> Index {
            System::account_nonce(account)
        }
    }

    impl pallet_transaction_payment_rpc_runtime_api::TransactionPaymentApi<Block, Balance> for Runtime {
        fn query_info(
            uxt: <Block as BlockT>::Extrinsic,
            len: u32,
        ) -> pallet_transaction_payment_rpc_runtime_api::RuntimeDispatchInfo<Balance> {
            TransactionPayment::query_info(uxt, len)
        }
        fn query_fee_details(
            uxt: <Block as BlockT>::Extrinsic,
            len: u32,
        ) -> pallet_transaction_payment::FeeDetails<Balance> {
            TransactionPayment::query_fee_details(uxt, len)
        }
    }

    impl primitives::AlephSessionApi<Block> for Runtime {
        fn millisecs_per_block() -> u64 {
            MILLISECS_PER_BLOCK
        }

        fn session_period() -> u32 {
            SessionPeriod::get()
        }

        fn authorities() -> Vec<AlephId> {
            Aleph::authorities()
        }

        fn next_session_authorities() -> Result<Vec<AlephId>, AlephApiError> {
            Session::queued_keys()
                .iter()
                .map(|(_, key)| key.get(AlephId::ID).ok_or(AlephApiError::DecodeKey))
                .collect::<Result<Vec<AlephId>, AlephApiError>>()
        }

        fn authority_data() -> SessionAuthorityData {
            SessionAuthorityData::new(Aleph::authorities(), Aleph::emergency_finalizer())
        }

        fn next_session_authority_data() -> Result<SessionAuthorityData, AlephApiError> {
            Ok(SessionAuthorityData::new(Session::queued_keys()
                .iter()
                .map(|(_, key)| key.get(AlephId::ID).ok_or(AlephApiError::DecodeKey))
                .collect::<Result<Vec<AlephId>, AlephApiError>>()?,
                Aleph::queued_emergency_finalizer(),
            ))
        }

        fn finality_version() -> FinalityVersion {
            Aleph::finality_version()
        }

        fn next_session_finality_version() -> FinalityVersion {
            Aleph::next_session_finality_version()
        }
    }

    impl pallet_contracts_rpc_runtime_api::ContractsApi<Block, AccountId, Balance, BlockNumber, Hash> for Runtime {

        fn call(
            origin: AccountId,
            dest: AccountId,
            value: Balance,
            gas_limit: u64,
            storage_deposit_limit: Option<Balance>,
            input_data: Vec<u8>,
        ) -> ContractExecResult<Balance> {
            Contracts::bare_call(origin, dest, value, gas_limit, storage_deposit_limit, input_data, CONTRACTS_DEBUG_OUTPUT)
        }

        fn instantiate(
            origin: AccountId,
            value: Balance,
            gas_limit: u64,
            storage_deposit_limit: Option<Balance>,
            code: pallet_contracts_primitives::Code<Hash>,
            data: Vec<u8>,
            salt: Vec<u8>,
        ) -> ContractInstantiateResult<AccountId, Balance>
        {
            Contracts::bare_instantiate(origin, value, gas_limit, storage_deposit_limit, code, data, salt, CONTRACTS_DEBUG_OUTPUT)
        }

        fn upload_code(
            origin: AccountId,
            code: Vec<u8>,
            storage_deposit_limit: Option<Balance>,
        ) -> CodeUploadResult<Hash, Balance>
        {
            Contracts::bare_upload_code(origin, code, storage_deposit_limit)
        }

        fn get_storage(
            address: AccountId,
            key: Vec<u8>,
        ) -> GetStorageResult {
            Contracts::get_storage(address, key)
        }

    }

    #[cfg(feature = "try-runtime")]
    impl frame_try_runtime::TryRuntime<Block> for Runtime {
        fn on_runtime_upgrade() -> (frame_support::weights::Weight, frame_support::weights::Weight) {
            log::info!(target: "aleph-runtime", "try-runtime::on_runtime_upgrade");
            let weight = Executive::try_runtime_upgrade().unwrap();
            (weight, BlockWeights::get().max_block)
        }

        fn execute_block_no_check(block: Block) -> frame_support::weights::Weight {
            Executive::execute_block_no_check(block)
        }
    }
}

#[cfg(test)]
mod tests {
    use crate::VERSION;

    #[test]
    fn state_version_must_be_zero() {
        assert_eq!(0, VERSION.state_version);
    }
}<|MERGE_RESOLUTION|>--- conflicted
+++ resolved
@@ -35,14 +35,9 @@
 pub use primitives::Balance;
 use primitives::{
     staking::MAX_NOMINATORS_REWARDED_PER_VALIDATOR, wrap_methods, ApiError as AlephApiError,
-<<<<<<< HEAD
     AuthorityId as AlephId, SessionAuthorityData, Version as FinalityVersion, ADDRESSES_ENCODING,
-    DEFAULT_SESSIONS_PER_ERA, DEFAULT_SESSION_PERIOD, MILLISECS_PER_BLOCK, TOKEN,
-=======
-    AuthorityId as AlephId, SessionAuthorityData, ADDRESSES_ENCODING,
     DEFAULT_KICK_OUT_REASON_LENGTH, DEFAULT_SESSIONS_PER_ERA, DEFAULT_SESSION_PERIOD,
     MILLISECS_PER_BLOCK, TOKEN,
->>>>>>> e98573eb
 };
 use sp_api::impl_runtime_apis;
 use sp_consensus_aura::{sr25519::AuthorityId as AuraId, SlotDuration};
@@ -113,10 +108,10 @@
     spec_name: create_runtime_str!("aleph-node"),
     impl_name: create_runtime_str!("aleph-node"),
     authoring_version: 1,
-    spec_version: 35,
+    spec_version: 36,
     impl_version: 1,
     apis: RUNTIME_API_VERSIONS,
-    transaction_version: 10,
+    transaction_version: 11,
     state_version: 0,
 };
 
