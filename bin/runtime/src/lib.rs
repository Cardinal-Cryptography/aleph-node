--- conflicted
+++ resolved
@@ -39,17 +39,11 @@
 use pallet_transaction_payment::{CurrencyAdapter, Multiplier, TargetedFeeAdjustment};
 use primitives::{
     staking::MAX_NOMINATORS_REWARDED_PER_VALIDATOR, wrap_methods, ApiError as AlephApiError,
-<<<<<<< HEAD
-    AuthorityId as AlephId, BlockNumber, SessionAuthorityData, SessionCommittee, SessionIndex,
-    SessionInfoProvider, SessionValidatorError, Version as FinalityVersion, ADDRESSES_ENCODING,
-    DEFAULT_BAN_REASON_LENGTH, DEFAULT_MAX_WINNERS, DEFAULT_SESSIONS_PER_ERA,
+    AuthorityId as AlephId, Block as AlephBlock, BlockId as AlephBlockId,
+    BlockNumber as AlephBlockNumber, Header as AlephHeader, SessionAuthorityData, SessionCommittee,
+    SessionIndex, SessionInfoProvider, SessionValidatorError, Version as FinalityVersion,
+    ADDRESSES_ENCODING, DEFAULT_BAN_REASON_LENGTH, DEFAULT_MAX_WINNERS, DEFAULT_SESSIONS_PER_ERA,
     DEFAULT_SESSION_PERIOD, MAX_BLOCK_SIZE, MILLISECS_PER_BLOCK, TOKEN,
-=======
-    AuthorityId as AlephId, Block as AlephBlock, BlockId as AlephBlockId,
-    BlockNumber as AlephBlockNumber, Header as AlephHeader, SessionAuthorityData,
-    Version as FinalityVersion, ADDRESSES_ENCODING, DEFAULT_BAN_REASON_LENGTH, DEFAULT_MAX_WINNERS,
-    DEFAULT_SESSIONS_PER_ERA, DEFAULT_SESSION_PERIOD, MAX_BLOCK_SIZE, MILLISECS_PER_BLOCK, TOKEN,
->>>>>>> 2c021c83
 };
 pub use primitives::{AccountId, AccountIndex, Balance, Hash, Index, Signature};
 use sp_api::impl_runtime_apis;
