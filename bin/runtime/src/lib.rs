--- conflicted
+++ resolved
@@ -29,13 +29,8 @@
 pub use frame_support::{
     construct_runtime, parameter_types,
     traits::{
-<<<<<<< HEAD
-        Currency, EstimateNextNewSession, Imbalance, KeyOwnerProofSystem, LockIdentifier,
+        Currency, EstimateNextNewSession, Imbalance, KeyOwnerProofSystem, LockIdentifier, Nothing,
         OnUnbalanced, Randomness, ValidatorSet,
-=======
-        Currency, EstimateNextNewSession, Imbalance, KeyOwnerProofSystem, LockIdentifier, Nothing,
-        OnUnbalanced, Randomness, U128CurrencyToVote, ValidatorSet,
->>>>>>> 731bba3e
     },
     weights::{
         constants::{BlockExecutionWeight, ExtrinsicBaseWeight, RocksDbWeight, WEIGHT_PER_SECOND},
@@ -840,8 +835,6 @@
                 .collect::<Result<Vec<AlephId>, AlephApiError>>()
         }
     }
-<<<<<<< HEAD
-=======
 
     impl pallet_contracts_rpc_runtime_api::ContractsApi<Block, AccountId, Balance, BlockNumber, Hash> for Runtime {
 
@@ -887,33 +880,4 @@
 
     }
 
-}
-
-#[cfg(test)]
-mod tests {
-    use crate::rotate;
-
-    #[test]
-    fn test_rotate() {
-        let all_validators = vec![1, 2, 3, 4, 5, 6];
-        let reserved = vec![1, 2];
-
-        assert_eq!(
-            None,
-            rotate(0, 0, 4, all_validators.clone(), reserved.clone())
-        );
-        assert_eq!(
-            Some(vec![1, 2, 3, 4]),
-            rotate(1, 0, 4, all_validators.clone(), reserved.clone())
-        );
-        assert_eq!(
-            Some(vec![1, 2, 5, 6]),
-            rotate(1, 1, 4, all_validators.clone(), reserved.clone())
-        );
-        assert_eq!(
-            Some(vec![1, 2, 3, 4]),
-            rotate(1, 2, 4, all_validators, reserved)
-        );
-    }
->>>>>>> 731bba3e
 }