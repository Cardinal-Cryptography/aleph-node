#![cfg_attr(not(feature = "std"), no_std)]
// `construct_runtime!` does a lot of recursion and requires us to increase the limit to 256.
#![recursion_limit = "256"]

// Make the WASM binary available.
#[cfg(feature = "std")]
include!(concat!(env!("OUT_DIR"), "/wasm_binary.rs"));

pub use frame_support::{
    construct_runtime, log, parameter_types,
    traits::{
        Currency, EstimateNextNewSession, Imbalance, KeyOwnerProofSystem, LockIdentifier, Nothing,
        OnUnbalanced, Randomness, ValidatorSet,
    },
    weights::{
        constants::{
            BlockExecutionWeight, ExtrinsicBaseWeight, RocksDbWeight, WEIGHT_REF_TIME_PER_SECOND,
        },
        IdentityFee, Weight,
    },
    StorageValue,
};
use frame_support::{
    sp_runtime::Perquintill,
    traits::{
        ConstBool, ConstU32, EqualPrivilegeOnly, EstimateNextSessionRotation, SortedMembers,
        WithdrawReasons,
    },
    weights::constants::WEIGHT_REF_TIME_PER_MILLIS,
    PalletId,
};
use frame_system::{EnsureRoot, EnsureSignedBy};
#[cfg(feature = "try-runtime")]
use frame_try_runtime::UpgradeCheckSelect;
pub use pallet_balances::Call as BalancesCall;
use pallet_committee_management::SessionAndEraManager;
pub use pallet_timestamp::Call as TimestampCall;
use pallet_transaction_payment::{CurrencyAdapter, Multiplier, TargetedFeeAdjustment};
use primitives::{
    staking::MAX_NOMINATORS_REWARDED_PER_VALIDATOR, wrap_methods, ApiError as AlephApiError,
    AuthorityId as AlephId, Block as AlephBlock, BlockId as AlephBlockId,
    BlockNumber as AlephBlockNumber, Header as AlephHeader, SessionAuthorityData, SessionCommittee,
    SessionIndex, SessionInfoProvider, SessionValidatorError, Version as FinalityVersion,
    ADDRESSES_ENCODING, DEFAULT_BAN_REASON_LENGTH, DEFAULT_MAX_WINNERS, DEFAULT_SESSIONS_PER_ERA,
    DEFAULT_SESSION_PERIOD, MAX_BLOCK_SIZE, MILLISECS_PER_BLOCK, TOKEN,
};
pub use primitives::{AccountId, AccountIndex, Balance, Hash, Nonce, Signature};
use sp_api::impl_runtime_apis;
use sp_consensus_aura::{sr25519::AuthorityId as AuraId, SlotDuration};
use sp_core::{crypto::KeyTypeId, ConstU128, OpaqueMetadata};
#[cfg(any(feature = "std", test))]
pub use sp_runtime::BuildStorage;
use sp_runtime::{
    create_runtime_str, generic, impl_opaque_keys,
    traits::{
        AccountIdLookup, BlakeTwo256, Block as BlockT, Bounded, ConvertInto, One, OpaqueKeys,
    },
    transaction_validity::{TransactionSource, TransactionValidity},
    ApplyExtrinsicResult, FixedU128,
};
pub use sp_runtime::{FixedPointNumber, Perbill, Permill};
use sp_staking::{currency_to_vote::U128CurrencyToVote, EraIndex};
use sp_std::prelude::*;
#[cfg(feature = "std")]
use sp_version::NativeVersion;
use sp_version::RuntimeVersion;

/// Opaque types. These are used by the CLI to instantiate machinery that don't need to know
/// the specifics of the runtime. They can then be made to be agnostic over specific formats
/// of data like extrinsics, allowing for them to continue syncing the network through upgrades
/// to even the core data structures.
pub mod opaque {
    pub use sp_runtime::OpaqueExtrinsic as UncheckedExtrinsic;

    use super::*;

    /// Opaque block header type.
    pub type Header = AlephHeader;
    /// Opaque block type.
    pub type Block = AlephBlock;
    /// Opaque block identifier type.
    pub type BlockId = AlephBlockId;

    impl_opaque_keys! {
        pub struct SessionKeys {
            pub aura: Aura,
            pub aleph: Aleph,
        }
    }
}

#[sp_version::runtime_version]
pub const VERSION: RuntimeVersion = RuntimeVersion {
    spec_name: create_runtime_str!("aleph-node"),
    impl_name: create_runtime_str!("aleph-node"),
    authoring_version: 1,
    spec_version: 56,
    impl_version: 1,
    apis: RUNTIME_API_VERSIONS,
    transaction_version: 16,
    state_version: 0,
};

/// The version information used to identify this runtime when compiled natively.
#[cfg(feature = "std")]
pub fn native_version() -> NativeVersion {
    NativeVersion {
        runtime_version: VERSION,
        can_author_with: Default::default(),
    }
}

pub const BLOCKS_PER_HOUR: u32 = 60 * 60 * 1000 / (MILLISECS_PER_BLOCK as u32);

pub const MILLI_AZERO: Balance = TOKEN / 1000;
pub const MICRO_AZERO: Balance = MILLI_AZERO / 1000;
pub const NANO_AZERO: Balance = MICRO_AZERO / 1000;
pub const PICO_AZERO: Balance = NANO_AZERO / 1000;

// 75% block weight is dedicated to normal extrinsics
pub const NORMAL_DISPATCH_RATIO: Perbill = Perbill::from_percent(75);
// The whole process for a single block should take 1s, of which 400ms is for creation,
// 200ms for propagation and 400ms for validation. Hence the block weight should be within 400ms.
pub const MAX_BLOCK_WEIGHT: Weight =
    Weight::from_parts(WEIGHT_REF_TIME_PER_MILLIS.saturating_mul(400), 0);

// The storage deposit is roughly 1 TOKEN per 1kB -- this is the legacy value, used for pallet Identity and Multisig.
pub const LEGACY_DEPOSIT_PER_BYTE: Balance = MILLI_AZERO;

// The storage per one byte of contract storage: 4*10^{-5} AZERO per byte.
pub const CONTRACT_DEPOSIT_PER_BYTE: Balance = 4 * (TOKEN / 100_000);

parameter_types! {
    pub const Version: RuntimeVersion = VERSION;
    pub const BlockHashCount: AlephBlockNumber = 2400;
    pub BlockWeights: frame_system::limits::BlockWeights = frame_system::limits::BlockWeights
        ::with_sensible_defaults(MAX_BLOCK_WEIGHT.set_proof_size(u64::MAX), NORMAL_DISPATCH_RATIO);
    pub BlockLength: frame_system::limits::BlockLength = frame_system::limits::BlockLength
        ::max_with_normal_ratio(MAX_BLOCK_SIZE, NORMAL_DISPATCH_RATIO);
    pub const SS58Prefix: u8 = ADDRESSES_ENCODING;
}

// Configure FRAME pallets to include in runtime.

impl frame_system::Config for Runtime {
    /// The basic call filter to use in dispatchable.
    type BaseCallFilter = frame_support::traits::Everything;
    /// Block & extrinsics weights: base values and limits.
    type BlockWeights = BlockWeights;
    /// The maximum length of a block (in bytes).
    type BlockLength = BlockLength;
    /// The identifier used to distinguish between accounts.
    type AccountId = AccountId;
    /// The aggregated dispatch type that is available for extrinsics.
    type RuntimeCall = RuntimeCall;
    /// The lookup mechanism to get account ID from whatever is passed in dispatchers.
    type Lookup = AccountIdLookup<AccountId, ()>;
    /// The type for storing how many extrinsics an account has signed.
    type Nonce = Nonce;
    /// The block type.
    type Block = Block;
    /// The type for hashing blocks and tries.
    type Hash = Hash;
    /// The hashing algorithm used.
    type Hashing = BlakeTwo256;
    /// The ubiquitous event type.
    type RuntimeEvent = RuntimeEvent;
    /// The ubiquitous origin type.
    type RuntimeOrigin = RuntimeOrigin;
    /// Maximum number of block number to block hash mappings to keep (oldest pruned first).
    type BlockHashCount = BlockHashCount;
    /// The weight of database operations that the runtime can invoke.
    type DbWeight = RocksDbWeight;
    /// Version of the runtime.
    type Version = Version;
    /// Converts a module to the index of the module in `construct_runtime!`.
    ///
    /// This type is being generated by `construct_runtime!`.
    type PalletInfo = PalletInfo;
    /// What to do if a new account is created.
    type OnNewAccount = ();
    /// What to do if an account is fully reaped from the system.
    type OnKilledAccount = ();
    /// The data to be stored in an account.
    type AccountData = pallet_balances::AccountData<Balance>;
    /// Weight information for the extrinsics of this pallet.
    type SystemWeightInfo = ();
    /// This is used as an identifier of the chain. 42 is the generic substrate prefix.
    type SS58Prefix = SS58Prefix;
    type OnSetCode = ();
    type MaxConsumers = frame_support::traits::ConstU32<16>;
}

parameter_types! {
    // https://github.com/paritytech/polkadot/blob/9ce5f7ef5abb1a4291454e8c9911b304d80679f9/runtime/polkadot/src/lib.rs#L784
    pub const MaxAuthorities: u32 = 100_000;
}

impl pallet_aura::Config for Runtime {
    type MaxAuthorities = MaxAuthorities;
    type AuthorityId = AuraId;
    type DisabledValidators = ();
    type AllowMultipleBlocksPerSlot = ConstBool<false>;
}

parameter_types! {
    pub const UncleGenerations: AlephBlockNumber = 0;
}

impl pallet_authorship::Config for Runtime {
    type FindAuthor = pallet_session::FindAccountFromAuthorIndex<Self, Aura>;
    type EventHandler = (CommitteeManagement,);
}

parameter_types! {
    pub const ExistentialDeposit: u128 = 500 * PICO_AZERO;
    pub const MaxLocks: u32 = 50;
}

impl pallet_balances::Config for Runtime {
    type MaxLocks = MaxLocks;
    type MaxReserves = ();
    type ReserveIdentifier = [u8; 8];
    /// The type for recording an account's balance.
    type Balance = Balance;
    /// The ubiquitous event type.
    type RuntimeEvent = RuntimeEvent;
    type DustRemoval = ();
    type ExistentialDeposit = ExistentialDeposit;
    type AccountStore = System;
    type WeightInfo = pallet_balances::weights::SubstrateWeight<Runtime>;
    type FreezeIdentifier = ();
    type MaxHolds = ConstU32<0>;
    type MaxFreezes = ConstU32<0>;
    type RuntimeHoldReason = ();
}

type NegativeImbalance = <Balances as Currency<AccountId>>::NegativeImbalance;

pub struct EverythingToTheTreasury;

impl OnUnbalanced<NegativeImbalance> for EverythingToTheTreasury {
    fn on_unbalanceds<B>(mut fees_then_tips: impl Iterator<Item = NegativeImbalance>) {
        if let Some(fees) = fees_then_tips.next() {
            Treasury::on_unbalanced(fees);
            if let Some(tips) = fees_then_tips.next() {
                Treasury::on_unbalanced(tips);
            }
        }
    }
}

parameter_types! {
    // This value increases the priority of `Operational` transactions by adding
    // a "virtual tip" that's equal to the `OperationalFeeMultiplier * final_fee`.
    // follows polkadot : https://github.com/paritytech/polkadot/blob/9ce5f7ef5abb1a4291454e8c9911b304d80679f9/runtime/polkadot/src/lib.rs#L369
    pub const OperationalFeeMultiplier: u8 = 5;
    // We expect that on average 25% of the normal capacity will be occupied with normal txs.
    pub const TargetSaturationLevel: Perquintill = Perquintill::from_percent(25);
    // During 20 blocks the fee may not change more than by 100%. This, together with the
    // `TargetSaturationLevel` value, results in variability ~0.067. For the corresponding
    // formulas please refer to Substrate code at `frame/transaction-payment/src/lib.rs`.
    pub FeeVariability: Multiplier = Multiplier::saturating_from_rational(67, 1000);
    // Fee should never be lower than the computational cost.
    pub MinimumMultiplier: Multiplier = Multiplier::one();
    pub MaximumMultiplier: Multiplier = Bounded::max_value();
}

impl pallet_transaction_payment::Config for Runtime {
    type RuntimeEvent = RuntimeEvent;
    type OnChargeTransaction = CurrencyAdapter<Balances, EverythingToTheTreasury>;
    type LengthToFee = IdentityFee<Balance>;
    type WeightToFee = IdentityFee<Balance>;
    type FeeMultiplierUpdate = TargetedFeeAdjustment<
        Self,
        TargetSaturationLevel,
        FeeVariability,
        MinimumMultiplier,
        MaximumMultiplier,
    >;
    type OperationalFeeMultiplier = OperationalFeeMultiplier;
}

parameter_types! {
    pub MaximumSchedulerWeight: Weight = Perbill::from_percent(80) * BlockWeights::get().max_block;
    pub const MaxScheduledPerBlock: u32 = 50;
}

impl pallet_scheduler::Config for Runtime {
    type RuntimeEvent = RuntimeEvent;
    type RuntimeOrigin = RuntimeOrigin;
    type PalletsOrigin = OriginCaller;
    type RuntimeCall = RuntimeCall;
    type MaximumWeight = MaximumSchedulerWeight;
    type ScheduleOrigin = frame_system::EnsureRoot<AccountId>;
    type MaxScheduledPerBlock = MaxScheduledPerBlock;
    type WeightInfo = pallet_scheduler::weights::SubstrateWeight<Runtime>;
    type OriginPrivilegeCmp = EqualPrivilegeOnly;
    type Preimages = ();
}

impl pallet_sudo::Config for Runtime {
    type RuntimeEvent = RuntimeEvent;
    type RuntimeCall = RuntimeCall;
    type WeightInfo = pallet_sudo::weights::SubstrateWeight<Runtime>;
}

pub struct SessionInfoImpl;
impl SessionInfoProvider<AlephBlockNumber> for SessionInfoImpl {
    fn current_session() -> SessionIndex {
        pallet_session::CurrentIndex::<Runtime>::get()
    }
    fn next_session_block_number(current_block: AlephBlockNumber) -> Option<AlephBlockNumber> {
        <Runtime as pallet_session::Config>::NextSessionRotation::estimate_next_session_rotation(
            current_block,
        )
        .0
    }
}

impl pallet_aleph::Config for Runtime {
    type AuthorityId = AlephId;
    type RuntimeEvent = RuntimeEvent;
    type SessionInfoProvider = SessionInfoImpl;
    type SessionManager = SessionAndEraManager<
        Staking,
        Elections,
        pallet_session::historical::NoteHistoricalRoot<Runtime, Staking>,
        Runtime,
    >;
    type NextSessionAuthorityProvider = Session;
}

#[cfg(feature = "liminal")]
parameter_types! {
    // We allow 10kB keys, proofs and public inputs. This is a 100% blind guess.
    pub const MaximumVerificationKeyLength: u32 = 10_000;
    pub const MaximumDataLength: u32 = 10_000;
    pub const VerificationKeyDepositPerByte: u128 = MILLI_AZERO;
}

#[cfg(feature = "liminal")]
impl pallet_baby_liminal::Config for Runtime {
    type Currency = Balances;
    type RuntimeEvent = RuntimeEvent;
    type WeightInfo = pallet_baby_liminal::AlephWeight<Runtime>;
    type MaximumVerificationKeyLength = MaximumVerificationKeyLength;
    type MaximumDataLength = MaximumDataLength;
    type VerificationKeyDepositPerByte = VerificationKeyDepositPerByte;
}

impl_opaque_keys! {
    pub struct SessionKeys {
        pub aura: Aura,
        pub aleph: Aleph,
    }
}

parameter_types! {
    pub const SessionPeriod: u32 = DEFAULT_SESSION_PERIOD;
    pub const MaximumBanReasonLength: u32 = DEFAULT_BAN_REASON_LENGTH;
    pub const MaxWinners: u32 = DEFAULT_MAX_WINNERS;
}

impl pallet_elections::Config for Runtime {
    type RuntimeEvent = RuntimeEvent;
    type DataProvider = Staking;
    type ValidatorProvider = Staking;
    type MaxWinners = MaxWinners;
    type BannedValidators = CommitteeManagement;
}

impl pallet_committee_management::Config for Runtime {
    type RuntimeEvent = RuntimeEvent;
    type BanHandler = Elections;
    type EraInfoProvider = Staking;
    type ValidatorProvider = Elections;
    type ValidatorRewardsHandler = Staking;
    type ValidatorExtractor = Staking;
    type FinalityCommitteeManager = Aleph;
    type SessionPeriod = SessionPeriod;
}

impl pallet_insecure_randomness_collective_flip::Config for Runtime {}

parameter_types! {
    pub const Offset: u32 = 0;
}

impl pallet_session::Config for Runtime {
    type RuntimeEvent = RuntimeEvent;
    type ValidatorId = <Self as frame_system::Config>::AccountId;
    type ValidatorIdOf = pallet_staking::StashOf<Self>;
    type ShouldEndSession = pallet_session::PeriodicSessions<SessionPeriod, Offset>;
    type NextSessionRotation = pallet_session::PeriodicSessions<SessionPeriod, Offset>;
    type SessionManager = Aleph;
    type SessionHandler = <SessionKeys as OpaqueKeys>::KeyTypeIdProviders;
    type Keys = SessionKeys;
    type WeightInfo = pallet_session::weights::SubstrateWeight<Runtime>;
}

impl pallet_session::historical::Config for Runtime {
    type FullIdentification = pallet_staking::Exposure<AccountId, Balance>;
    type FullIdentificationOf = pallet_staking::ExposureOf<Runtime>;
}

parameter_types! {
    pub const PostUnbondPoolsWindow: u32 = 4;
    pub const NominationPoolsPalletId: PalletId = PalletId(*b"py/nopls");
    pub const MaxPointsToBalance: u8 = 10;
}

use sp_runtime::traits::Convert;

pub struct BalanceToU256;

impl Convert<Balance, sp_core::U256> for BalanceToU256 {
    fn convert(balance: Balance) -> sp_core::U256 {
        sp_core::U256::from(balance)
    }
}

pub struct U256ToBalance;

impl Convert<sp_core::U256, Balance> for U256ToBalance {
    fn convert(n: sp_core::U256) -> Balance {
        n.try_into().unwrap_or(Balance::max_value())
    }
}

impl pallet_nomination_pools::Config for Runtime {
    type WeightInfo = ();
    type RuntimeEvent = RuntimeEvent;
    type Currency = Balances;
    type RewardCounter = FixedU128;
    type BalanceToU256 = BalanceToU256;
    type U256ToBalance = U256ToBalance;
    type Staking = pallet_staking::Pallet<Self>;
    type PostUnbondingPoolsWindow = PostUnbondPoolsWindow;
    type MaxMetadataLen = ConstU32<256>;
    type MaxUnbonding = ConstU32<8>;
    type PalletId = NominationPoolsPalletId;
    type MaxPointsToBalance = MaxPointsToBalance;
}

parameter_types! {
    pub const BondingDuration: EraIndex = 14;
    pub const SlashDeferDuration: EraIndex = 13;
    // this is coupled with weights for payout_stakers() call
    // see custom implementation of WeightInfo below
    pub const MaxNominatorRewardedPerValidator: u32 = MAX_NOMINATORS_REWARDED_PER_VALIDATOR;
    pub const OffendingValidatorsThreshold: Perbill = Perbill::from_percent(33);
    pub const SessionsPerEra: EraIndex = DEFAULT_SESSIONS_PER_ERA;
    pub HistoryDepth: u32 = 84;
}

pub struct UniformEraPayout;

impl pallet_staking::EraPayout<Balance> for UniformEraPayout {
    fn era_payout(_: Balance, _: Balance, era_duration_millis: u64) -> (Balance, Balance) {
        primitives::staking::era_payout(era_duration_millis)
    }
}

type SubstrateStakingWeights = pallet_staking::weights::SubstrateWeight<Runtime>;

pub struct PayoutStakersDecreasedWeightInfo;

impl pallet_staking::WeightInfo for PayoutStakersDecreasedWeightInfo {
    // To make possible to change nominators per validator we need to decrease weight for payout_stakers
    fn payout_stakers_alive_staked(n: u32) -> Weight {
        SubstrateStakingWeights::payout_stakers_alive_staked(n) / 2
    }
    wrap_methods!(
        (bond(), SubstrateStakingWeights, Weight),
        (bond_extra(), SubstrateStakingWeights, Weight),
        (unbond(), SubstrateStakingWeights, Weight),
        (
            withdraw_unbonded_update(s: u32),
            SubstrateStakingWeights,
            Weight
        ),
        (
            withdraw_unbonded_kill(s: u32),
            SubstrateStakingWeights,
            Weight
        ),
        (validate(), SubstrateStakingWeights, Weight),
        (kick(k: u32), SubstrateStakingWeights, Weight),
        (nominate(n: u32), SubstrateStakingWeights, Weight),
        (chill(), SubstrateStakingWeights, Weight),
        (set_payee(), SubstrateStakingWeights, Weight),
        (set_controller(), SubstrateStakingWeights, Weight),
        (set_validator_count(), SubstrateStakingWeights, Weight),
        (force_no_eras(), SubstrateStakingWeights, Weight),
        (force_new_era(), SubstrateStakingWeights, Weight),
        (force_new_era_always(), SubstrateStakingWeights, Weight),
        (set_invulnerables(v: u32), SubstrateStakingWeights, Weight),
        (force_unstake(s: u32), SubstrateStakingWeights, Weight),
        (
            cancel_deferred_slash(s: u32),
            SubstrateStakingWeights,
            Weight
        ),
        (
            payout_stakers_dead_controller(n: u32),
            SubstrateStakingWeights,
            Weight
        ),
        (rebond(l: u32), SubstrateStakingWeights, Weight),
        (reap_stash(s: u32), SubstrateStakingWeights, Weight),
        (new_era(v: u32, n: u32), SubstrateStakingWeights, Weight),
        (
            get_npos_voters(v: u32, n: u32),
            SubstrateStakingWeights,
            Weight
        ),
        (get_npos_targets(v: u32), SubstrateStakingWeights, Weight),
        (chill_other(), SubstrateStakingWeights, Weight),
        (
            set_staking_configs_all_set(),
            SubstrateStakingWeights,
            Weight
        ),
        (
            set_staking_configs_all_remove(),
            SubstrateStakingWeights,
            Weight
        ),
        (
            force_apply_min_commission(),
            SubstrateStakingWeights,
            Weight
        ),
        (set_min_commission(), SubstrateStakingWeights, Weight)
    );
}

pub struct StakingBenchmarkingConfig;

impl pallet_staking::BenchmarkingConfig for StakingBenchmarkingConfig {
    type MaxValidators = ConstU32<1000>;
    type MaxNominators = ConstU32<1000>;
}

impl pallet_staking::Config for Runtime {
    // Do not change this!!! It guarantees that we have DPoS instead of NPoS.
    type Currency = Balances;
    type UnixTime = Timestamp;
    type CurrencyToVote = U128CurrencyToVote;
    type ElectionProvider = Elections;
    type GenesisElectionProvider = Elections;
    type MaxNominations = ConstU32<1>;
    type RewardRemainder = Treasury;
    type RuntimeEvent = RuntimeEvent;
    type Slash = Treasury;
    type Reward = ();
    type SessionsPerEra = SessionsPerEra;
    type BondingDuration = BondingDuration;
    type SlashDeferDuration = SlashDeferDuration;
    type SessionInterface = Self;
    type EraPayout = UniformEraPayout;
    type NextNewSession = Session;
    type MaxNominatorRewardedPerValidator = MaxNominatorRewardedPerValidator;
    type OffendingValidatorsThreshold = OffendingValidatorsThreshold;
    type VoterList = pallet_staking::UseNominatorsAndValidatorsMap<Runtime>;
    type MaxUnlockingChunks = ConstU32<16>;
    type BenchmarkingConfig = StakingBenchmarkingConfig;
    type WeightInfo = PayoutStakersDecreasedWeightInfo;
    type CurrencyBalance = Balance;
    type HistoryDepth = HistoryDepth;
    type TargetList = pallet_staking::UseValidatorsMap<Self>;
    type AdminOrigin = EnsureRoot<AccountId>;
    type EventListeners = NominationPools;
}

parameter_types! {
    pub const MinimumPeriod: u64 = MILLISECS_PER_BLOCK / 2;
}

impl pallet_timestamp::Config for Runtime {
    /// A timestamp: milliseconds since the unix epoch.
    type Moment = u64;
    type OnTimestampSet = Aura;
    type MinimumPeriod = MinimumPeriod;
    type WeightInfo = ();
}

impl<C> frame_system::offchain::SendTransactionTypes<C> for Runtime
where
    RuntimeCall: From<C>,
{
    type Extrinsic = UncheckedExtrinsic;
    type OverarchingCall = RuntimeCall;
}

parameter_types! {
    pub const MinVestedTransfer: Balance = MICRO_AZERO;
    pub UnvestedFundsAllowedWithdrawReasons: WithdrawReasons = WithdrawReasons::except(WithdrawReasons::TRANSFER | WithdrawReasons::RESERVE);
}

impl pallet_vesting::Config for Runtime {
    type RuntimeEvent = RuntimeEvent;
    type Currency = Balances;
    type BlockNumberToBalance = ConvertInto;
    type MinVestedTransfer = MinVestedTransfer;
    type WeightInfo = pallet_vesting::weights::SubstrateWeight<Runtime>;
    type UnvestedFundsAllowedWithdrawReasons = UnvestedFundsAllowedWithdrawReasons;
    // Maximum number of vesting schedules an account may have at a given moment
    // follows polkadot https://github.com/paritytech/polkadot/blob/9ce5f7ef5abb1a4291454e8c9911b304d80679f9/runtime/polkadot/src/lib.rs#L980
    const MAX_VESTING_SCHEDULES: u32 = 28;
}

parameter_types! {
    // One storage item; key size is 32+32; value is size 4+4+16+32 bytes = 56 bytes.
    pub const DepositBase: Balance = 120 * LEGACY_DEPOSIT_PER_BYTE;
    // Additional storage item size of 32 bytes.
    pub const DepositFactor: Balance = 32 * LEGACY_DEPOSIT_PER_BYTE;
    pub const MaxSignatories: u16 = 100;
}

impl pallet_multisig::Config for Runtime {
    type RuntimeEvent = RuntimeEvent;
    type RuntimeCall = RuntimeCall;
    type Currency = Balances;
    type DepositBase = DepositBase;
    type DepositFactor = DepositFactor;
    type MaxSignatories = MaxSignatories;
    type WeightInfo = pallet_multisig::weights::SubstrateWeight<Runtime>;
}

#[cfg(not(feature = "enable_treasury_proposals"))]
// This value effectively disables treasury.
pub const TREASURY_PROPOSAL_BOND: Balance = 100_000_000_000 * TOKEN;

#[cfg(feature = "enable_treasury_proposals")]
pub const TREASURY_PROPOSAL_BOND: Balance = 100 * TOKEN;

parameter_types! {
    // We do not burn any money within treasury.
    pub const Burn: Permill = Permill::from_percent(0);
    // The fraction of the proposal that the proposer should deposit.
    // We agreed on non-progressive deposit.
    pub const ProposalBond: Permill = Permill::from_percent(0);
    // The minimal deposit for proposal.
    pub const ProposalBondMinimum: Balance = TREASURY_PROPOSAL_BOND;
    // The upper bound of the deposit for the proposal.
    pub const ProposalBondMaximum: Balance = TREASURY_PROPOSAL_BOND;
    // Maximum number of approvals that can wait in the spending queue.
    pub const MaxApprovals: u32 = 20;
    // Every 4 hours we fund accepted proposals.
    pub const SpendPeriod: AlephBlockNumber = 4 * BLOCKS_PER_HOUR;
    pub const TreasuryPalletId: PalletId = PalletId(*b"a0/trsry");
}

pub struct TreasuryGovernance;

impl SortedMembers<AccountId> for TreasuryGovernance {
    fn sorted_members() -> Vec<AccountId> {
        pallet_sudo::Pallet::<Runtime>::key().into_iter().collect()
    }
}

impl pallet_treasury::Config for Runtime {
    type ApproveOrigin = EnsureSignedBy<TreasuryGovernance, AccountId>;
    type Burn = Burn;
    type BurnDestination = ();
    type Currency = Balances;
    type RuntimeEvent = RuntimeEvent;
    type MaxApprovals = MaxApprovals;
    type OnSlash = ();
    type PalletId = TreasuryPalletId;
    type ProposalBond = ProposalBond;
    type ProposalBondMinimum = ProposalBondMinimum;
    type ProposalBondMaximum = ProposalBondMaximum;
    type RejectOrigin = EnsureSignedBy<TreasuryGovernance, AccountId>;
    type SpendFunds = ();
    type SpendOrigin = frame_support::traits::NeverEnsureOrigin<u128>;
    type SpendPeriod = SpendPeriod;
    type WeightInfo = pallet_treasury::weights::SubstrateWeight<Runtime>;
}

impl pallet_utility::Config for Runtime {
    type RuntimeEvent = RuntimeEvent;
    type RuntimeCall = RuntimeCall;
    type WeightInfo = pallet_utility::weights::SubstrateWeight<Runtime>;
    type PalletsOrigin = OriginCaller;
}

parameter_types! {
    // Refundable deposit per storage item
    pub const DepositPerItem: Balance = 32 * CONTRACT_DEPOSIT_PER_BYTE;
    // Refundable deposit per byte of storage
    pub const DepositPerByte: Balance = CONTRACT_DEPOSIT_PER_BYTE;
    // How much weight of each block can be spent on the lazy deletion queue of terminated contracts
    pub DeletionWeightLimit: Weight = Perbill::from_percent(10) * BlockWeights::get().max_block; // 40ms
    // Maximum size of the lazy deletion queue of terminated contracts.
    pub const DeletionQueueDepth: u32 = 128;
    pub Schedule: pallet_contracts::Schedule<Runtime> = Default::default();
}

impl pallet_contracts::Config for Runtime {
    type Time = Timestamp;
    type Randomness = RandomnessCollectiveFlip;
    type Currency = Balances;
    type RuntimeEvent = RuntimeEvent;
    type RuntimeCall = RuntimeCall;
    // The safest default is to allow no calls at all. This is unsafe experimental feature with no support in ink!
    type CallFilter = Nothing;
    type WeightPrice = pallet_transaction_payment::Pallet<Self>;
    type WeightInfo = pallet_contracts::weights::SubstrateWeight<Self>;
    type ChainExtension = ();
    type Schedule = Schedule;
    type CallStack = [pallet_contracts::Frame<Self>; 16];
    type DepositPerByte = DepositPerByte;
    type DefaultDepositLimit = ConstU128<{ u128::MAX }>;
    type DepositPerItem = DepositPerItem;
    type AddressGenerator = pallet_contracts::DefaultAddressGenerator;
    type MaxCodeLen = ConstU32<{ 128 * 1024 }>;
    type MaxStorageKeyLen = ConstU32<128>;
    type UnsafeUnstableInterface = ConstBool<false>;
    type MaxDebugBufferLen = ConstU32<{ 2 * 1024 * 1024 }>;
    type Migrations = (
        pallet_contracts::migration::v10::Migration<Runtime>,
        pallet_contracts::migration::v11::Migration<Runtime>,
        pallet_contracts::migration::v12::Migration<Runtime>,
    );
}

parameter_types! {
    // bytes count taken from:
    // https://github.com/paritytech/polkadot/blob/016dc7297101710db0483ab6ef199e244dff711d/runtime/kusama/src/lib.rs#L995
    pub const BasicDeposit: Balance = 258 * LEGACY_DEPOSIT_PER_BYTE;
    pub const FieldDeposit: Balance = 66 * LEGACY_DEPOSIT_PER_BYTE;
    pub const SubAccountDeposit: Balance = 53 * LEGACY_DEPOSIT_PER_BYTE;
    pub const MaxSubAccounts: u32 = 100;
    pub const MaxAdditionalFields: u32 = 100;
    pub const MaxRegistrars: u32 = 20;
}

impl pallet_identity::Config for Runtime {
    type RuntimeEvent = RuntimeEvent;
    type Currency = Balances;
    type BasicDeposit = BasicDeposit;
    type FieldDeposit = FieldDeposit;
    type SubAccountDeposit = SubAccountDeposit;
    type MaxSubAccounts = MaxSubAccounts;
    type MaxAdditionalFields = MaxAdditionalFields;
    type MaxRegistrars = MaxRegistrars;
    type Slashed = Treasury;
    type ForceOrigin = EnsureRoot<AccountId>;
    type RegistrarOrigin = EnsureRoot<AccountId>;
    type WeightInfo = pallet_identity::weights::SubstrateWeight<Self>;
}

// Create the runtime by composing the FRAME pallets that were previously configured.
#[cfg(not(feature = "liminal"))]
construct_runtime!(
<<<<<<< HEAD
    pub enum Runtime
=======
    pub struct Runtime
    where
        Block = Block,
        NodeBlock = opaque::Block,
        UncheckedExtrinsic = UncheckedExtrinsic,
>>>>>>> b75dc57f
    {
        System: frame_system,
        RandomnessCollectiveFlip: pallet_insecure_randomness_collective_flip,
        Scheduler: pallet_scheduler,
        Aura: pallet_aura,
        Timestamp: pallet_timestamp,
        Balances: pallet_balances,
        TransactionPayment: pallet_transaction_payment,
        Authorship: pallet_authorship,
        Staking: pallet_staking,
        History: pallet_session::historical,
        Session: pallet_session,
        Aleph: pallet_aleph,
        Elections: pallet_elections,
        Treasury: pallet_treasury,
        Vesting: pallet_vesting,
        Utility: pallet_utility,
        Multisig: pallet_multisig,
        Sudo: pallet_sudo,
        Contracts: pallet_contracts,
        NominationPools: pallet_nomination_pools,
        Identity: pallet_identity,
        CommitteeManagement: pallet_committee_management,
    }
);

#[cfg(feature = "liminal")]
construct_runtime!(
<<<<<<< HEAD
    pub enum Runtime
=======
    pub struct Runtime
    where
        Block = Block,
        NodeBlock = opaque::Block,
        UncheckedExtrinsic = UncheckedExtrinsic,
>>>>>>> b75dc57f
    {
        System: frame_system,
        RandomnessCollectiveFlip: pallet_insecure_randomness_collective_flip,
        Scheduler: pallet_scheduler,
        Aura: pallet_aura,
        Timestamp: pallet_timestamp,
        Balances: pallet_balances,
        TransactionPayment: pallet_transaction_payment,
        Authorship: pallet_authorship,
        Staking: pallet_staking,
        History: pallet_session::historical,
        Session: pallet_session,
        Aleph: pallet_aleph,
        Elections: pallet_elections,
        Treasury: pallet_treasury,
        Vesting: pallet_vesting,
        Utility: pallet_utility,
        Multisig: pallet_multisig,
        Sudo: pallet_sudo,
        Contracts: pallet_contracts,
        NominationPools: pallet_nomination_pools,
        Identity: pallet_identity,
        CommitteeManagement: pallet_committee_management,
        BabyLiminal: pallet_baby_liminal,
    }
);

/// The address format for describing accounts.
pub type Address = sp_runtime::MultiAddress<AccountId, ()>;
/// Block header type as expected by this runtime.
pub type Header = AlephHeader;
/// Block type as expected by this runtime.
pub type Block = generic::Block<Header, UncheckedExtrinsic>;
/// A Block signed with a Justification
pub type SignedBlock = generic::SignedBlock<Block>;
/// BlockId type as expected by this runtime.
pub type BlockId = generic::BlockId<Block>;
/// The SignedExtension to the basic transaction logic.
pub type SignedExtra = (
    frame_system::CheckNonZeroSender<Runtime>,
    frame_system::CheckSpecVersion<Runtime>,
    frame_system::CheckTxVersion<Runtime>,
    frame_system::CheckGenesis<Runtime>,
    frame_system::CheckEra<Runtime>,
    frame_system::CheckNonce<Runtime>,
    frame_system::CheckWeight<Runtime>,
    pallet_transaction_payment::ChargeTransactionPayment<Runtime>,
);
/// Unchecked extrinsic type as expected by this runtime.
pub type UncheckedExtrinsic =
    generic::UncheckedExtrinsic<Address, RuntimeCall, Signature, SignedExtra>;
/// Extrinsic type that has already been checked.
pub type CheckedExtrinsic = generic::CheckedExtrinsic<AccountId, RuntimeCall, SignedExtra>;
/// Executive: handles dispatch to the various modules.
pub type Executive = frame_executive::Executive<
    Runtime,
    Block,
    frame_system::ChainContext<Runtime>,
    Runtime,
    AllPalletsWithSystem,
>;

#[cfg(feature = "runtime-benchmarks")]
mod benches {
    #[cfg(feature = "liminal")]
    frame_benchmarking::define_benchmarks!([pallet_baby_liminal, BabyLiminal]);
    #[cfg(not(feature = "liminal"))]
    frame_benchmarking::define_benchmarks!([]);
}

type EventRecord = frame_system::EventRecord<RuntimeEvent, Hash>;

impl_runtime_apis! {
    impl sp_api::Core<Block> for Runtime {
        fn version() -> RuntimeVersion {
            VERSION
        }

        fn execute_block(block: Block) {
            Executive::execute_block(block);
        }

        fn initialize_block(header: &<Block as BlockT>::Header) {
            Executive::initialize_block(header)
        }
    }

    impl sp_api::Metadata<Block> for Runtime {
        fn metadata() -> OpaqueMetadata {
            OpaqueMetadata::new(Runtime::metadata().into())
        }

        fn metadata_at_version(version: u32) -> Option<OpaqueMetadata> {
            Runtime::metadata_at_version(version)
        }

        fn metadata_versions() -> sp_std::vec::Vec<u32> {
            Runtime::metadata_versions()
        }
    }

    impl sp_block_builder::BlockBuilder<Block> for Runtime {
        fn apply_extrinsic(extrinsic: <Block as BlockT>::Extrinsic) -> ApplyExtrinsicResult {
            Executive::apply_extrinsic(extrinsic)
        }

        fn finalize_block() -> <Block as BlockT>::Header {
            Executive::finalize_block()
        }

        fn inherent_extrinsics(data: sp_inherents::InherentData) -> Vec<<Block as BlockT>::Extrinsic> {
            data.create_extrinsics()
        }

        fn check_inherents(
            block: Block,
            data: sp_inherents::InherentData,
        ) -> sp_inherents::CheckInherentsResult {
            data.check_extrinsics(&block)
        }
    }

    impl sp_transaction_pool::runtime_api::TaggedTransactionQueue<Block> for Runtime {
        fn validate_transaction(
            source: TransactionSource,
            tx: <Block as BlockT>::Extrinsic,
            block_hash: <Block as BlockT>::Hash,
        ) -> TransactionValidity {
            Executive::validate_transaction(source, tx, block_hash)
        }
    }

    impl sp_consensus_aura::AuraApi<Block, AuraId> for Runtime {
        fn slot_duration() -> SlotDuration {
            SlotDuration::from_millis(Aura::slot_duration())
        }

        fn authorities() -> Vec<AuraId> {
            Aura::authorities().to_vec()
        }
    }

    impl sp_offchain::OffchainWorkerApi<Block> for Runtime {
        fn offchain_worker(header: &<Block as BlockT>::Header) {
            Executive::offchain_worker(header)
        }
    }

    impl sp_session::SessionKeys<Block> for Runtime {
        fn generate_session_keys(seed: Option<Vec<u8>>) -> Vec<u8> {
            opaque::SessionKeys::generate(seed)
        }

        fn decode_session_keys(
            encoded: Vec<u8>,
        ) -> Option<Vec<(Vec<u8>, KeyTypeId)>> {
            opaque::SessionKeys::decode_into_raw_public_keys(&encoded)
        }
    }

    impl frame_system_rpc_runtime_api::AccountNonceApi<Block, AccountId, Nonce> for Runtime {
        fn account_nonce(account: AccountId) -> Nonce {
            System::account_nonce(account)
        }
    }

    impl pallet_transaction_payment_rpc_runtime_api::TransactionPaymentApi<Block, Balance> for Runtime {
        fn query_info(
            uxt: <Block as BlockT>::Extrinsic,
            len: u32,
        ) -> pallet_transaction_payment_rpc_runtime_api::RuntimeDispatchInfo<Balance> {
            TransactionPayment::query_info(uxt, len)
        }
        fn query_fee_details(
            uxt: <Block as BlockT>::Extrinsic,
            len: u32,
        ) -> pallet_transaction_payment::FeeDetails<Balance> {
            TransactionPayment::query_fee_details(uxt, len)
        }
        fn query_weight_to_fee(weight: Weight) -> Balance {
            TransactionPayment::weight_to_fee(weight)
        }
        fn query_length_to_fee(length: u32) -> Balance {
            TransactionPayment::length_to_fee(length)
        }
    }

    impl primitives::AlephSessionApi<Block> for Runtime {
        fn millisecs_per_block() -> u64 {
            MILLISECS_PER_BLOCK
        }

        fn session_period() -> u32 {
            SessionPeriod::get()
        }

        fn authorities() -> Vec<AlephId> {
            Aleph::authorities()
        }

        fn next_session_authorities() -> Result<Vec<AlephId>, AlephApiError> {
            let next_authorities = Aleph::next_authorities();
            if next_authorities.is_empty() {
                return Err(AlephApiError::DecodeKey)
            }

            Ok(next_authorities)
        }

        fn authority_data() -> SessionAuthorityData {
            SessionAuthorityData::new(Aleph::authorities(), Aleph::emergency_finalizer())
        }

        fn next_session_authority_data() -> Result<SessionAuthorityData, AlephApiError> {
            Ok(SessionAuthorityData::new(
                Self::next_session_authorities()?,
                Aleph::queued_emergency_finalizer(),
            ))
        }

        fn finality_version() -> FinalityVersion {
            Aleph::finality_version()
        }

        fn next_session_finality_version() -> FinalityVersion {
            Aleph::next_session_finality_version()
        }

        fn predict_session_committee(
            session: SessionIndex,
        ) -> Result<SessionCommittee<AccountId>, SessionValidatorError> {
            CommitteeManagement::predict_session_committee_for_session(session)
        }
    }

    impl pallet_nomination_pools_runtime_api::NominationPoolsApi<Block, AccountId, Balance> for Runtime {
        fn pending_rewards(member: AccountId) -> Balance {
            NominationPools::api_pending_rewards(member).unwrap_or_default()
        }

        fn points_to_balance(pool_id: pallet_nomination_pools::PoolId, points: Balance) -> Balance {
            NominationPools::api_points_to_balance(pool_id, points)
        }

        fn balance_to_points(pool_id: pallet_nomination_pools::PoolId, new_funds: Balance) -> Balance {
            NominationPools::api_balance_to_points(pool_id, new_funds)
        }
    }

    impl pallet_contracts::ContractsApi<Block, AccountId, Balance, AlephBlockNumber, Hash, EventRecord>
        for Runtime
    {
        fn call(
            origin: AccountId,
            dest: AccountId,
            value: Balance,
            gas_limit: Option<Weight>,
            storage_deposit_limit: Option<Balance>,
            input_data: Vec<u8>,
        ) -> pallet_contracts_primitives::ContractExecResult<Balance, EventRecord> {
            let gas_limit = gas_limit.unwrap_or(BlockWeights::get().max_block);
            Contracts::bare_call(
                origin,
                dest,
                value,
                gas_limit,
                storage_deposit_limit,
                input_data,
                pallet_contracts::DebugInfo::UnsafeDebug,
                pallet_contracts::CollectEvents::UnsafeCollect,
                pallet_contracts::Determinism::Enforced,
            )
        }

        fn instantiate(
            origin: AccountId,
            value: Balance,
            gas_limit: Option<Weight>,
            storage_deposit_limit: Option<Balance>,
            code: pallet_contracts_primitives::Code<Hash>,
            data: Vec<u8>,
            salt: Vec<u8>,
        ) -> pallet_contracts_primitives::ContractInstantiateResult<AccountId, Balance, EventRecord>
        {
            let gas_limit = gas_limit.unwrap_or(BlockWeights::get().max_block);
            Contracts::bare_instantiate(
                origin,
                value,
                gas_limit,
                storage_deposit_limit,
                code,
                data,
                salt,
                pallet_contracts::DebugInfo::UnsafeDebug,
                pallet_contracts::CollectEvents::UnsafeCollect,
            )
        }

        fn upload_code(
            origin: AccountId,
            code: Vec<u8>,
            storage_deposit_limit: Option<Balance>,
            determinism: pallet_contracts::Determinism,
        ) -> pallet_contracts_primitives::CodeUploadResult<Hash, Balance>
        {
            Contracts::bare_upload_code(origin, code, storage_deposit_limit, determinism)
        }

        fn get_storage(
            address: AccountId,
            key: Vec<u8>,
        ) -> pallet_contracts_primitives::GetStorageResult {
            Contracts::get_storage(address, key)
        }
    }

    #[cfg(feature = "try-runtime")]
    impl frame_try_runtime::TryRuntime<Block> for Runtime {
        fn on_runtime_upgrade(checks: UpgradeCheckSelect) -> (Weight, Weight) {
            let weight = Executive::try_runtime_upgrade(checks).unwrap();
            (weight, BlockWeights::get().max_block)
        }

        fn execute_block(
            block: Block,
            state_root_check: bool,
            checks: bool,
            select: frame_try_runtime::TryStateSelect,
        ) -> Weight {
            Executive::try_execute_block(block, state_root_check, checks, select).unwrap()
        }
     }

    #[cfg(feature = "runtime-benchmarks")]
    impl frame_benchmarking::Benchmark<Block> for Runtime {
        fn benchmark_metadata(extra: bool) -> (
            Vec<frame_benchmarking::BenchmarkList>,
            Vec<frame_support::traits::StorageInfo>,
        ) {
            use frame_benchmarking::{Benchmarking, BenchmarkList};
            use frame_support::traits::StorageInfoTrait;

            let mut list = Vec::<BenchmarkList>::new();
            list_benchmarks!(list, extra);

            let storage_info = AllPalletsWithSystem::storage_info();

            (list, storage_info)
        }

        fn dispatch_benchmark(
            config: frame_benchmarking::BenchmarkConfig
        ) -> Result<Vec<frame_benchmarking::BenchmarkBatch>, sp_runtime::RuntimeString> {
            use frame_benchmarking::{Benchmarking, BenchmarkBatch, TrackedStorageKey};
            use frame_support::traits::WhitelistedStorageKeys;

            let whitelist: Vec<TrackedStorageKey> = AllPalletsWithSystem::whitelisted_storage_keys();

            let params = (&config, &whitelist);
            let mut batches = Vec::<BenchmarkBatch>::new();
            add_benchmarks!(params, batches);

            Ok(batches)
        }
     }
}

#[cfg(test)]
mod tests {
    use frame_support::traits::Get;
    use primitives::HEAP_PAGES;
    use smallvec::Array;

    use super::*;

    #[test]
    fn state_version_must_be_zero() {
        assert_eq!(0, VERSION.state_version);
    }

    #[test]
    fn check_contracts_memory_parameters() {
        // Memory limit of one instance of a runtime
        const MAX_RUNTIME_MEM: u32 = HEAP_PAGES as u32 * 64 * 1024;
        // Max stack size defined by wasmi - 1MB
        const MAX_STACK_SIZE: u32 = 1024 * 1024;
        // Max heap size is 16 mempages of 64KB each - 1MB
        let max_heap_size = <Runtime as pallet_contracts::Config>::Schedule::get()
            .limits
            .max_memory_size();
        // Max call depth is CallStack::size() + 1
        let max_call_depth = <Runtime as pallet_contracts::Config>::CallStack::size() as u32 + 1;
        // Max code len
        let max_code_len: u32 = <Runtime as pallet_contracts::Config>::MaxCodeLen::get();

        // The factor comes from allocator, contracts representation, and wasmi
        let lhs = max_call_depth * (72 * max_code_len + max_heap_size + MAX_STACK_SIZE);
        // We allocate only 75% of all runtime memory to contracts execution. Important: it's not
        // enforeced in wasmtime
        let rhs = MAX_RUNTIME_MEM * 3 / 4;

        assert!(lhs < rhs);
    }
}<|MERGE_RESOLUTION|>--- conflicted
+++ resolved
@@ -756,15 +756,7 @@
 // Create the runtime by composing the FRAME pallets that were previously configured.
 #[cfg(not(feature = "liminal"))]
 construct_runtime!(
-<<<<<<< HEAD
-    pub enum Runtime
-=======
     pub struct Runtime
-    where
-        Block = Block,
-        NodeBlock = opaque::Block,
-        UncheckedExtrinsic = UncheckedExtrinsic,
->>>>>>> b75dc57f
     {
         System: frame_system,
         RandomnessCollectiveFlip: pallet_insecure_randomness_collective_flip,
@@ -793,15 +785,7 @@
 
 #[cfg(feature = "liminal")]
 construct_runtime!(
-<<<<<<< HEAD
-    pub enum Runtime
-=======
     pub struct Runtime
-    where
-        Block = Block,
-        NodeBlock = opaque::Block,
-        UncheckedExtrinsic = UncheckedExtrinsic,
->>>>>>> b75dc57f
     {
         System: frame_system,
         RandomnessCollectiveFlip: pallet_insecure_randomness_collective_flip,
