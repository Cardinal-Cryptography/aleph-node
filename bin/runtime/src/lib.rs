--- conflicted
+++ resolved
@@ -58,11 +58,7 @@
 use sp_version::NativeVersion;
 use sp_version::RuntimeVersion;
 
-<<<<<<< HEAD
-use crate::migrations::{BumpStorageVersionFromV7ToV10, HistoryMigrateToV1, SchedulerMigrateToV3};
-=======
-use crate::migrations::{SchedulerMigrateToV3, StakingMigrateToV10};
->>>>>>> c5eb9ac9
+use crate::migrations::{HistoryMigrateToV1, SchedulerMigrateToV3, StakingMigrateToV10};
 
 /// An index to a block.
 pub type BlockNumber = u32;
@@ -726,15 +722,11 @@
     frame_system::ChainContext<Runtime>,
     Runtime,
     AllPalletsWithSystem,
-<<<<<<< HEAD
     (
-        BumpStorageVersionFromV7ToV10<Runtime>,
+        StakingMigrateToV10<Runtime>,
         SchedulerMigrateToV3<Runtime>,
         HistoryMigrateToV1<Runtime>,
     ),
-=======
-    (StakingMigrateToV10<Runtime>, SchedulerMigrateToV3<Runtime>),
->>>>>>> c5eb9ac9
 >;
 
 impl_runtime_apis! {
