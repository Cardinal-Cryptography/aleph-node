--- conflicted
+++ resolved
@@ -104,11 +104,7 @@
     spec_name: create_runtime_str!("aleph-node"),
     impl_name: create_runtime_str!("aleph-node"),
     authoring_version: 1,
-<<<<<<< HEAD
-    spec_version: 42,
-=======
-    spec_version: 45,
->>>>>>> f8f541de
+    spec_version: 46,
     impl_version: 1,
     apis: RUNTIME_API_VERSIONS,
     transaction_version: 14,
