--- conflicted
+++ resolved
@@ -110,7 +110,7 @@
     spec_name: create_runtime_str!("aleph-node"),
     impl_name: create_runtime_str!("aleph-node"),
     authoring_version: 1,
-    spec_version: 54,
+    spec_version: 55,
     impl_version: 1,
     apis: RUNTIME_API_VERSIONS,
     transaction_version: 14,
@@ -1002,11 +1002,7 @@
 
     #[cfg(feature = "try-runtime")]
      impl frame_try_runtime::TryRuntime<Block> for Runtime {
-<<<<<<< HEAD
           fn on_runtime_upgrade(checks: UpgradeCheckSelect) -> (Weight, Weight) {
-=======
-          fn on_runtime_upgrade(checks: bool) -> (Weight, Weight) {
->>>>>>> e4669121
                let weight = Executive::try_runtime_upgrade(checks).unwrap();
                (weight, BlockWeights::get().max_block)
           }
