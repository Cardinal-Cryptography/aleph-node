--- conflicted
+++ resolved
@@ -58,14 +58,9 @@
 use sp_version::NativeVersion;
 use sp_version::RuntimeVersion;
 
-<<<<<<< HEAD
 use crate::migrations::{
-    BumpStorageVersionFromV7ToV10, HistoryMigrateToV1, SchedulerMigrateToV3,
-    TransactionPaymentMigrateToV2,
+    HistoryMigrateToV1, SchedulerMigrateToV3, StakingMigrateToV10, TransactionPaymentMigrateToV2,
 };
-=======
-use crate::migrations::{HistoryMigrateToV1, SchedulerMigrateToV3, StakingMigrateToV10};
->>>>>>> 1ff5b544
 
 /// An index to a block.
 pub type BlockNumber = u32;
@@ -730,16 +725,10 @@
     Runtime,
     AllPalletsWithSystem,
     (
-<<<<<<< HEAD
-        BumpStorageVersionFromV7ToV10<Runtime>,
+        StakingMigrateToV10<Runtime>,
         SchedulerMigrateToV3<Runtime>,
         HistoryMigrateToV1<Runtime>,
         TransactionPaymentMigrateToV2<Runtime>,
-=======
-        StakingMigrateToV10<Runtime>,
-        SchedulerMigrateToV3<Runtime>,
-        HistoryMigrateToV1<Runtime>,
->>>>>>> 1ff5b544
     ),
 >;
 
