#![cfg_attr(not(feature = "std"), no_std)]
// `construct_runtime!` does a lot of recursion and requires us to increase the limit to 256.
#![recursion_limit = "256"]

// Make the WASM binary available.
#[cfg(feature = "std")]
include!(concat!(env!("OUT_DIR"), "/wasm_binary.rs"));

use sp_api::impl_runtime_apis;
use sp_consensus_aura::sr25519::AuthorityId as AuraId;
use sp_core::{crypto::KeyTypeId, OpaqueMetadata};
use sp_runtime::{
    create_runtime_str, generic, impl_opaque_keys,
    traits::{
        AccountIdLookup, BlakeTwo256, Block as BlockT, ConvertInto, IdentifyAccount, OpaqueKeys,
        Verify,
    },
    transaction_validity::{TransactionSource, TransactionValidity},
    ApplyExtrinsicResult, MultiSignature, RuntimeAppPublic,
};
use sp_staking::EraIndex;

use sp_std::prelude::*;
#[cfg(feature = "std")]
use sp_version::NativeVersion;
use sp_version::RuntimeVersion;

pub use frame_support::{
    construct_runtime, parameter_types,
    traits::{
        Currency, EstimateNextNewSession, Imbalance, KeyOwnerProofSystem, LockIdentifier, Nothing,
        OnUnbalanced, Randomness, ValidatorSet,
    },
    weights::{
        constants::{BlockExecutionWeight, ExtrinsicBaseWeight, RocksDbWeight, WEIGHT_PER_SECOND},
        IdentityFee, Weight,
    },
    StorageValue,
};
use frame_support::{
    sp_runtime::Perquintill,
    traits::{ConstU32, ConstU64, EqualPrivilegeOnly, SortedMembers, U128CurrencyToVote},
    weights::constants::WEIGHT_PER_MILLIS,
    PalletId,
};
use frame_system::{EnsureRoot, EnsureSignedBy};
pub use primitives::Balance;
use primitives::{
    staking::MAX_NOMINATORS_REWARDED_PER_VALIDATOR, wrap_methods, ApiError as AlephApiError,
    AuthorityId as AlephId, ADDRESSES_ENCODING, DEFAULT_SESSIONS_PER_ERA, DEFAULT_SESSION_PERIOD,
    MILLISECS_PER_BLOCK, TOKEN,
};

pub use pallet_balances::Call as BalancesCall;
use pallet_contracts::weights::WeightInfo;
use pallet_contracts_primitives::{
    CodeUploadResult, ContractExecResult, ContractInstantiateResult, GetStorageResult,
};
pub use pallet_timestamp::Call as TimestampCall;
use pallet_transaction_payment::{CurrencyAdapter, Multiplier, TargetedFeeAdjustment};
use sp_consensus_aura::SlotDuration;
use sp_runtime::traits::One;
#[cfg(any(feature = "std", test))]
pub use sp_runtime::BuildStorage;
pub use sp_runtime::{FixedPointNumber, Perbill, Permill};

/// An index to a block.
pub type BlockNumber = u32;

/// Alias to 512-bit hash when used in the context of a transaction signature on the chain.
pub type Signature = MultiSignature;

/// Some way of identifying an account on the chain. We intentionally make it equivalent
/// to the public key of our transaction signing scheme.
pub type AccountId = <<Signature as Verify>::Signer as IdentifyAccount>::AccountId;

/// The type for looking up accounts. We don't expect more than 4 billion of them, but you
/// never know...
pub type AccountIndex = u32;

/// Index of a transaction in the chain.
pub type Index = u32;

/// A hash of some data used by the chain.
pub type Hash = sp_core::H256;

/// Opaque types. These are used by the CLI to instantiate machinery that don't need to know
/// the specifics of the runtime. They can then be made to be agnostic over specific formats
/// of data like extrinsics, allowing for them to continue syncing the network through upgrades
/// to even the core data structures.
pub mod opaque {
    use super::*;

    pub use sp_runtime::OpaqueExtrinsic as UncheckedExtrinsic;

    /// Opaque block header type.
    pub type Header = generic::Header<BlockNumber, BlakeTwo256>;
    /// Opaque block type.
    pub type Block = generic::Block<Header, UncheckedExtrinsic>;
    /// Opaque block identifier type.
    pub type BlockId = generic::BlockId<Block>;

    impl_opaque_keys! {
        pub struct SessionKeys {
            pub aura: Aura,
            pub aleph: Aleph,
        }
    }
}

pub const VERSION: RuntimeVersion = RuntimeVersion {
    spec_name: create_runtime_str!("aleph-node"),
    impl_name: create_runtime_str!("aleph-node"),
    authoring_version: 1,
<<<<<<< HEAD
    spec_version: 16,
=======
    spec_version: 17,
>>>>>>> 5f28c228
    impl_version: 1,
    apis: RUNTIME_API_VERSIONS,
    transaction_version: 6,
    state_version: 1,
};

/// The version information used to identify this runtime when compiled natively.
#[cfg(feature = "std")]
pub fn native_version() -> NativeVersion {
    NativeVersion {
        runtime_version: VERSION,
        can_author_with: Default::default(),
    }
}

pub const BLOCKS_PER_HOUR: u32 = 60 * 60 * 1000 / (MILLISECS_PER_BLOCK as u32);

pub const MILLI_AZERO: Balance = TOKEN / 1000;
pub const MICRO_AZERO: Balance = MILLI_AZERO / 1000;
pub const NANO_AZERO: Balance = MICRO_AZERO / 1000;
pub const PICO_AZERO: Balance = NANO_AZERO / 1000;

// 75% block weight is dedicated to normal extrinsics
pub const NORMAL_DISPATCH_RATIO: Perbill = Perbill::from_percent(75);
// The whole process for a single block should take 1s, of which 400ms is for creation,
// 200ms for propagation and 400ms for validation. Hence the block weight should be within 400ms.
pub const MAX_BLOCK_WEIGHT: Weight = 400 * WEIGHT_PER_MILLIS;
// We agreed to 5MB as the block size limit.
pub const MAX_BLOCK_SIZE: u32 = 5 * 1024 * 1024;

// The storage deposit is roughly 1 TOKEN per 1kB
pub const DEPOSIT_PER_BYTE: Balance = MILLI_AZERO;

parameter_types! {
    pub const Version: RuntimeVersion = VERSION;
    pub const BlockHashCount: BlockNumber = 2400;
    pub BlockWeights: frame_system::limits::BlockWeights = frame_system::limits::BlockWeights
        ::with_sensible_defaults(MAX_BLOCK_WEIGHT, NORMAL_DISPATCH_RATIO);
    pub BlockLength: frame_system::limits::BlockLength = frame_system::limits::BlockLength
        ::max_with_normal_ratio(MAX_BLOCK_SIZE, NORMAL_DISPATCH_RATIO);
    pub const SS58Prefix: u8 = ADDRESSES_ENCODING;
}

// Configure FRAME pallets to include in runtime.

impl frame_system::Config for Runtime {
    /// The basic call filter to use in dispatchable.
    type BaseCallFilter = frame_support::traits::Everything;
    /// Block & extrinsics weights: base values and limits.
    type BlockWeights = BlockWeights;
    /// The maximum length of a block (in bytes).
    type BlockLength = BlockLength;
    /// The identifier used to distinguish between accounts.
    type AccountId = AccountId;
    /// The aggregated dispatch type that is available for extrinsics.
    type Call = Call;
    /// The lookup mechanism to get account ID from whatever is passed in dispatchers.
    type Lookup = AccountIdLookup<AccountId, ()>;
    /// The index type for storing how many extrinsics an account has signed.
    type Index = Index;
    /// The index type for blocks.
    type BlockNumber = BlockNumber;
    /// The type for hashing blocks and tries.
    type Hash = Hash;
    /// The hashing algorithm used.
    type Hashing = BlakeTwo256;
    /// The header type.
    type Header = generic::Header<BlockNumber, BlakeTwo256>;
    /// The ubiquitous event type.
    type Event = Event;
    /// The ubiquitous origin type.
    type Origin = Origin;
    /// Maximum number of block number to block hash mappings to keep (oldest pruned first).
    type BlockHashCount = BlockHashCount;
    /// The weight of database operations that the runtime can invoke.
    type DbWeight = RocksDbWeight;
    /// Version of the runtime.
    type Version = Version;
    /// Converts a module to the index of the module in `construct_runtime!`.
    ///
    /// This type is being generated by `construct_runtime!`.
    type PalletInfo = PalletInfo;
    /// What to do if a new account is created.
    type OnNewAccount = ();
    /// What to do if an account is fully reaped from the system.
    type OnKilledAccount = ();
    /// The data to be stored in an account.
    type AccountData = pallet_balances::AccountData<Balance>;
    /// Weight information for the extrinsics of this pallet.
    type SystemWeightInfo = ();
    /// This is used as an identifier of the chain. 42 is the generic substrate prefix.
    type SS58Prefix = SS58Prefix;
    type OnSetCode = ();
    type MaxConsumers = frame_support::traits::ConstU32<16>;
}

parameter_types! {
    // https://github.com/paritytech/polkadot/blob/9ce5f7ef5abb1a4291454e8c9911b304d80679f9/runtime/polkadot/src/lib.rs#L784
    pub const MaxAuthorities: u32 = 100_000;
}

impl pallet_aura::Config for Runtime {
    type MaxAuthorities = MaxAuthorities;
    type AuthorityId = AuraId;
    type DisabledValidators = ();
}

parameter_types! {
    pub const UncleGenerations: BlockNumber = 0;
}

impl pallet_authorship::Config for Runtime {
    type FindAuthor = pallet_session::FindAccountFromAuthorIndex<Self, Aura>;
    type UncleGenerations = UncleGenerations;
    type FilterUncle = ();
    type EventHandler = (Elections,);
}

parameter_types! {
    pub const ExistentialDeposit: u128 = 500 * PICO_AZERO;
    pub const MaxLocks: u32 = 50;
}

impl pallet_balances::Config for Runtime {
    type MaxLocks = MaxLocks;
    type MaxReserves = ();
    type ReserveIdentifier = [u8; 8];
    /// The type for recording an account's balance.
    type Balance = Balance;
    /// The ubiquitous event type.
    type Event = Event;
    type DustRemoval = ();
    type ExistentialDeposit = ExistentialDeposit;
    type AccountStore = System;
    type WeightInfo = pallet_balances::weights::SubstrateWeight<Runtime>;
}

type NegativeImbalance = <Balances as Currency<AccountId>>::NegativeImbalance;

pub struct EverythingToTheTreasury;

impl OnUnbalanced<NegativeImbalance> for EverythingToTheTreasury {
    fn on_unbalanceds<B>(mut fees_then_tips: impl Iterator<Item = NegativeImbalance>) {
        if let Some(fees) = fees_then_tips.next() {
            Treasury::on_unbalanced(fees);
            if let Some(tips) = fees_then_tips.next() {
                Treasury::on_unbalanced(tips);
            }
        }
    }
}

parameter_types! {
    // This value increases the priority of `Operational` transactions by adding
    // a "virtual tip" that's equal to the `OperationalFeeMultiplier * final_fee`.
    // follows polkadot : https://github.com/paritytech/polkadot/blob/9ce5f7ef5abb1a4291454e8c9911b304d80679f9/runtime/polkadot/src/lib.rs#L369
    pub const OperationalFeeMultiplier: u8 = 5;
    // We expect that on average 25% of the normal capacity will be occupied with normal txs.
    pub const TargetSaturationLevel: Perquintill = Perquintill::from_percent(25);
    // During 20 blocks the fee may not change more than by 100%. This, together with the
    // `TargetSaturationLevel` value, results in variability ~0.067. For the corresponding
    // formulas please refer to Substrate code at `frame/transaction-payment/src/lib.rs`.
    pub FeeVariability: Multiplier = Multiplier::saturating_from_rational(67, 1000);
    // Fee should never be lower than the computational cost.
    pub MinimumMultiplier: Multiplier = Multiplier::one();
}

impl pallet_transaction_payment::Config for Runtime {
    type OnChargeTransaction = CurrencyAdapter<Balances, EverythingToTheTreasury>;
    type LengthToFee = IdentityFee<Balance>;
    type WeightToFee = IdentityFee<Balance>;
    type FeeMultiplierUpdate =
        TargetedFeeAdjustment<Self, TargetSaturationLevel, FeeVariability, MinimumMultiplier>;
    type OperationalFeeMultiplier = OperationalFeeMultiplier;
}

parameter_types! {
    pub MaximumSchedulerWeight: Weight = Perbill::from_percent(80) * BlockWeights::get().max_block;
    pub const MaxScheduledPerBlock: u32 = 50;
}

impl pallet_scheduler::Config for Runtime {
    type Event = Event;
    type Origin = Origin;
    type PalletsOrigin = OriginCaller;
    type Call = Call;
    type MaximumWeight = MaximumSchedulerWeight;
    type ScheduleOrigin = frame_system::EnsureRoot<AccountId>;
    type MaxScheduledPerBlock = MaxScheduledPerBlock;
    type WeightInfo = pallet_scheduler::weights::SubstrateWeight<Runtime>;
    type OriginPrivilegeCmp = EqualPrivilegeOnly;
    type PreimageProvider = ();
    type NoPreimagePostponement = ();
}

impl pallet_sudo::Config for Runtime {
    type Event = Event;
    type Call = Call;
}

impl pallet_aleph::Config for Runtime {
    type AuthorityId = AlephId;
}

impl_opaque_keys! {
    pub struct SessionKeys {
        pub aura: Aura,
        pub aleph: Aleph,
    }
}

parameter_types! {
    pub const SessionPeriod: u32 = DEFAULT_SESSION_PERIOD;
}

impl pallet_elections::Config for Runtime {
    type EraInfoProvider = Staking;
    type Event = Event;
    type DataProvider = Staking;
    type SessionInfoProvider = Session;
    type SessionPeriod = SessionPeriod;
    type SessionManager = pallet_session::historical::NoteHistoricalRoot<Runtime, Staking>;
    type ValidatorRewardsHandler = Staking;
}

impl pallet_randomness_collective_flip::Config for Runtime {}

parameter_types! {
    pub const Offset: u32 = 0;
}

impl pallet_session::Config for Runtime {
    type Event = Event;
    type ValidatorId = <Self as frame_system::Config>::AccountId;
    type ValidatorIdOf = pallet_staking::StashOf<Self>;
    type ShouldEndSession = pallet_session::PeriodicSessions<SessionPeriod, Offset>;
    type NextSessionRotation = pallet_session::PeriodicSessions<SessionPeriod, Offset>;
    type SessionManager = Elections;
    type SessionHandler = <SessionKeys as OpaqueKeys>::KeyTypeIdProviders;
    type Keys = SessionKeys;
    type WeightInfo = pallet_session::weights::SubstrateWeight<Runtime>;
}

impl pallet_session::historical::Config for Runtime {
    type FullIdentification = pallet_staking::Exposure<AccountId, Balance>;
    type FullIdentificationOf = pallet_staking::ExposureOf<Runtime>;
}

parameter_types! {
    pub const PostUnbondPoolsWindow: u32 = 4;
    pub const NominationPoolsPalletId: PalletId = PalletId(*b"py/nopls");
    pub const MinPointsToBalance: u32 = 10;
}

use sp_runtime::traits::Convert;
pub struct BalanceToU256;
impl Convert<Balance, sp_core::U256> for BalanceToU256 {
    fn convert(balance: Balance) -> sp_core::U256 {
        sp_core::U256::from(balance)
    }
}
pub struct U256ToBalance;
impl Convert<sp_core::U256, Balance> for U256ToBalance {
    fn convert(n: sp_core::U256) -> Balance {
        n.try_into().unwrap_or(Balance::max_value())
    }
}

impl pallet_nomination_pools::Config for Runtime {
    type WeightInfo = ();
    type Event = Event;
    type Currency = Balances;
    type BalanceToU256 = BalanceToU256;
    type U256ToBalance = U256ToBalance;
    type StakingInterface = pallet_staking::Pallet<Self>;
    type PostUnbondingPoolsWindow = PostUnbondPoolsWindow;
    type MaxMetadataLen = ConstU32<256>;
    type MaxUnbonding = ConstU32<8>;
    type PalletId = NominationPoolsPalletId;
    type MinPointsToBalance = MinPointsToBalance;
}

parameter_types! {
    pub const BondingDuration: EraIndex = 14;
    pub const SlashDeferDuration: EraIndex = 13;
    // this is coupled with weights for payout_stakers() call
    // see custom implementation of WeightInfo below
    pub const MaxNominatorRewardedPerValidator: u32 = MAX_NOMINATORS_REWARDED_PER_VALIDATOR;
    pub const OffendingValidatorsThreshold: Perbill = Perbill::from_percent(33);
    pub const DisabledValidatorsThreshold: Perbill = Perbill::from_percent(30);
    pub const SessionsPerEra: EraIndex = DEFAULT_SESSIONS_PER_ERA;
}

pub struct UniformEraPayout;

impl pallet_staking::EraPayout<Balance> for UniformEraPayout {
    fn era_payout(_: Balance, _: Balance, era_duration_millis: u64) -> (Balance, Balance) {
        primitives::staking::era_payout(era_duration_millis)
    }
}

type SubstrateStakingWeights = pallet_staking::weights::SubstrateWeight<Runtime>;

pub struct PayoutStakersDecreasedWeightInfo;
impl pallet_staking::WeightInfo for PayoutStakersDecreasedWeightInfo {
    // To make possible to change nominators per validator we need to decrease weight for payout_stakers
    fn payout_stakers_alive_staked(n: u32) -> Weight {
        SubstrateStakingWeights::payout_stakers_alive_staked(n) / 2
    }
    wrap_methods!(
        (bond(), SubstrateStakingWeights, Weight),
        (bond_extra(), SubstrateStakingWeights, Weight),
        (unbond(), SubstrateStakingWeights, Weight),
        (
            withdraw_unbonded_update(s: u32),
            SubstrateStakingWeights,
            Weight
        ),
        (
            withdraw_unbonded_kill(s: u32),
            SubstrateStakingWeights,
            Weight
        ),
        (validate(), SubstrateStakingWeights, Weight),
        (kick(k: u32), SubstrateStakingWeights, Weight),
        (nominate(n: u32), SubstrateStakingWeights, Weight),
        (chill(), SubstrateStakingWeights, Weight),
        (set_payee(), SubstrateStakingWeights, Weight),
        (set_controller(), SubstrateStakingWeights, Weight),
        (set_validator_count(), SubstrateStakingWeights, Weight),
        (force_no_eras(), SubstrateStakingWeights, Weight),
        (force_new_era(), SubstrateStakingWeights, Weight),
        (force_new_era_always(), SubstrateStakingWeights, Weight),
        (set_invulnerables(v: u32), SubstrateStakingWeights, Weight),
        (force_unstake(s: u32), SubstrateStakingWeights, Weight),
        (
            cancel_deferred_slash(s: u32),
            SubstrateStakingWeights,
            Weight
        ),
        (
            payout_stakers_dead_controller(n: u32),
            SubstrateStakingWeights,
            Weight
        ),
        (rebond(l: u32), SubstrateStakingWeights, Weight),
        (set_history_depth(e: u32), SubstrateStakingWeights, Weight),
        (reap_stash(s: u32), SubstrateStakingWeights, Weight),
        (new_era(v: u32, n: u32), SubstrateStakingWeights, Weight),
        (
            get_npos_voters(v: u32, n: u32, s: u32),
            SubstrateStakingWeights,
            Weight
        ),
        (get_npos_targets(v: u32), SubstrateStakingWeights, Weight),
        (chill_other(), SubstrateStakingWeights, Weight),
        (
            set_staking_configs_all_set(),
            SubstrateStakingWeights,
            Weight
        ),
        (
            set_staking_configs_all_remove(),
            SubstrateStakingWeights,
            Weight
        ),
        (
            force_apply_min_commission(),
            SubstrateStakingWeights,
            Weight
        )
    );
}

pub struct StakingBenchmarkingConfig;
impl pallet_staking::BenchmarkingConfig for StakingBenchmarkingConfig {
    type MaxValidators = ConstU32<1000>;
    type MaxNominators = ConstU32<1000>;
}

impl pallet_staking::Config for Runtime {
    // Do not change this!!! It guarantees that we have DPoS instead of NPoS.
    type Currency = Balances;
    type UnixTime = Timestamp;
    type CurrencyToVote = U128CurrencyToVote;
    type ElectionProvider = Elections;
    type GenesisElectionProvider = Elections;
    type MaxNominations = ConstU32<1>;
    type RewardRemainder = Treasury;
    type Event = Event;
    type Slash = Treasury;
    type Reward = ();
    type SessionsPerEra = SessionsPerEra;
    type BondingDuration = BondingDuration;
    type SlashDeferDuration = SlashDeferDuration;
    type SlashCancelOrigin = EnsureRoot<AccountId>;
    type SessionInterface = Self;
    type EraPayout = UniformEraPayout;
    type NextNewSession = Session;
    type MaxNominatorRewardedPerValidator = MaxNominatorRewardedPerValidator;
    type OffendingValidatorsThreshold = OffendingValidatorsThreshold;
    type VoterList = pallet_staking::UseNominatorsAndValidatorsMap<Runtime>;
    type MaxUnlockingChunks = ConstU32<16>;
    type BenchmarkingConfig = StakingBenchmarkingConfig;
    type WeightInfo = PayoutStakersDecreasedWeightInfo;
    type CurrencyBalance = Balance;
    type OnStakerSlash = NominationPools;
}

parameter_types! {
    pub const MinimumPeriod: u64 = MILLISECS_PER_BLOCK / 2;
}

impl pallet_timestamp::Config for Runtime {
    /// A timestamp: milliseconds since the unix epoch.
    type Moment = u64;
    type OnTimestampSet = Aura;
    type MinimumPeriod = MinimumPeriod;
    type WeightInfo = ();
}

impl<C> frame_system::offchain::SendTransactionTypes<C> for Runtime
where
    Call: From<C>,
{
    type Extrinsic = UncheckedExtrinsic;
    type OverarchingCall = Call;
}

parameter_types! {
    pub const MinVestedTransfer: Balance = MICRO_AZERO;
}

impl pallet_vesting::Config for Runtime {
    type Event = Event;
    type Currency = Balances;
    type BlockNumberToBalance = ConvertInto;
    type MinVestedTransfer = MinVestedTransfer;
    type WeightInfo = pallet_vesting::weights::SubstrateWeight<Runtime>;
    // Maximum number of vesting schedules an account may have at a given moment
    // follows polkadot https://github.com/paritytech/polkadot/blob/9ce5f7ef5abb1a4291454e8c9911b304d80679f9/runtime/polkadot/src/lib.rs#L980
    const MAX_VESTING_SCHEDULES: u32 = 28;
}

parameter_types! {
    // One storage item; key size is 32+32; value is size 4+4+16+32 bytes = 56 bytes.
    pub const DepositBase: Balance = 120 * DEPOSIT_PER_BYTE;
    // Additional storage item size of 32 bytes.
    pub const DepositFactor: Balance = 32 * DEPOSIT_PER_BYTE;
    pub const MaxSignatories: u16 = 100;
}

impl pallet_multisig::Config for Runtime {
    type Event = Event;
    type Call = Call;
    type Currency = Balances;
    type DepositBase = DepositBase;
    type DepositFactor = DepositFactor;
    type MaxSignatories = MaxSignatories;
    type WeightInfo = pallet_multisig::weights::SubstrateWeight<Runtime>;
}

// We do not burn any money within treasury.
pub const TREASURY_BURN: u32 = 0;
// The percentage of the amount of the proposal that the proposer should deposit.
// We agreed on non-progressive deposit.
pub const TREASURY_PROPOSAL_BOND: u32 = 0;
// The proposer should deposit max{`TREASURY_PROPOSAL_BOND`% of the proposal value, 100 AZERO}.
pub const TREASURY_MINIMUM_BOND: Balance = 100_000_000_000 * TOKEN;
pub const TREASURY_MAXIMUM_BOND: Balance = 100_000_000_000 * TOKEN;
// Every 4 hours we implement accepted proposals.
pub const TREASURY_SPEND_PERIOD: BlockNumber = 4 * BLOCKS_PER_HOUR;
// We allow at most 20 approvals in the queue at once.
pub const TREASURY_MAX_APPROVALS: u32 = 20;

parameter_types! {
    pub const Burn: Permill = Permill::from_percent(TREASURY_BURN);
    pub const ProposalBond: Permill = Permill::from_percent(TREASURY_PROPOSAL_BOND);
    pub const ProposalBondMinimum: Balance = TREASURY_MINIMUM_BOND;
    pub const ProposalBondMaximum: Balance = TREASURY_MAXIMUM_BOND;
    pub const MaxApprovals: u32 = TREASURY_MAX_APPROVALS;
    pub const SpendPeriod: BlockNumber = TREASURY_SPEND_PERIOD;
    pub const TreasuryPalletId: PalletId = PalletId(*b"a0/trsry");
}

pub struct TreasuryGovernance;
impl SortedMembers<AccountId> for TreasuryGovernance {
    fn sorted_members() -> Vec<AccountId> {
        pallet_sudo::Pallet::<Runtime>::key().into_iter().collect()
    }
}

impl pallet_treasury::Config for Runtime {
    type ApproveOrigin = EnsureSignedBy<TreasuryGovernance, AccountId>;
    type Burn = Burn;
    type BurnDestination = ();
    type Currency = Balances;
    type Event = Event;
    type MaxApprovals = MaxApprovals;
    type OnSlash = ();
    type PalletId = TreasuryPalletId;
    type ProposalBond = ProposalBond;
    type ProposalBondMinimum = ProposalBondMinimum;
    type ProposalBondMaximum = ProposalBondMaximum;
    type RejectOrigin = EnsureSignedBy<TreasuryGovernance, AccountId>;
    type SpendFunds = ();
    type SpendPeriod = SpendPeriod;
    type WeightInfo = pallet_treasury::weights::SubstrateWeight<Runtime>;
}

impl pallet_utility::Config for Runtime {
    type Event = Event;
    type Call = Call;
    type WeightInfo = pallet_utility::weights::SubstrateWeight<Runtime>;
    type PalletsOrigin = OriginCaller;
}

// Prints debug output of the `contracts` pallet to stdout if the node is started with `-lruntime::contracts=debug`.
const CONTRACTS_DEBUG_OUTPUT: bool = true;

parameter_types! {
    pub const DepositPerItem: Balance = 32 * DEPOSIT_PER_BYTE;
    pub const DepositPerByte: Balance = DEPOSIT_PER_BYTE;
    // The lazy deletion runs inside on_initialize.
    pub DeletionWeightLimit: Weight = Perbill::from_percent(10) * BlockWeights::get().max_block; // 40ms
    // The weight needed for decoding the queue should be less or equal than a tenth
    // of the overall weight dedicated to the lazy deletion.
    pub DeletionQueueDepth: u32 = ((DeletionWeightLimit::get() / (
            <Runtime as pallet_contracts::Config>::WeightInfo::on_initialize_per_queue_item(1) -
            <Runtime as pallet_contracts::Config>::WeightInfo::on_initialize_per_queue_item(0)
        )) / 10) as u32; // 2228
    pub Schedule: pallet_contracts::Schedule<Runtime> = Default::default();
}

impl pallet_contracts::Config for Runtime {
    type Time = Timestamp;
    type Randomness = RandomnessCollectiveFlip;
    type Currency = Balances;
    type Event = Event;
    type Call = Call;
    /// The safest default is to allow no calls at all. This is unsafe experimental feature with no support in ink!
    type CallFilter = Nothing;
    type DepositPerItem = DepositPerItem;
    type DepositPerByte = DepositPerByte;
    type WeightPrice = pallet_transaction_payment::Pallet<Self>;
    type WeightInfo = pallet_contracts::weights::SubstrateWeight<Self>;
    type ChainExtension = ();
    type DeletionQueueDepth = DeletionQueueDepth;
    type DeletionWeightLimit = DeletionWeightLimit;
    type Schedule = Schedule;
    type CallStack = [pallet_contracts::Frame<Self>; 31];
    type AddressGenerator = pallet_contracts::DefaultAddressGenerator;
    type ContractAccessWeight = ConstU64<0>;
    type MaxCodeLen = ConstU32<{ 128 * 1024 }>;
    type RelaxedMaxCodeLen = ConstU32<{ 256 * 1024 }>;
}

// Create the runtime by composing the FRAME pallets that were previously configured.
construct_runtime!(
    pub enum Runtime where
        Block = Block,
        NodeBlock = opaque::Block,
        UncheckedExtrinsic = UncheckedExtrinsic
    {
        System: frame_system,
        RandomnessCollectiveFlip: pallet_randomness_collective_flip,
        Scheduler: pallet_scheduler,
        Aura: pallet_aura,
        Timestamp: pallet_timestamp,
        Balances: pallet_balances,
        TransactionPayment: pallet_transaction_payment,
        Authorship: pallet_authorship,
        Staking: pallet_staking,
        History: pallet_session::historical,
        Session: pallet_session,
        Aleph: pallet_aleph,
        Elections: pallet_elections,
        Treasury: pallet_treasury,
        Vesting: pallet_vesting,
        Utility: pallet_utility,
        Multisig: pallet_multisig,
        Sudo: pallet_sudo,
        Contracts: pallet_contracts,
        NominationPools: pallet_nomination_pools,
    }
);

/// The address format for describing accounts.
pub type Address = sp_runtime::MultiAddress<AccountId, ()>;
/// Block header type as expected by this runtime.
pub type Header = generic::Header<BlockNumber, BlakeTwo256>;
/// Block type as expected by this runtime.
pub type Block = generic::Block<Header, UncheckedExtrinsic>;
/// A Block signed with a Justification
pub type SignedBlock = generic::SignedBlock<Block>;
/// BlockId type as expected by this runtime.
pub type BlockId = generic::BlockId<Block>;
/// The SignedExtension to the basic transaction logic.
pub type SignedExtra = (
    frame_system::CheckSpecVersion<Runtime>,
    frame_system::CheckTxVersion<Runtime>,
    frame_system::CheckGenesis<Runtime>,
    frame_system::CheckEra<Runtime>,
    frame_system::CheckNonce<Runtime>,
    frame_system::CheckWeight<Runtime>,
    pallet_transaction_payment::ChargeTransactionPayment<Runtime>,
);
/// Unchecked extrinsic type as expected by this runtime.
pub type UncheckedExtrinsic = generic::UncheckedExtrinsic<Address, Call, Signature, SignedExtra>;
/// Extrinsic type that has already been checked.
pub type CheckedExtrinsic = generic::CheckedExtrinsic<AccountId, Call, SignedExtra>;
/// Executive: handles dispatch to the various modules.
pub type Executive = frame_executive::Executive<
    Runtime,
    Block,
    frame_system::ChainContext<Runtime>,
    Runtime,
    AllPalletsWithSystem,
>;

impl_runtime_apis! {
    impl sp_api::Core<Block> for Runtime {
        fn version() -> RuntimeVersion {
            VERSION
        }

        fn execute_block(block: Block) {
            Executive::execute_block(block);
        }

        fn initialize_block(header: &<Block as BlockT>::Header) {
            Executive::initialize_block(header)
        }
    }

    impl sp_api::Metadata<Block> for Runtime {
        fn metadata() -> OpaqueMetadata {
            OpaqueMetadata::new(Runtime::metadata().into())
        }
    }

    impl sp_block_builder::BlockBuilder<Block> for Runtime {
        fn apply_extrinsic(extrinsic: <Block as BlockT>::Extrinsic) -> ApplyExtrinsicResult {
            Executive::apply_extrinsic(extrinsic)
        }

        fn finalize_block() -> <Block as BlockT>::Header {
            Executive::finalize_block()
        }

        fn inherent_extrinsics(data: sp_inherents::InherentData) -> Vec<<Block as BlockT>::Extrinsic> {
            data.create_extrinsics()
        }

        fn check_inherents(
            block: Block,
            data: sp_inherents::InherentData,
        ) -> sp_inherents::CheckInherentsResult {
            data.check_extrinsics(&block)
        }
    }

    impl sp_transaction_pool::runtime_api::TaggedTransactionQueue<Block> for Runtime {
        fn validate_transaction(
            source: TransactionSource,
            tx: <Block as BlockT>::Extrinsic,
            block_hash: <Block as BlockT>::Hash,
        ) -> TransactionValidity {
            Executive::validate_transaction(source, tx, block_hash)
        }
    }

    impl sp_consensus_aura::AuraApi<Block, AuraId> for Runtime {
        fn slot_duration() -> SlotDuration {
            SlotDuration::from_millis(Aura::slot_duration())
        }

        fn authorities() -> Vec<AuraId> {
            Aura::authorities().to_vec()
        }
    }

    impl sp_offchain::OffchainWorkerApi<Block> for Runtime {
        fn offchain_worker(header: &<Block as BlockT>::Header) {
            Executive::offchain_worker(header)
        }
    }

    impl sp_session::SessionKeys<Block> for Runtime {
        fn generate_session_keys(seed: Option<Vec<u8>>) -> Vec<u8> {
            opaque::SessionKeys::generate(seed)
        }

        fn decode_session_keys(
            encoded: Vec<u8>,
        ) -> Option<Vec<(Vec<u8>, KeyTypeId)>> {
            opaque::SessionKeys::decode_into_raw_public_keys(&encoded)
        }
    }

    impl frame_system_rpc_runtime_api::AccountNonceApi<Block, AccountId, Index> for Runtime {
        fn account_nonce(account: AccountId) -> Index {
            System::account_nonce(account)
        }
    }

    impl pallet_transaction_payment_rpc_runtime_api::TransactionPaymentApi<Block, Balance> for Runtime {
        fn query_info(
            uxt: <Block as BlockT>::Extrinsic,
            len: u32,
        ) -> pallet_transaction_payment_rpc_runtime_api::RuntimeDispatchInfo<Balance> {
            TransactionPayment::query_info(uxt, len)
        }
        fn query_fee_details(
            uxt: <Block as BlockT>::Extrinsic,
            len: u32,
        ) -> pallet_transaction_payment::FeeDetails<Balance> {
            TransactionPayment::query_fee_details(uxt, len)
        }
    }

    impl primitives::AlephSessionApi<Block> for Runtime {
        fn authorities() -> Vec<AlephId> {
            Aleph::authorities()
        }

        fn millisecs_per_block() -> u64 {
            MILLISECS_PER_BLOCK
        }

        fn session_period() -> u32 {
            SessionPeriod::get()
        }

        fn next_session_authorities() -> Result<Vec<AlephId>, AlephApiError> {
            Session::queued_keys()
                .iter()
                .map(|(_, key)| key.get(AlephId::ID).ok_or(AlephApiError::DecodeKey))
                .collect::<Result<Vec<AlephId>, AlephApiError>>()
        }
    }

    impl pallet_contracts_rpc_runtime_api::ContractsApi<Block, AccountId, Balance, BlockNumber, Hash> for Runtime {

        fn call(
            origin: AccountId,
            dest: AccountId,
            value: Balance,
            gas_limit: u64,
            storage_deposit_limit: Option<Balance>,
            input_data: Vec<u8>,
        ) -> ContractExecResult<Balance> {
            Contracts::bare_call(origin, dest, value, gas_limit, storage_deposit_limit, input_data, CONTRACTS_DEBUG_OUTPUT)
        }

        fn instantiate(
            origin: AccountId,
            value: Balance,
            gas_limit: u64,
            storage_deposit_limit: Option<Balance>,
            code: pallet_contracts_primitives::Code<Hash>,
            data: Vec<u8>,
            salt: Vec<u8>,
        ) -> ContractInstantiateResult<AccountId, Balance>
        {
            Contracts::bare_instantiate(origin, value, gas_limit, storage_deposit_limit, code, data, salt, CONTRACTS_DEBUG_OUTPUT)
        }

        fn upload_code(
            origin: AccountId,
            code: Vec<u8>,
            storage_deposit_limit: Option<Balance>,
        ) -> CodeUploadResult<Hash, Balance>
        {
            Contracts::bare_upload_code(origin, code, storage_deposit_limit)
        }

        fn get_storage(
            address: AccountId,
            key: [u8; 32],
        ) -> GetStorageResult {
            Contracts::get_storage(address, key)
        }

    }

}<|MERGE_RESOLUTION|>--- conflicted
+++ resolved
@@ -112,11 +112,7 @@
     spec_name: create_runtime_str!("aleph-node"),
     impl_name: create_runtime_str!("aleph-node"),
     authoring_version: 1,
-<<<<<<< HEAD
-    spec_version: 16,
-=======
-    spec_version: 17,
->>>>>>> 5f28c228
+    spec_version: 18,
     impl_version: 1,
     apis: RUNTIME_API_VERSIONS,
     transaction_version: 6,
