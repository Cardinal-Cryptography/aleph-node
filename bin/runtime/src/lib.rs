--- conflicted
+++ resolved
@@ -1016,15 +1016,13 @@
             CommitteeManagement::predict_session_committee_for_session(session)
         }
 
-<<<<<<< HEAD
+        fn next_session_aura_authorities() -> Vec<AuraId> {
+            let queued_keys = QueuedKeys::<Runtime>::get();
+            queued_keys.into_iter().filter_map(|(_, keys)| keys.get(AURA)).collect()
+        }
+
         fn aleph_key_owner(key: AlephId) -> Option<AccountId> {
             Session::key_owner(primitives::KEY_TYPE, key.as_ref())
-=======
-        fn next_session_aura_authorities() -> Vec<AuraId> {
-            let queued_keys = QueuedKeys::<Runtime>::get();
-
-            queued_keys.into_iter().filter_map(|(_, keys)| keys.get(AURA)).collect()
->>>>>>> 2b49083c
         }
     }
 
