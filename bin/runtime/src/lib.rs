#![cfg_attr(not(feature = "std"), no_std)]
// `construct_runtime!` does a lot of recursion and requires us to increase the limit to 256.
#![recursion_limit = "256"]

// Make the WASM binary available.
#[cfg(feature = "std")]
include!(concat!(env!("OUT_DIR"), "/wasm_binary.rs"));

pub use frame_support::{
    construct_runtime, parameter_types,
    traits::{
        Currency, EstimateNextNewSession, Imbalance, KeyOwnerProofSystem, LockIdentifier, Nothing,
        OnUnbalanced, Randomness, ValidatorSet,
    },
    weights::{
        constants::{BlockExecutionWeight, ExtrinsicBaseWeight, RocksDbWeight, WEIGHT_PER_SECOND},
        IdentityFee, Weight,
    },
    StorageValue,
};
use frame_support::{
    sp_runtime::Perquintill,
    traits::{ConstU32, ConstU64, EqualPrivilegeOnly, SortedMembers, U128CurrencyToVote},
    weights::constants::WEIGHT_PER_MILLIS,
    PalletId,
};
use frame_system::{EnsureRoot, EnsureSignedBy};
<<<<<<< HEAD
pub use primitives::Balance;
use primitives::{
    staking::MAX_NOMINATORS_REWARDED_PER_VALIDATOR, wrap_methods, ApiError as AlephApiError,
    AuthorityId as AlephId, SessionAuthorityData, ADDRESSES_ENCODING, DEFAULT_SESSIONS_PER_ERA,
    DEFAULT_SESSION_PERIOD, MILLISECS_PER_BLOCK, TOKEN,
};

=======
>>>>>>> 6616ddf3
pub use pallet_balances::Call as BalancesCall;
use pallet_contracts::weights::WeightInfo;
use pallet_contracts_primitives::{
    CodeUploadResult, ContractExecResult, ContractInstantiateResult, GetStorageResult,
};
pub use pallet_timestamp::Call as TimestampCall;
use pallet_transaction_payment::{CurrencyAdapter, Multiplier, TargetedFeeAdjustment};
pub use primitives::Balance;
use primitives::{
    staking::MAX_NOMINATORS_REWARDED_PER_VALIDATOR, wrap_methods, ApiError as AlephApiError,
    AuthorityId as AlephId, ADDRESSES_ENCODING, DEFAULT_SESSIONS_PER_ERA, DEFAULT_SESSION_PERIOD,
    MILLISECS_PER_BLOCK, TOKEN,
};
use sp_api::impl_runtime_apis;
use sp_consensus_aura::{sr25519::AuthorityId as AuraId, SlotDuration};
use sp_core::{crypto::KeyTypeId, OpaqueMetadata};
#[cfg(any(feature = "std", test))]
pub use sp_runtime::BuildStorage;
use sp_runtime::{
    create_runtime_str, generic, impl_opaque_keys,
    traits::{
        AccountIdLookup, BlakeTwo256, Block as BlockT, ConvertInto, IdentifyAccount, One,
        OpaqueKeys, Verify,
    },
    transaction_validity::{TransactionSource, TransactionValidity},
    ApplyExtrinsicResult, MultiSignature, RuntimeAppPublic,
};
pub use sp_runtime::{FixedPointNumber, Perbill, Permill};
use sp_staking::EraIndex;
use sp_std::prelude::*;
#[cfg(feature = "std")]
use sp_version::NativeVersion;
use sp_version::RuntimeVersion;

/// An index to a block.
pub type BlockNumber = u32;

/// Alias to 512-bit hash when used in the context of a transaction signature on the chain.
pub type Signature = MultiSignature;

/// Some way of identifying an account on the chain. We intentionally make it equivalent
/// to the public key of our transaction signing scheme.
pub type AccountId = <<Signature as Verify>::Signer as IdentifyAccount>::AccountId;

/// The type for looking up accounts. We don't expect more than 4 billion of them, but you
/// never know...
pub type AccountIndex = u32;

/// Index of a transaction in the chain.
pub type Index = u32;

/// A hash of some data used by the chain.
pub type Hash = sp_core::H256;

/// Opaque types. These are used by the CLI to instantiate machinery that don't need to know
/// the specifics of the runtime. They can then be made to be agnostic over specific formats
/// of data like extrinsics, allowing for them to continue syncing the network through upgrades
/// to even the core data structures.
pub mod opaque {
    pub use sp_runtime::OpaqueExtrinsic as UncheckedExtrinsic;

    use super::*;

    /// Opaque block header type.
    pub type Header = generic::Header<BlockNumber, BlakeTwo256>;
    /// Opaque block type.
    pub type Block = generic::Block<Header, UncheckedExtrinsic>;
    /// Opaque block identifier type.
    pub type BlockId = generic::BlockId<Block>;

    impl_opaque_keys! {
        pub struct SessionKeys {
            pub aura: Aura,
            pub aleph: Aleph,
        }
    }
}

pub const VERSION: RuntimeVersion = RuntimeVersion {
    spec_name: create_runtime_str!("aleph-node"),
    impl_name: create_runtime_str!("aleph-node"),
    authoring_version: 1,
<<<<<<< HEAD
    spec_version: 21,
=======
    spec_version: 22,
>>>>>>> 6616ddf3
    impl_version: 1,
    apis: RUNTIME_API_VERSIONS,
    transaction_version: 9,
    state_version: 0,
};

/// The version information used to identify this runtime when compiled natively.
#[cfg(feature = "std")]
pub fn native_version() -> NativeVersion {
    NativeVersion {
        runtime_version: VERSION,
        can_author_with: Default::default(),
    }
}

pub const BLOCKS_PER_HOUR: u32 = 60 * 60 * 1000 / (MILLISECS_PER_BLOCK as u32);

pub const MILLI_AZERO: Balance = TOKEN / 1000;
pub const MICRO_AZERO: Balance = MILLI_AZERO / 1000;
pub const NANO_AZERO: Balance = MICRO_AZERO / 1000;
pub const PICO_AZERO: Balance = NANO_AZERO / 1000;

// 75% block weight is dedicated to normal extrinsics
pub const NORMAL_DISPATCH_RATIO: Perbill = Perbill::from_percent(75);
// The whole process for a single block should take 1s, of which 400ms is for creation,
// 200ms for propagation and 400ms for validation. Hence the block weight should be within 400ms.
pub const MAX_BLOCK_WEIGHT: Weight = 400 * WEIGHT_PER_MILLIS;
// We agreed to 5MB as the block size limit.
pub const MAX_BLOCK_SIZE: u32 = 5 * 1024 * 1024;

// The storage deposit is roughly 1 TOKEN per 1kB
pub const DEPOSIT_PER_BYTE: Balance = MILLI_AZERO;

parameter_types! {
    pub const Version: RuntimeVersion = VERSION;
    pub const BlockHashCount: BlockNumber = 2400;
    pub BlockWeights: frame_system::limits::BlockWeights = frame_system::limits::BlockWeights
        ::with_sensible_defaults(MAX_BLOCK_WEIGHT, NORMAL_DISPATCH_RATIO);
    pub BlockLength: frame_system::limits::BlockLength = frame_system::limits::BlockLength
        ::max_with_normal_ratio(MAX_BLOCK_SIZE, NORMAL_DISPATCH_RATIO);
    pub const SS58Prefix: u8 = ADDRESSES_ENCODING;
}

// Configure FRAME pallets to include in runtime.

impl frame_system::Config for Runtime {
    /// The basic call filter to use in dispatchable.
    type BaseCallFilter = frame_support::traits::Everything;
    /// Block & extrinsics weights: base values and limits.
    type BlockWeights = BlockWeights;
    /// The maximum length of a block (in bytes).
    type BlockLength = BlockLength;
    /// The identifier used to distinguish between accounts.
    type AccountId = AccountId;
    /// The aggregated dispatch type that is available for extrinsics.
    type Call = Call;
    /// The lookup mechanism to get account ID from whatever is passed in dispatchers.
    type Lookup = AccountIdLookup<AccountId, ()>;
    /// The index type for storing how many extrinsics an account has signed.
    type Index = Index;
    /// The index type for blocks.
    type BlockNumber = BlockNumber;
    /// The type for hashing blocks and tries.
    type Hash = Hash;
    /// The hashing algorithm used.
    type Hashing = BlakeTwo256;
    /// The header type.
    type Header = generic::Header<BlockNumber, BlakeTwo256>;
    /// The ubiquitous event type.
    type Event = Event;
    /// The ubiquitous origin type.
    type Origin = Origin;
    /// Maximum number of block number to block hash mappings to keep (oldest pruned first).
    type BlockHashCount = BlockHashCount;
    /// The weight of database operations that the runtime can invoke.
    type DbWeight = RocksDbWeight;
    /// Version of the runtime.
    type Version = Version;
    /// Converts a module to the index of the module in `construct_runtime!`.
    ///
    /// This type is being generated by `construct_runtime!`.
    type PalletInfo = PalletInfo;
    /// What to do if a new account is created.
    type OnNewAccount = ();
    /// What to do if an account is fully reaped from the system.
    type OnKilledAccount = ();
    /// The data to be stored in an account.
    type AccountData = pallet_balances::AccountData<Balance>;
    /// Weight information for the extrinsics of this pallet.
    type SystemWeightInfo = ();
    /// This is used as an identifier of the chain. 42 is the generic substrate prefix.
    type SS58Prefix = SS58Prefix;
    type OnSetCode = ();
    type MaxConsumers = frame_support::traits::ConstU32<16>;
}

parameter_types! {
    // https://github.com/paritytech/polkadot/blob/9ce5f7ef5abb1a4291454e8c9911b304d80679f9/runtime/polkadot/src/lib.rs#L784
    pub const MaxAuthorities: u32 = 100_000;
}

impl pallet_aura::Config for Runtime {
    type MaxAuthorities = MaxAuthorities;
    type AuthorityId = AuraId;
    type DisabledValidators = ();
}

parameter_types! {
    pub const UncleGenerations: BlockNumber = 0;
}

impl pallet_authorship::Config for Runtime {
    type FindAuthor = pallet_session::FindAccountFromAuthorIndex<Self, Aura>;
    type UncleGenerations = UncleGenerations;
    type FilterUncle = ();
    type EventHandler = (Elections,);
}

parameter_types! {
    pub const ExistentialDeposit: u128 = 500 * PICO_AZERO;
    pub const MaxLocks: u32 = 50;
}

impl pallet_balances::Config for Runtime {
    type MaxLocks = MaxLocks;
    type MaxReserves = ();
    type ReserveIdentifier = [u8; 8];
    /// The type for recording an account's balance.
    type Balance = Balance;
    /// The ubiquitous event type.
    type Event = Event;
    type DustRemoval = ();
    type ExistentialDeposit = ExistentialDeposit;
    type AccountStore = System;
    type WeightInfo = pallet_balances::weights::SubstrateWeight<Runtime>;
}

type NegativeImbalance = <Balances as Currency<AccountId>>::NegativeImbalance;

pub struct EverythingToTheTreasury;

impl OnUnbalanced<NegativeImbalance> for EverythingToTheTreasury {
    fn on_unbalanceds<B>(mut fees_then_tips: impl Iterator<Item = NegativeImbalance>) {
        if let Some(fees) = fees_then_tips.next() {
            Treasury::on_unbalanced(fees);
            if let Some(tips) = fees_then_tips.next() {
                Treasury::on_unbalanced(tips);
            }
        }
    }
}

parameter_types! {
    // This value increases the priority of `Operational` transactions by adding
    // a "virtual tip" that's equal to the `OperationalFeeMultiplier * final_fee`.
    // follows polkadot : https://github.com/paritytech/polkadot/blob/9ce5f7ef5abb1a4291454e8c9911b304d80679f9/runtime/polkadot/src/lib.rs#L369
    pub const OperationalFeeMultiplier: u8 = 5;
    // We expect that on average 25% of the normal capacity will be occupied with normal txs.
    pub const TargetSaturationLevel: Perquintill = Perquintill::from_percent(25);
    // During 20 blocks the fee may not change more than by 100%. This, together with the
    // `TargetSaturationLevel` value, results in variability ~0.067. For the corresponding
    // formulas please refer to Substrate code at `frame/transaction-payment/src/lib.rs`.
    pub FeeVariability: Multiplier = Multiplier::saturating_from_rational(67, 1000);
    // Fee should never be lower than the computational cost.
    pub MinimumMultiplier: Multiplier = Multiplier::one();
}

impl pallet_transaction_payment::Config for Runtime {
    type OnChargeTransaction = CurrencyAdapter<Balances, EverythingToTheTreasury>;
    type LengthToFee = IdentityFee<Balance>;
    type WeightToFee = IdentityFee<Balance>;
    type FeeMultiplierUpdate =
        TargetedFeeAdjustment<Self, TargetSaturationLevel, FeeVariability, MinimumMultiplier>;
    type OperationalFeeMultiplier = OperationalFeeMultiplier;
}

parameter_types! {
    pub MaximumSchedulerWeight: Weight = Perbill::from_percent(80) * BlockWeights::get().max_block;
    pub const MaxScheduledPerBlock: u32 = 50;
}

impl pallet_scheduler::Config for Runtime {
    type Event = Event;
    type Origin = Origin;
    type PalletsOrigin = OriginCaller;
    type Call = Call;
    type MaximumWeight = MaximumSchedulerWeight;
    type ScheduleOrigin = frame_system::EnsureRoot<AccountId>;
    type MaxScheduledPerBlock = MaxScheduledPerBlock;
    type WeightInfo = pallet_scheduler::weights::SubstrateWeight<Runtime>;
    type OriginPrivilegeCmp = EqualPrivilegeOnly;
    type PreimageProvider = ();
    type NoPreimagePostponement = ();
}

impl pallet_sudo::Config for Runtime {
    type Event = Event;
    type Call = Call;
}

impl pallet_aleph::Config for Runtime {
    type AuthorityId = AlephId;
    type Event = Event;
}

impl_opaque_keys! {
    pub struct SessionKeys {
        pub aura: Aura,
        pub aleph: Aleph,
    }
}

parameter_types! {
    pub const SessionPeriod: u32 = DEFAULT_SESSION_PERIOD;
}

impl pallet_elections::Config for Runtime {
    type EraInfoProvider = Staking;
    type Event = Event;
    type DataProvider = Staking;
    type SessionInfoProvider = Session;
    type SessionPeriod = SessionPeriod;
    type SessionManager = pallet_session::historical::NoteHistoricalRoot<Runtime, Staking>;
    type ValidatorRewardsHandler = Staking;
}

impl pallet_randomness_collective_flip::Config for Runtime {}

parameter_types! {
    pub const Offset: u32 = 0;
}

impl pallet_session::Config for Runtime {
    type Event = Event;
    type ValidatorId = <Self as frame_system::Config>::AccountId;
    type ValidatorIdOf = pallet_staking::StashOf<Self>;
    type ShouldEndSession = pallet_session::PeriodicSessions<SessionPeriod, Offset>;
    type NextSessionRotation = pallet_session::PeriodicSessions<SessionPeriod, Offset>;
    type SessionManager = Elections;
    type SessionHandler = <SessionKeys as OpaqueKeys>::KeyTypeIdProviders;
    type Keys = SessionKeys;
    type WeightInfo = pallet_session::weights::SubstrateWeight<Runtime>;
}

impl pallet_session::historical::Config for Runtime {
    type FullIdentification = pallet_staking::Exposure<AccountId, Balance>;
    type FullIdentificationOf = pallet_staking::ExposureOf<Runtime>;
}

parameter_types! {
    pub const PostUnbondPoolsWindow: u32 = 4;
    pub const NominationPoolsPalletId: PalletId = PalletId(*b"py/nopls");
    pub const MinPointsToBalance: u32 = 10;
}

use sp_runtime::traits::Convert;
pub struct BalanceToU256;
impl Convert<Balance, sp_core::U256> for BalanceToU256 {
    fn convert(balance: Balance) -> sp_core::U256 {
        sp_core::U256::from(balance)
    }
}
pub struct U256ToBalance;
impl Convert<sp_core::U256, Balance> for U256ToBalance {
    fn convert(n: sp_core::U256) -> Balance {
        n.try_into().unwrap_or(Balance::max_value())
    }
}

impl pallet_nomination_pools::Config for Runtime {
    type WeightInfo = ();
    type Event = Event;
    type Currency = Balances;
    type BalanceToU256 = BalanceToU256;
    type U256ToBalance = U256ToBalance;
    type StakingInterface = pallet_staking::Pallet<Self>;
    type PostUnbondingPoolsWindow = PostUnbondPoolsWindow;
    type MaxMetadataLen = ConstU32<256>;
    type MaxUnbonding = ConstU32<8>;
    type PalletId = NominationPoolsPalletId;
    type MinPointsToBalance = MinPointsToBalance;
}

parameter_types! {
    pub const BondingDuration: EraIndex = 14;
    pub const SlashDeferDuration: EraIndex = 13;
    // this is coupled with weights for payout_stakers() call
    // see custom implementation of WeightInfo below
    pub const MaxNominatorRewardedPerValidator: u32 = MAX_NOMINATORS_REWARDED_PER_VALIDATOR;
    pub const OffendingValidatorsThreshold: Perbill = Perbill::from_percent(33);
    pub const SessionsPerEra: EraIndex = DEFAULT_SESSIONS_PER_ERA;
}

pub struct UniformEraPayout;

impl pallet_staking::EraPayout<Balance> for UniformEraPayout {
    fn era_payout(_: Balance, _: Balance, era_duration_millis: u64) -> (Balance, Balance) {
        primitives::staking::era_payout(era_duration_millis)
    }
}

type SubstrateStakingWeights = pallet_staking::weights::SubstrateWeight<Runtime>;

pub struct PayoutStakersDecreasedWeightInfo;
impl pallet_staking::WeightInfo for PayoutStakersDecreasedWeightInfo {
    // To make possible to change nominators per validator we need to decrease weight for payout_stakers
    fn payout_stakers_alive_staked(n: u32) -> Weight {
        SubstrateStakingWeights::payout_stakers_alive_staked(n) / 2
    }
    wrap_methods!(
        (bond(), SubstrateStakingWeights, Weight),
        (bond_extra(), SubstrateStakingWeights, Weight),
        (unbond(), SubstrateStakingWeights, Weight),
        (
            withdraw_unbonded_update(s: u32),
            SubstrateStakingWeights,
            Weight
        ),
        (
            withdraw_unbonded_kill(s: u32),
            SubstrateStakingWeights,
            Weight
        ),
        (validate(), SubstrateStakingWeights, Weight),
        (kick(k: u32), SubstrateStakingWeights, Weight),
        (nominate(n: u32), SubstrateStakingWeights, Weight),
        (chill(), SubstrateStakingWeights, Weight),
        (set_payee(), SubstrateStakingWeights, Weight),
        (set_controller(), SubstrateStakingWeights, Weight),
        (set_validator_count(), SubstrateStakingWeights, Weight),
        (force_no_eras(), SubstrateStakingWeights, Weight),
        (force_new_era(), SubstrateStakingWeights, Weight),
        (force_new_era_always(), SubstrateStakingWeights, Weight),
        (set_invulnerables(v: u32), SubstrateStakingWeights, Weight),
        (force_unstake(s: u32), SubstrateStakingWeights, Weight),
        (
            cancel_deferred_slash(s: u32),
            SubstrateStakingWeights,
            Weight
        ),
        (
            payout_stakers_dead_controller(n: u32),
            SubstrateStakingWeights,
            Weight
        ),
        (rebond(l: u32), SubstrateStakingWeights, Weight),
        (set_history_depth(e: u32), SubstrateStakingWeights, Weight),
        (reap_stash(s: u32), SubstrateStakingWeights, Weight),
        (new_era(v: u32, n: u32), SubstrateStakingWeights, Weight),
        (
            get_npos_voters(v: u32, n: u32, s: u32),
            SubstrateStakingWeights,
            Weight
        ),
        (get_npos_targets(v: u32), SubstrateStakingWeights, Weight),
        (chill_other(), SubstrateStakingWeights, Weight),
        (
            set_staking_configs_all_set(),
            SubstrateStakingWeights,
            Weight
        ),
        (
            set_staking_configs_all_remove(),
            SubstrateStakingWeights,
            Weight
        ),
        (
            force_apply_min_commission(),
            SubstrateStakingWeights,
            Weight
        )
    );
}

pub struct StakingBenchmarkingConfig;
impl pallet_staking::BenchmarkingConfig for StakingBenchmarkingConfig {
    type MaxValidators = ConstU32<1000>;
    type MaxNominators = ConstU32<1000>;
}

impl pallet_staking::Config for Runtime {
    // Do not change this!!! It guarantees that we have DPoS instead of NPoS.
    type Currency = Balances;
    type UnixTime = Timestamp;
    type CurrencyToVote = U128CurrencyToVote;
    type ElectionProvider = Elections;
    type GenesisElectionProvider = Elections;
    type MaxNominations = ConstU32<1>;
    type RewardRemainder = Treasury;
    type Event = Event;
    type Slash = Treasury;
    type Reward = ();
    type SessionsPerEra = SessionsPerEra;
    type BondingDuration = BondingDuration;
    type SlashDeferDuration = SlashDeferDuration;
    type SlashCancelOrigin = EnsureRoot<AccountId>;
    type SessionInterface = Self;
    type EraPayout = UniformEraPayout;
    type NextNewSession = Session;
    type MaxNominatorRewardedPerValidator = MaxNominatorRewardedPerValidator;
    type OffendingValidatorsThreshold = OffendingValidatorsThreshold;
    type VoterList = pallet_staking::UseNominatorsAndValidatorsMap<Runtime>;
    type MaxUnlockingChunks = ConstU32<16>;
    type BenchmarkingConfig = StakingBenchmarkingConfig;
    type WeightInfo = PayoutStakersDecreasedWeightInfo;
    type CurrencyBalance = Balance;
    type OnStakerSlash = NominationPools;
}

parameter_types! {
    pub const MinimumPeriod: u64 = MILLISECS_PER_BLOCK / 2;
}

impl pallet_timestamp::Config for Runtime {
    /// A timestamp: milliseconds since the unix epoch.
    type Moment = u64;
    type OnTimestampSet = Aura;
    type MinimumPeriod = MinimumPeriod;
    type WeightInfo = ();
}

impl<C> frame_system::offchain::SendTransactionTypes<C> for Runtime
where
    Call: From<C>,
{
    type Extrinsic = UncheckedExtrinsic;
    type OverarchingCall = Call;
}

parameter_types! {
    pub const MinVestedTransfer: Balance = MICRO_AZERO;
}

impl pallet_vesting::Config for Runtime {
    type Event = Event;
    type Currency = Balances;
    type BlockNumberToBalance = ConvertInto;
    type MinVestedTransfer = MinVestedTransfer;
    type WeightInfo = pallet_vesting::weights::SubstrateWeight<Runtime>;
    // Maximum number of vesting schedules an account may have at a given moment
    // follows polkadot https://github.com/paritytech/polkadot/blob/9ce5f7ef5abb1a4291454e8c9911b304d80679f9/runtime/polkadot/src/lib.rs#L980
    const MAX_VESTING_SCHEDULES: u32 = 28;
}

parameter_types! {
    // One storage item; key size is 32+32; value is size 4+4+16+32 bytes = 56 bytes.
    pub const DepositBase: Balance = 120 * DEPOSIT_PER_BYTE;
    // Additional storage item size of 32 bytes.
    pub const DepositFactor: Balance = 32 * DEPOSIT_PER_BYTE;
    pub const MaxSignatories: u16 = 100;
}

impl pallet_multisig::Config for Runtime {
    type Event = Event;
    type Call = Call;
    type Currency = Balances;
    type DepositBase = DepositBase;
    type DepositFactor = DepositFactor;
    type MaxSignatories = MaxSignatories;
    type WeightInfo = pallet_multisig::weights::SubstrateWeight<Runtime>;
}

#[cfg(not(feature = "enable_treasury_proposals"))]
// This value effectively disables treasury.
pub const TREASURY_PROPOSAL_BOND: Balance = 100_000_000_000 * TOKEN;

#[cfg(feature = "enable_treasury_proposals")]
pub const TREASURY_PROPOSAL_BOND: Balance = 100 * TOKEN;

parameter_types! {
    // We do not burn any money within treasury.
    pub const Burn: Permill = Permill::from_percent(0);
    // The fraction of the proposal that the proposer should deposit.
    // We agreed on non-progressive deposit.
    pub const ProposalBond: Permill = Permill::from_percent(0);
    // The minimal deposit for proposal.
    pub const ProposalBondMinimum: Balance = TREASURY_PROPOSAL_BOND;
    // The upper bound of the deposit for the proposal.
    pub const ProposalBondMaximum: Balance = TREASURY_PROPOSAL_BOND;
    // Maximum number of approvals that can wait in the spending queue.
    pub const MaxApprovals: u32 = 20;
    // Every 4 hours we fund accepted proposals.
    pub const SpendPeriod: BlockNumber = 4 * BLOCKS_PER_HOUR;
    pub const TreasuryPalletId: PalletId = PalletId(*b"a0/trsry");
}

pub struct TreasuryGovernance;
impl SortedMembers<AccountId> for TreasuryGovernance {
    fn sorted_members() -> Vec<AccountId> {
        pallet_sudo::Pallet::<Runtime>::key().into_iter().collect()
    }
}

impl pallet_treasury::Config for Runtime {
    type ApproveOrigin = EnsureSignedBy<TreasuryGovernance, AccountId>;
    type Burn = Burn;
    type BurnDestination = ();
    type Currency = Balances;
    type Event = Event;
    type MaxApprovals = MaxApprovals;
    type OnSlash = ();
    type PalletId = TreasuryPalletId;
    type ProposalBond = ProposalBond;
    type ProposalBondMinimum = ProposalBondMinimum;
    type ProposalBondMaximum = ProposalBondMaximum;
    type RejectOrigin = EnsureSignedBy<TreasuryGovernance, AccountId>;
    type SpendFunds = ();
    type SpendPeriod = SpendPeriod;
    type WeightInfo = pallet_treasury::weights::SubstrateWeight<Runtime>;
}

impl pallet_utility::Config for Runtime {
    type Event = Event;
    type Call = Call;
    type WeightInfo = pallet_utility::weights::SubstrateWeight<Runtime>;
    type PalletsOrigin = OriginCaller;
}

// Prints debug output of the `contracts` pallet to stdout if the node is started with `-lruntime::contracts=debug`.
const CONTRACTS_DEBUG_OUTPUT: bool = true;

parameter_types! {
    // Refundable deposit per storage item
    pub const DepositPerItem: Balance = 32 * DEPOSIT_PER_BYTE;
    // Refundable deposit per byte of storage
    pub const DepositPerByte: Balance = DEPOSIT_PER_BYTE;
    // How much weight of each block can be spent on the lazy deletion queue of terminated contracts
    pub DeletionWeightLimit: Weight = Perbill::from_percent(10) * BlockWeights::get().max_block; // 40ms
    // Maximum size of the lazy deletion queue of terminated contracts.
    // The weight needed for decoding the queue should be less or equal than a tenth
    // of the overall weight dedicated to the lazy deletion.
    pub DeletionQueueDepth: u32 = ((DeletionWeightLimit::get() / (
            <Runtime as pallet_contracts::Config>::WeightInfo::on_initialize_per_queue_item(1) -
            <Runtime as pallet_contracts::Config>::WeightInfo::on_initialize_per_queue_item(0)
        )) / 10) as u32; // 2228
    pub Schedule: pallet_contracts::Schedule<Runtime> = Default::default();
}

impl pallet_contracts::Config for Runtime {
    type Time = Timestamp;
    type Randomness = RandomnessCollectiveFlip;
    type Currency = Balances;
    type Event = Event;
    type Call = Call;
    // The safest default is to allow no calls at all. This is unsafe experimental feature with no support in ink!
    type CallFilter = Nothing;
    type DepositPerItem = DepositPerItem;
    type DepositPerByte = DepositPerByte;
    type WeightPrice = pallet_transaction_payment::Pallet<Self>;
    type WeightInfo = pallet_contracts::weights::SubstrateWeight<Self>;
    type ChainExtension = ();
    type DeletionQueueDepth = DeletionQueueDepth;
    type DeletionWeightLimit = DeletionWeightLimit;
    type Schedule = Schedule;
    type CallStack = [pallet_contracts::Frame<Self>; 31];
    type AddressGenerator = pallet_contracts::DefaultAddressGenerator;
    type ContractAccessWeight = ConstU64<0>;
    type MaxCodeLen = ConstU32<{ 128 * 1024 }>;
    type RelaxedMaxCodeLen = ConstU32<{ 256 * 1024 }>;
}

parameter_types! {
    // bytes count taken from:
    // https://github.com/paritytech/polkadot/blob/016dc7297101710db0483ab6ef199e244dff711d/runtime/kusama/src/lib.rs#L995
    pub const BasicDeposit: Balance = 258 * DEPOSIT_PER_BYTE;
    pub const FieldDeposit: Balance = 66 * DEPOSIT_PER_BYTE;
    pub const SubAccountDeposit: Balance = 53 * DEPOSIT_PER_BYTE;
    pub const MaxSubAccounts: u32 = 100;
    pub const MaxAdditionalFields: u32 = 100;
    pub const MaxRegistrars: u32 = 20;
}

impl pallet_identity::Config for Runtime {
    type Event = Event;
    type Currency = Balances;
    type BasicDeposit = BasicDeposit;
    type FieldDeposit = FieldDeposit;
    type SubAccountDeposit = SubAccountDeposit;
    type MaxSubAccounts = MaxSubAccounts;
    type MaxAdditionalFields = MaxAdditionalFields;
    type MaxRegistrars = MaxRegistrars;
    type Slashed = Treasury;
    type ForceOrigin = EnsureRoot<AccountId>;
    type RegistrarOrigin = EnsureRoot<AccountId>;
    type WeightInfo = pallet_identity::weights::SubstrateWeight<Self>;
}

// Create the runtime by composing the FRAME pallets that were previously configured.
construct_runtime!(
    pub enum Runtime where
        Block = Block,
        NodeBlock = opaque::Block,
        UncheckedExtrinsic = UncheckedExtrinsic
    {
        System: frame_system,
        RandomnessCollectiveFlip: pallet_randomness_collective_flip,
        Scheduler: pallet_scheduler,
        Aura: pallet_aura,
        Timestamp: pallet_timestamp,
        Balances: pallet_balances,
        TransactionPayment: pallet_transaction_payment,
        Authorship: pallet_authorship,
        Staking: pallet_staking,
        History: pallet_session::historical,
        Session: pallet_session,
        Aleph: pallet_aleph,
        Elections: pallet_elections,
        Treasury: pallet_treasury,
        Vesting: pallet_vesting,
        Utility: pallet_utility,
        Multisig: pallet_multisig,
        Sudo: pallet_sudo,
        Contracts: pallet_contracts,
        NominationPools: pallet_nomination_pools,
        Identity: pallet_identity,
    }
);

/// The address format for describing accounts.
pub type Address = sp_runtime::MultiAddress<AccountId, ()>;
/// Block header type as expected by this runtime.
pub type Header = generic::Header<BlockNumber, BlakeTwo256>;
/// Block type as expected by this runtime.
pub type Block = generic::Block<Header, UncheckedExtrinsic>;
/// A Block signed with a Justification
pub type SignedBlock = generic::SignedBlock<Block>;
/// BlockId type as expected by this runtime.
pub type BlockId = generic::BlockId<Block>;
/// The SignedExtension to the basic transaction logic.
pub type SignedExtra = (
    frame_system::CheckSpecVersion<Runtime>,
    frame_system::CheckTxVersion<Runtime>,
    frame_system::CheckGenesis<Runtime>,
    frame_system::CheckEra<Runtime>,
    frame_system::CheckNonce<Runtime>,
    frame_system::CheckWeight<Runtime>,
    pallet_transaction_payment::ChargeTransactionPayment<Runtime>,
);
/// Unchecked extrinsic type as expected by this runtime.
pub type UncheckedExtrinsic = generic::UncheckedExtrinsic<Address, Call, Signature, SignedExtra>;
/// Extrinsic type that has already been checked.
pub type CheckedExtrinsic = generic::CheckedExtrinsic<AccountId, Call, SignedExtra>;
/// Executive: handles dispatch to the various modules.
pub type Executive = frame_executive::Executive<
    Runtime,
    Block,
    frame_system::ChainContext<Runtime>,
    Runtime,
    AllPalletsWithSystem,
>;

impl_runtime_apis! {
    impl sp_api::Core<Block> for Runtime {
        fn version() -> RuntimeVersion {
            VERSION
        }

        fn execute_block(block: Block) {
            Executive::execute_block(block);
        }

        fn initialize_block(header: &<Block as BlockT>::Header) {
            Executive::initialize_block(header)
        }
    }

    impl sp_api::Metadata<Block> for Runtime {
        fn metadata() -> OpaqueMetadata {
            OpaqueMetadata::new(Runtime::metadata().into())
        }
    }

    impl sp_block_builder::BlockBuilder<Block> for Runtime {
        fn apply_extrinsic(extrinsic: <Block as BlockT>::Extrinsic) -> ApplyExtrinsicResult {
            Executive::apply_extrinsic(extrinsic)
        }

        fn finalize_block() -> <Block as BlockT>::Header {
            Executive::finalize_block()
        }

        fn inherent_extrinsics(data: sp_inherents::InherentData) -> Vec<<Block as BlockT>::Extrinsic> {
            data.create_extrinsics()
        }

        fn check_inherents(
            block: Block,
            data: sp_inherents::InherentData,
        ) -> sp_inherents::CheckInherentsResult {
            data.check_extrinsics(&block)
        }
    }

    impl sp_transaction_pool::runtime_api::TaggedTransactionQueue<Block> for Runtime {
        fn validate_transaction(
            source: TransactionSource,
            tx: <Block as BlockT>::Extrinsic,
            block_hash: <Block as BlockT>::Hash,
        ) -> TransactionValidity {
            Executive::validate_transaction(source, tx, block_hash)
        }
    }

    impl sp_consensus_aura::AuraApi<Block, AuraId> for Runtime {
        fn slot_duration() -> SlotDuration {
            SlotDuration::from_millis(Aura::slot_duration())
        }

        fn authorities() -> Vec<AuraId> {
            Aura::authorities().to_vec()
        }
    }

    impl sp_offchain::OffchainWorkerApi<Block> for Runtime {
        fn offchain_worker(header: &<Block as BlockT>::Header) {
            Executive::offchain_worker(header)
        }
    }

    impl sp_session::SessionKeys<Block> for Runtime {
        fn generate_session_keys(seed: Option<Vec<u8>>) -> Vec<u8> {
            opaque::SessionKeys::generate(seed)
        }

        fn decode_session_keys(
            encoded: Vec<u8>,
        ) -> Option<Vec<(Vec<u8>, KeyTypeId)>> {
            opaque::SessionKeys::decode_into_raw_public_keys(&encoded)
        }
    }

    impl frame_system_rpc_runtime_api::AccountNonceApi<Block, AccountId, Index> for Runtime {
        fn account_nonce(account: AccountId) -> Index {
            System::account_nonce(account)
        }
    }

    impl pallet_transaction_payment_rpc_runtime_api::TransactionPaymentApi<Block, Balance> for Runtime {
        fn query_info(
            uxt: <Block as BlockT>::Extrinsic,
            len: u32,
        ) -> pallet_transaction_payment_rpc_runtime_api::RuntimeDispatchInfo<Balance> {
            TransactionPayment::query_info(uxt, len)
        }
        fn query_fee_details(
            uxt: <Block as BlockT>::Extrinsic,
            len: u32,
        ) -> pallet_transaction_payment::FeeDetails<Balance> {
            TransactionPayment::query_fee_details(uxt, len)
        }
    }

    impl primitives::AlephSessionApi<Block> for Runtime {
        fn millisecs_per_block() -> u64 {
            MILLISECS_PER_BLOCK
        }

        fn session_period() -> u32 {
            SessionPeriod::get()
        }

        fn authorities() -> Vec<AlephId> {
            Aleph::authorities()
        }

        fn next_session_authorities() -> Result<Vec<AlephId>, AlephApiError> {
            Session::queued_keys()
                .iter()
                .map(|(_, key)| key.get(AlephId::ID).ok_or(AlephApiError::DecodeKey))
                .collect::<Result<Vec<AlephId>, AlephApiError>>()
        }

        fn authority_data() -> SessionAuthorityData {
            SessionAuthorityData::new(Aleph::authorities(), Aleph::emergency_finalizer())
        }

        fn next_session_authority_data() -> Result<SessionAuthorityData, AlephApiError> {
            Ok(SessionAuthorityData::new(Session::queued_keys()
                .iter()
                .map(|(_, key)| key.get(AlephId::ID).ok_or(AlephApiError::DecodeKey))
                .collect::<Result<Vec<AlephId>, AlephApiError>>()?,
                Aleph::future_emergency_finalizer(),
            ))
        }
    }

    impl pallet_contracts_rpc_runtime_api::ContractsApi<Block, AccountId, Balance, BlockNumber, Hash> for Runtime {

        fn call(
            origin: AccountId,
            dest: AccountId,
            value: Balance,
            gas_limit: u64,
            storage_deposit_limit: Option<Balance>,
            input_data: Vec<u8>,
        ) -> ContractExecResult<Balance> {
            Contracts::bare_call(origin, dest, value, gas_limit, storage_deposit_limit, input_data, CONTRACTS_DEBUG_OUTPUT)
        }

        fn instantiate(
            origin: AccountId,
            value: Balance,
            gas_limit: u64,
            storage_deposit_limit: Option<Balance>,
            code: pallet_contracts_primitives::Code<Hash>,
            data: Vec<u8>,
            salt: Vec<u8>,
        ) -> ContractInstantiateResult<AccountId, Balance>
        {
            Contracts::bare_instantiate(origin, value, gas_limit, storage_deposit_limit, code, data, salt, CONTRACTS_DEBUG_OUTPUT)
        }

        fn upload_code(
            origin: AccountId,
            code: Vec<u8>,
            storage_deposit_limit: Option<Balance>,
        ) -> CodeUploadResult<Hash, Balance>
        {
            Contracts::bare_upload_code(origin, code, storage_deposit_limit)
        }

        fn get_storage(
            address: AccountId,
            key: [u8; 32],
        ) -> GetStorageResult {
            Contracts::get_storage(address, key)
        }

    }

}<|MERGE_RESOLUTION|>--- conflicted
+++ resolved
@@ -25,16 +25,6 @@
     PalletId,
 };
 use frame_system::{EnsureRoot, EnsureSignedBy};
-<<<<<<< HEAD
-pub use primitives::Balance;
-use primitives::{
-    staking::MAX_NOMINATORS_REWARDED_PER_VALIDATOR, wrap_methods, ApiError as AlephApiError,
-    AuthorityId as AlephId, SessionAuthorityData, ADDRESSES_ENCODING, DEFAULT_SESSIONS_PER_ERA,
-    DEFAULT_SESSION_PERIOD, MILLISECS_PER_BLOCK, TOKEN,
-};
-
-=======
->>>>>>> 6616ddf3
 pub use pallet_balances::Call as BalancesCall;
 use pallet_contracts::weights::WeightInfo;
 use pallet_contracts_primitives::{
@@ -45,8 +35,8 @@
 pub use primitives::Balance;
 use primitives::{
     staking::MAX_NOMINATORS_REWARDED_PER_VALIDATOR, wrap_methods, ApiError as AlephApiError,
-    AuthorityId as AlephId, ADDRESSES_ENCODING, DEFAULT_SESSIONS_PER_ERA, DEFAULT_SESSION_PERIOD,
-    MILLISECS_PER_BLOCK, TOKEN,
+    AuthorityId as AlephId, SessionAuthorityData, ADDRESSES_ENCODING, DEFAULT_SESSIONS_PER_ERA,
+    DEFAULT_SESSION_PERIOD, MILLISECS_PER_BLOCK, TOKEN,
 };
 use sp_api::impl_runtime_apis;
 use sp_consensus_aura::{sr25519::AuthorityId as AuraId, SlotDuration};
@@ -67,6 +57,8 @@
 use sp_std::prelude::*;
 #[cfg(feature = "std")]
 use sp_version::NativeVersion;
+#[cfg(feature = "std")]
+use sp_version::NativeVersion;
 use sp_version::RuntimeVersion;
 
 /// An index to a block.
@@ -117,11 +109,7 @@
     spec_name: create_runtime_str!("aleph-node"),
     impl_name: create_runtime_str!("aleph-node"),
     authoring_version: 1,
-<<<<<<< HEAD
-    spec_version: 21,
-=======
-    spec_version: 22,
->>>>>>> 6616ddf3
+    spec_version: 23,
     impl_version: 1,
     apis: RUNTIME_API_VERSIONS,
     transaction_version: 9,
