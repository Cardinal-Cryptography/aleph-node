--- conflicted
+++ resolved
@@ -1302,7 +1302,6 @@
     use super::*;
 
     #[test]
-<<<<<<< HEAD
     fn test_proxy_is_superset() {
         let proxies = [
             ProxyType::Any,
@@ -1317,7 +1316,7 @@
         }
     }
 
-=======
+    #[test]
     // This test is to make sure that we don't break call-runtime.
     fn test_staking_pallet_index() {
         // arbitrary call that is easy to construct
@@ -1484,7 +1483,7 @@
         };
     }
 
->>>>>>> e086801d
+
     #[test]
     fn state_version_must_be_zero() {
         assert_eq!(0, VERSION.state_version);
