--- conflicted
+++ resolved
@@ -58,11 +58,7 @@
 use sp_version::NativeVersion;
 use sp_version::RuntimeVersion;
 
-<<<<<<< HEAD
-use crate::migrations::{BumpStorageVersionFromV7ToV10, SchedulerMigrateToV3};
-=======
-use crate::migrations::BumpStorageVersionFromV7ToV10;
->>>>>>> f2f57cb8
+use crate::migrations::{StakingMigrateToV10, SchedulerMigrateToV3};
 
 /// An index to a block.
 pub type BlockNumber = u32;
@@ -726,14 +722,10 @@
     frame_system::ChainContext<Runtime>,
     Runtime,
     AllPalletsWithSystem,
-<<<<<<< HEAD
     (
-        BumpStorageVersionFromV7ToV10<Runtime>,
+        StakingMigrateToV10<Runtime>,
         SchedulerMigrateToV3<Runtime>,
     ),
-=======
-    (BumpStorageVersionFromV7ToV10<Runtime>,),
->>>>>>> f2f57cb8
 >;
 
 impl_runtime_apis! {
