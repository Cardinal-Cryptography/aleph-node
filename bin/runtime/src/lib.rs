--- conflicted
+++ resolved
@@ -141,14 +141,11 @@
 }
 
 const NORMAL_DISPATCH_RATIO: Perbill = Perbill::from_percent(75);
-<<<<<<< HEAD
 // The whole process for a single block should take 1s, of which 400ms is for creation,
 // 200ms for propagation and 400ms for validation. Hence the block weight should be within 400ms.
 const MAX_BLOCK_WEIGHT: Weight = 400 * WEIGHT_PER_MILLIS;
-=======
 // We agreed to 5MB as the block size limit.
 pub const MAX_BLOCK_SIZE: u32 = 5 * 1024 * 1024;
->>>>>>> 2ea9fc5d
 
 parameter_types! {
     pub const Version: RuntimeVersion = VERSION;
