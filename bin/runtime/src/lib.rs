--- conflicted
+++ resolved
@@ -236,14 +236,8 @@
 parameter_types! {
     pub const ExistentialDeposit: u128 = 500 * PICO_AZERO;
     pub const MaxLocks: u32 = 50;
-<<<<<<< HEAD
-    // We have only 2 reasons for holds - CodeUploadDeposit and StorageDeposit.
-    pub const MaxHolds: u32 = 2;
+    pub const MaxHolds: u32 = 50;
     pub const MaxFreezes: u32 = 50;
-=======
-    pub const MaxHolds: u32 = 50;
-    pub const MaxFreezes: u32 = 0;
->>>>>>> 12be54f0
     pub const MaxReserves: u32 = 50;
 }
 
