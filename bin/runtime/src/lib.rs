#![cfg_attr(not(feature = "std"), no_std)]
// `construct_runtime!` does a lot of recursion and requires us to increase the limit to 256.
#![recursion_limit = "256"]

// Make the WASM binary available.
#[cfg(feature = "std")]
include!(concat!(env!("OUT_DIR"), "/wasm_binary.rs"));

mod chain_extension;

use ark_bls12_381::Bls12_381;
pub use frame_support::{
    construct_runtime, log, parameter_types,
    traits::{
        Currency, EstimateNextNewSession, Imbalance, KeyOwnerProofSystem, LockIdentifier, Nothing,
        OnUnbalanced, Randomness, ValidatorSet,
    },
    weights::{
        constants::{BlockExecutionWeight, ExtrinsicBaseWeight, RocksDbWeight, WEIGHT_PER_SECOND},
        IdentityFee, Weight,
    },
    StorageValue,
};
use frame_support::{
    sp_runtime::Perquintill,
    traits::{ConstU32, ConstU64, EqualPrivilegeOnly, SortedMembers, U128CurrencyToVote},
    weights::constants::WEIGHT_PER_MILLIS,
    PalletId,
};
use frame_system::{EnsureRoot, EnsureSignedBy};
pub use pallet_balances::Call as BalancesCall;
use pallet_contracts::weights::WeightInfo;
use pallet_contracts_primitives::{
    CodeUploadResult, ContractExecResult, ContractInstantiateResult, GetStorageResult,
};
pub use pallet_timestamp::Call as TimestampCall;
use pallet_transaction_payment::{CurrencyAdapter, Multiplier, TargetedFeeAdjustment};
pub use primitives::Balance;
use primitives::{
    staking::MAX_NOMINATORS_REWARDED_PER_VALIDATOR, wrap_methods, ApiError as AlephApiError,
    AuthorityId as AlephId, SessionAuthorityData, ADDRESSES_ENCODING, DEFAULT_SESSIONS_PER_ERA,
    DEFAULT_SESSION_PERIOD, MILLISECS_PER_BLOCK, TOKEN,
};
use sp_api::impl_runtime_apis;
use sp_consensus_aura::{sr25519::AuthorityId as AuraId, SlotDuration};
use sp_core::{crypto::KeyTypeId, OpaqueMetadata};
#[cfg(any(feature = "std", test))]
pub use sp_runtime::BuildStorage;
use sp_runtime::{
    create_runtime_str, generic, impl_opaque_keys,
    traits::{
        AccountIdLookup, BlakeTwo256, Block as BlockT, ConvertInto, IdentifyAccount, One,
        OpaqueKeys, Verify,
    },
    transaction_validity::{TransactionSource, TransactionValidity},
    ApplyExtrinsicResult, MultiSignature, RuntimeAppPublic,
};
pub use sp_runtime::{FixedPointNumber, Perbill, Permill};
use sp_staking::EraIndex;
use sp_std::prelude::*;
#[cfg(feature = "std")]
use sp_version::NativeVersion;
use sp_version::RuntimeVersion;

/// An index to a block.
pub type BlockNumber = u32;

/// Alias to 512-bit hash when used in the context of a transaction signature on the chain.
pub type Signature = MultiSignature;

/// Some way of identifying an account on the chain. We intentionally make it equivalent
/// to the public key of our transaction signing scheme.
pub type AccountId = <<Signature as Verify>::Signer as IdentifyAccount>::AccountId;

/// The type for looking up accounts. We don't expect more than 4 billion of them, but you
/// never know...
pub type AccountIndex = u32;

/// Index of a transaction in the chain.
pub type Index = u32;

/// A hash of some data used by the chain.
pub type Hash = sp_core::H256;

/// Opaque types. These are used by the CLI to instantiate machinery that don't need to know
/// the specifics of the runtime. They can then be made to be agnostic over specific formats
/// of data like extrinsics, allowing for them to continue syncing the network through upgrades
/// to even the core data structures.
pub mod opaque {
    pub use sp_runtime::OpaqueExtrinsic as UncheckedExtrinsic;

    use super::*;

    /// Opaque block header type.
    pub type Header = generic::Header<BlockNumber, BlakeTwo256>;
    /// Opaque block type.
    pub type Block = generic::Block<Header, UncheckedExtrinsic>;
    /// Opaque block identifier type.
    pub type BlockId = generic::BlockId<Block>;

    impl_opaque_keys! {
        pub struct SessionKeys {
            pub aura: Aura,
            pub aleph: Aleph,
        }
    }
}

pub const VERSION: RuntimeVersion = RuntimeVersion {
    spec_name: create_runtime_str!("aleph-node"),
    impl_name: create_runtime_str!("aleph-node"),
    authoring_version: 1,
    spec_version: 35,
    impl_version: 1,
    apis: RUNTIME_API_VERSIONS,
    transaction_version: 9,
    state_version: 0,
};

/// The version information used to identify this runtime when compiled natively.
#[cfg(feature = "std")]
pub fn native_version() -> NativeVersion {
    NativeVersion {
        runtime_version: VERSION,
        can_author_with: Default::default(),
    }
}

pub const BLOCKS_PER_HOUR: u32 = 60 * 60 * 1000 / (MILLISECS_PER_BLOCK as u32);

pub const MILLI_AZERO: Balance = TOKEN / 1000;
pub const MICRO_AZERO: Balance = MILLI_AZERO / 1000;
pub const NANO_AZERO: Balance = MICRO_AZERO / 1000;
pub const PICO_AZERO: Balance = NANO_AZERO / 1000;

// 75% block weight is dedicated to normal extrinsics
pub const NORMAL_DISPATCH_RATIO: Perbill = Perbill::from_percent(75);
// The whole process for a single block should take 1s, of which 400ms is for creation,
// 200ms for propagation and 400ms for validation. Hence the block weight should be within 400ms.
pub const MAX_BLOCK_WEIGHT: Weight = 400 * WEIGHT_PER_MILLIS;
// We agreed to 5MB as the block size limit.
pub const MAX_BLOCK_SIZE: u32 = 5 * 1024 * 1024;

// The storage deposit is roughly 1 TOKEN per 1kB
pub const DEPOSIT_PER_BYTE: Balance = MILLI_AZERO;

parameter_types! {
    pub const Version: RuntimeVersion = VERSION;
    pub const BlockHashCount: BlockNumber = 2400;
    pub BlockWeights: frame_system::limits::BlockWeights = frame_system::limits::BlockWeights
        ::with_sensible_defaults(MAX_BLOCK_WEIGHT, NORMAL_DISPATCH_RATIO);
    pub BlockLength: frame_system::limits::BlockLength = frame_system::limits::BlockLength
        ::max_with_normal_ratio(MAX_BLOCK_SIZE, NORMAL_DISPATCH_RATIO);
    pub const SS58Prefix: u8 = ADDRESSES_ENCODING;
}

// Configure FRAME pallets to include in runtime.

impl frame_system::Config for Runtime {
    /// The basic call filter to use in dispatchable.
    type BaseCallFilter = frame_support::traits::Everything;
    /// Block & extrinsics weights: base values and limits.
    type BlockWeights = BlockWeights;
    /// The maximum length of a block (in bytes).
    type BlockLength = BlockLength;
    /// The identifier used to distinguish between accounts.
    type AccountId = AccountId;
    /// The aggregated dispatch type that is available for extrinsics.
    type Call = Call;
    /// The lookup mechanism to get account ID from whatever is passed in dispatchers.
    type Lookup = AccountIdLookup<AccountId, ()>;
    /// The index type for storing how many extrinsics an account has signed.
    type Index = Index;
    /// The index type for blocks.
    type BlockNumber = BlockNumber;
    /// The type for hashing blocks and tries.
    type Hash = Hash;
    /// The hashing algorithm used.
    type Hashing = BlakeTwo256;
    /// The header type.
    type Header = generic::Header<BlockNumber, BlakeTwo256>;
    /// The ubiquitous event type.
    type Event = Event;
    /// The ubiquitous origin type.
    type Origin = Origin;
    /// Maximum number of block number to block hash mappings to keep (oldest pruned first).
    type BlockHashCount = BlockHashCount;
    /// The weight of database operations that the runtime can invoke.
    type DbWeight = RocksDbWeight;
    /// Version of the runtime.
    type Version = Version;
    /// Converts a module to the index of the module in `construct_runtime!`.
    ///
    /// This type is being generated by `construct_runtime!`.
    type PalletInfo = PalletInfo;
    /// What to do if a new account is created.
    type OnNewAccount = ();
    /// What to do if an account is fully reaped from the system.
    type OnKilledAccount = ();
    /// The data to be stored in an account.
    type AccountData = pallet_balances::AccountData<Balance>;
    /// Weight information for the extrinsics of this pallet.
    type SystemWeightInfo = ();
    /// This is used as an identifier of the chain. 42 is the generic substrate prefix.
    type SS58Prefix = SS58Prefix;
    type OnSetCode = ();
    type MaxConsumers = frame_support::traits::ConstU32<16>;
}

parameter_types! {
    // https://github.com/paritytech/polkadot/blob/9ce5f7ef5abb1a4291454e8c9911b304d80679f9/runtime/polkadot/src/lib.rs#L784
    pub const MaxAuthorities: u32 = 100_000;
}

impl pallet_aura::Config for Runtime {
    type MaxAuthorities = MaxAuthorities;
    type AuthorityId = AuraId;
    type DisabledValidators = ();
}

parameter_types! {
    pub const UncleGenerations: BlockNumber = 0;
}

impl pallet_authorship::Config for Runtime {
    type FindAuthor = pallet_session::FindAccountFromAuthorIndex<Self, Aura>;
    type UncleGenerations = UncleGenerations;
    type FilterUncle = ();
    type EventHandler = (Elections,);
}

parameter_types! {
    pub const ExistentialDeposit: u128 = 500 * PICO_AZERO;
    pub const MaxLocks: u32 = 50;
}

impl pallet_balances::Config for Runtime {
    type MaxLocks = MaxLocks;
    type MaxReserves = ();
    type ReserveIdentifier = [u8; 8];
    /// The type for recording an account's balance.
    type Balance = Balance;
    /// The ubiquitous event type.
    type Event = Event;
    type DustRemoval = ();
    type ExistentialDeposit = ExistentialDeposit;
    type AccountStore = System;
    type WeightInfo = pallet_balances::weights::SubstrateWeight<Runtime>;
}

type NegativeImbalance = <Balances as Currency<AccountId>>::NegativeImbalance;

pub struct EverythingToTheTreasury;

impl OnUnbalanced<NegativeImbalance> for EverythingToTheTreasury {
    fn on_unbalanceds<B>(mut fees_then_tips: impl Iterator<Item = NegativeImbalance>) {
        if let Some(fees) = fees_then_tips.next() {
            Treasury::on_unbalanced(fees);
            if let Some(tips) = fees_then_tips.next() {
                Treasury::on_unbalanced(tips);
            }
        }
    }
}

parameter_types! {
    // This value increases the priority of `Operational` transactions by adding
    // a "virtual tip" that's equal to the `OperationalFeeMultiplier * final_fee`.
    // follows polkadot : https://github.com/paritytech/polkadot/blob/9ce5f7ef5abb1a4291454e8c9911b304d80679f9/runtime/polkadot/src/lib.rs#L369
    pub const OperationalFeeMultiplier: u8 = 5;
    // We expect that on average 25% of the normal capacity will be occupied with normal txs.
    pub const TargetSaturationLevel: Perquintill = Perquintill::from_percent(25);
    // During 20 blocks the fee may not change more than by 100%. This, together with the
    // `TargetSaturationLevel` value, results in variability ~0.067. For the corresponding
    // formulas please refer to Substrate code at `frame/transaction-payment/src/lib.rs`.
    pub FeeVariability: Multiplier = Multiplier::saturating_from_rational(67, 1000);
    // Fee should never be lower than the computational cost.
    pub MinimumMultiplier: Multiplier = Multiplier::one();
}

impl pallet_transaction_payment::Config for Runtime {
    type Event = Event;
    type OnChargeTransaction = CurrencyAdapter<Balances, EverythingToTheTreasury>;
    type LengthToFee = IdentityFee<Balance>;
    type WeightToFee = IdentityFee<Balance>;
    type FeeMultiplierUpdate =
        TargetedFeeAdjustment<Self, TargetSaturationLevel, FeeVariability, MinimumMultiplier>;
    type OperationalFeeMultiplier = OperationalFeeMultiplier;
}

parameter_types! {
    pub MaximumSchedulerWeight: Weight = Perbill::from_percent(80) * BlockWeights::get().max_block;
    pub const MaxScheduledPerBlock: u32 = 50;
}

impl pallet_scheduler::Config for Runtime {
    type Event = Event;
    type Origin = Origin;
    type PalletsOrigin = OriginCaller;
    type Call = Call;
    type MaximumWeight = MaximumSchedulerWeight;
    type ScheduleOrigin = frame_system::EnsureRoot<AccountId>;
    type MaxScheduledPerBlock = MaxScheduledPerBlock;
    type WeightInfo = pallet_scheduler::weights::SubstrateWeight<Runtime>;
    type OriginPrivilegeCmp = EqualPrivilegeOnly;
    type PreimageProvider = ();
    type NoPreimagePostponement = ();
}

impl pallet_sudo::Config for Runtime {
    type Event = Event;
    type Call = Call;
}

impl pallet_aleph::Config for Runtime {
    type AuthorityId = AlephId;
    type Event = Event;
}

parameter_types! {
    // We allow 10kB keys. This is in 100% blind guess.
    pub const MaximumVerificationKeyLength: u32 = 10_000;
}

impl pallet_snarcos::Config for Runtime {
    type Event = Event;
<<<<<<< HEAD
    type Field = Bls12_381;
    type WeightInfo = pallet_snarcos::AlephWeight<Runtime>;
=======
    type Pairing = Bls12_381;
>>>>>>> fab52b8c
    type MaximumVerificationKeyLength = MaximumVerificationKeyLength;
}

impl_opaque_keys! {
    pub struct SessionKeys {
        pub aura: Aura,
        pub aleph: Aleph,
    }
}

parameter_types! {
    pub const SessionPeriod: u32 = DEFAULT_SESSION_PERIOD;
}

impl pallet_elections::Config for Runtime {
    type EraInfoProvider = Staking;
    type Event = Event;
    type DataProvider = Staking;
    type SessionInfoProvider = Session;
    type SessionPeriod = SessionPeriod;
    type SessionManager = pallet_session::historical::NoteHistoricalRoot<Runtime, Staking>;
    type ValidatorRewardsHandler = Staking;
}

impl pallet_randomness_collective_flip::Config for Runtime {}

parameter_types! {
    pub const Offset: u32 = 0;
}

impl pallet_session::Config for Runtime {
    type Event = Event;
    type ValidatorId = <Self as frame_system::Config>::AccountId;
    type ValidatorIdOf = pallet_staking::StashOf<Self>;
    type ShouldEndSession = pallet_session::PeriodicSessions<SessionPeriod, Offset>;
    type NextSessionRotation = pallet_session::PeriodicSessions<SessionPeriod, Offset>;
    type SessionManager = Elections;
    type SessionHandler = <SessionKeys as OpaqueKeys>::KeyTypeIdProviders;
    type Keys = SessionKeys;
    type WeightInfo = pallet_session::weights::SubstrateWeight<Runtime>;
}

impl pallet_session::historical::Config for Runtime {
    type FullIdentification = pallet_staking::Exposure<AccountId, Balance>;
    type FullIdentificationOf = pallet_staking::ExposureOf<Runtime>;
}

parameter_types! {
    pub const PostUnbondPoolsWindow: u32 = 4;
    pub const NominationPoolsPalletId: PalletId = PalletId(*b"py/nopls");
    pub const MinPointsToBalance: u32 = 10;
}

use sp_runtime::traits::Convert;

use crate::chain_extension::AlephChainExtension;

pub struct BalanceToU256;
impl Convert<Balance, sp_core::U256> for BalanceToU256 {
    fn convert(balance: Balance) -> sp_core::U256 {
        sp_core::U256::from(balance)
    }
}
pub struct U256ToBalance;
impl Convert<sp_core::U256, Balance> for U256ToBalance {
    fn convert(n: sp_core::U256) -> Balance {
        n.try_into().unwrap_or(Balance::max_value())
    }
}

impl pallet_nomination_pools::Config for Runtime {
    type WeightInfo = ();
    type Event = Event;
    type Currency = Balances;
    type BalanceToU256 = BalanceToU256;
    type U256ToBalance = U256ToBalance;
    type StakingInterface = pallet_staking::Pallet<Self>;
    type PostUnbondingPoolsWindow = PostUnbondPoolsWindow;
    type MaxMetadataLen = ConstU32<256>;
    type MaxUnbonding = ConstU32<8>;
    type PalletId = NominationPoolsPalletId;
    type MinPointsToBalance = MinPointsToBalance;
}

parameter_types! {
    pub const BondingDuration: EraIndex = 14;
    pub const SlashDeferDuration: EraIndex = 13;
    // this is coupled with weights for payout_stakers() call
    // see custom implementation of WeightInfo below
    pub const MaxNominatorRewardedPerValidator: u32 = MAX_NOMINATORS_REWARDED_PER_VALIDATOR;
    pub const OffendingValidatorsThreshold: Perbill = Perbill::from_percent(33);
    pub const SessionsPerEra: EraIndex = DEFAULT_SESSIONS_PER_ERA;
}

pub struct UniformEraPayout;

impl pallet_staking::EraPayout<Balance> for UniformEraPayout {
    fn era_payout(_: Balance, _: Balance, era_duration_millis: u64) -> (Balance, Balance) {
        primitives::staking::era_payout(era_duration_millis)
    }
}

type SubstrateStakingWeights = pallet_staking::weights::SubstrateWeight<Runtime>;

pub struct PayoutStakersDecreasedWeightInfo;
impl pallet_staking::WeightInfo for PayoutStakersDecreasedWeightInfo {
    // To make possible to change nominators per validator we need to decrease weight for payout_stakers
    fn payout_stakers_alive_staked(n: u32) -> Weight {
        SubstrateStakingWeights::payout_stakers_alive_staked(n) / 2
    }
    wrap_methods!(
        (bond(), SubstrateStakingWeights, Weight),
        (bond_extra(), SubstrateStakingWeights, Weight),
        (unbond(), SubstrateStakingWeights, Weight),
        (
            withdraw_unbonded_update(s: u32),
            SubstrateStakingWeights,
            Weight
        ),
        (
            withdraw_unbonded_kill(s: u32),
            SubstrateStakingWeights,
            Weight
        ),
        (validate(), SubstrateStakingWeights, Weight),
        (kick(k: u32), SubstrateStakingWeights, Weight),
        (nominate(n: u32), SubstrateStakingWeights, Weight),
        (chill(), SubstrateStakingWeights, Weight),
        (set_payee(), SubstrateStakingWeights, Weight),
        (set_controller(), SubstrateStakingWeights, Weight),
        (set_validator_count(), SubstrateStakingWeights, Weight),
        (force_no_eras(), SubstrateStakingWeights, Weight),
        (force_new_era(), SubstrateStakingWeights, Weight),
        (force_new_era_always(), SubstrateStakingWeights, Weight),
        (set_invulnerables(v: u32), SubstrateStakingWeights, Weight),
        (force_unstake(s: u32), SubstrateStakingWeights, Weight),
        (
            cancel_deferred_slash(s: u32),
            SubstrateStakingWeights,
            Weight
        ),
        (
            payout_stakers_dead_controller(n: u32),
            SubstrateStakingWeights,
            Weight
        ),
        (rebond(l: u32), SubstrateStakingWeights, Weight),
        (set_history_depth(e: u32), SubstrateStakingWeights, Weight),
        (reap_stash(s: u32), SubstrateStakingWeights, Weight),
        (new_era(v: u32, n: u32), SubstrateStakingWeights, Weight),
        (
            get_npos_voters(v: u32, n: u32, s: u32),
            SubstrateStakingWeights,
            Weight
        ),
        (get_npos_targets(v: u32), SubstrateStakingWeights, Weight),
        (chill_other(), SubstrateStakingWeights, Weight),
        (
            set_staking_configs_all_set(),
            SubstrateStakingWeights,
            Weight
        ),
        (
            set_staking_configs_all_remove(),
            SubstrateStakingWeights,
            Weight
        ),
        (
            force_apply_min_commission(),
            SubstrateStakingWeights,
            Weight
        )
    );
}

pub struct StakingBenchmarkingConfig;
impl pallet_staking::BenchmarkingConfig for StakingBenchmarkingConfig {
    type MaxValidators = ConstU32<1000>;
    type MaxNominators = ConstU32<1000>;
}

impl pallet_staking::Config for Runtime {
    // Do not change this!!! It guarantees that we have DPoS instead of NPoS.
    type Currency = Balances;
    type UnixTime = Timestamp;
    type CurrencyToVote = U128CurrencyToVote;
    type ElectionProvider = Elections;
    type GenesisElectionProvider = Elections;
    type MaxNominations = ConstU32<1>;
    type RewardRemainder = Treasury;
    type Event = Event;
    type Slash = Treasury;
    type Reward = ();
    type SessionsPerEra = SessionsPerEra;
    type BondingDuration = BondingDuration;
    type SlashDeferDuration = SlashDeferDuration;
    type SlashCancelOrigin = EnsureRoot<AccountId>;
    type SessionInterface = Self;
    type EraPayout = UniformEraPayout;
    type NextNewSession = Session;
    type MaxNominatorRewardedPerValidator = MaxNominatorRewardedPerValidator;
    type OffendingValidatorsThreshold = OffendingValidatorsThreshold;
    type VoterList = pallet_staking::UseNominatorsAndValidatorsMap<Runtime>;
    type MaxUnlockingChunks = ConstU32<16>;
    type BenchmarkingConfig = StakingBenchmarkingConfig;
    type WeightInfo = PayoutStakersDecreasedWeightInfo;
    type CurrencyBalance = Balance;
    type OnStakerSlash = NominationPools;
}

parameter_types! {
    pub const MinimumPeriod: u64 = MILLISECS_PER_BLOCK / 2;
}

impl pallet_timestamp::Config for Runtime {
    /// A timestamp: milliseconds since the unix epoch.
    type Moment = u64;
    type OnTimestampSet = Aura;
    type MinimumPeriod = MinimumPeriod;
    type WeightInfo = ();
}

impl<C> frame_system::offchain::SendTransactionTypes<C> for Runtime
where
    Call: From<C>,
{
    type Extrinsic = UncheckedExtrinsic;
    type OverarchingCall = Call;
}

parameter_types! {
    pub const MinVestedTransfer: Balance = MICRO_AZERO;
}

impl pallet_vesting::Config for Runtime {
    type Event = Event;
    type Currency = Balances;
    type BlockNumberToBalance = ConvertInto;
    type MinVestedTransfer = MinVestedTransfer;
    type WeightInfo = pallet_vesting::weights::SubstrateWeight<Runtime>;
    // Maximum number of vesting schedules an account may have at a given moment
    // follows polkadot https://github.com/paritytech/polkadot/blob/9ce5f7ef5abb1a4291454e8c9911b304d80679f9/runtime/polkadot/src/lib.rs#L980
    const MAX_VESTING_SCHEDULES: u32 = 28;
}

parameter_types! {
    // One storage item; key size is 32+32; value is size 4+4+16+32 bytes = 56 bytes.
    pub const DepositBase: Balance = 120 * DEPOSIT_PER_BYTE;
    // Additional storage item size of 32 bytes.
    pub const DepositFactor: Balance = 32 * DEPOSIT_PER_BYTE;
    pub const MaxSignatories: u16 = 100;
}

impl pallet_multisig::Config for Runtime {
    type Event = Event;
    type Call = Call;
    type Currency = Balances;
    type DepositBase = DepositBase;
    type DepositFactor = DepositFactor;
    type MaxSignatories = MaxSignatories;
    type WeightInfo = pallet_multisig::weights::SubstrateWeight<Runtime>;
}

#[cfg(not(feature = "enable_treasury_proposals"))]
// This value effectively disables treasury.
pub const TREASURY_PROPOSAL_BOND: Balance = 100_000_000_000 * TOKEN;

#[cfg(feature = "enable_treasury_proposals")]
pub const TREASURY_PROPOSAL_BOND: Balance = 100 * TOKEN;

parameter_types! {
    // We do not burn any money within treasury.
    pub const Burn: Permill = Permill::from_percent(0);
    // The fraction of the proposal that the proposer should deposit.
    // We agreed on non-progressive deposit.
    pub const ProposalBond: Permill = Permill::from_percent(0);
    // The minimal deposit for proposal.
    pub const ProposalBondMinimum: Balance = TREASURY_PROPOSAL_BOND;
    // The upper bound of the deposit for the proposal.
    pub const ProposalBondMaximum: Balance = TREASURY_PROPOSAL_BOND;
    // Maximum number of approvals that can wait in the spending queue.
    pub const MaxApprovals: u32 = 20;
    // Every 4 hours we fund accepted proposals.
    pub const SpendPeriod: BlockNumber = 4 * BLOCKS_PER_HOUR;
    pub const TreasuryPalletId: PalletId = PalletId(*b"a0/trsry");
}

pub struct TreasuryGovernance;
impl SortedMembers<AccountId> for TreasuryGovernance {
    fn sorted_members() -> Vec<AccountId> {
        pallet_sudo::Pallet::<Runtime>::key().into_iter().collect()
    }
}

impl pallet_treasury::Config for Runtime {
    type ApproveOrigin = EnsureSignedBy<TreasuryGovernance, AccountId>;
    type Burn = Burn;
    type BurnDestination = ();
    type Currency = Balances;
    type Event = Event;
    type MaxApprovals = MaxApprovals;
    type OnSlash = ();
    type PalletId = TreasuryPalletId;
    type ProposalBond = ProposalBond;
    type ProposalBondMinimum = ProposalBondMinimum;
    type ProposalBondMaximum = ProposalBondMaximum;
    type RejectOrigin = EnsureSignedBy<TreasuryGovernance, AccountId>;
    type SpendFunds = ();
    type SpendOrigin = frame_support::traits::NeverEnsureOrigin<u128>;
    type SpendPeriod = SpendPeriod;
    type WeightInfo = pallet_treasury::weights::SubstrateWeight<Runtime>;
}

impl pallet_utility::Config for Runtime {
    type Event = Event;
    type Call = Call;
    type WeightInfo = pallet_utility::weights::SubstrateWeight<Runtime>;
    type PalletsOrigin = OriginCaller;
}

// Prints debug output of the `contracts` pallet to stdout if the node is started with `-lruntime::contracts=debug`.
const CONTRACTS_DEBUG_OUTPUT: bool = true;

parameter_types! {
    // Refundable deposit per storage item
    pub const DepositPerItem: Balance = 32 * DEPOSIT_PER_BYTE;
    // Refundable deposit per byte of storage
    pub const DepositPerByte: Balance = DEPOSIT_PER_BYTE;
    // How much weight of each block can be spent on the lazy deletion queue of terminated contracts
    pub DeletionWeightLimit: Weight = Perbill::from_percent(10) * BlockWeights::get().max_block; // 40ms
    // Maximum size of the lazy deletion queue of terminated contracts.
    // The weight needed for decoding the queue should be less or equal than a tenth
    // of the overall weight dedicated to the lazy deletion.
    pub DeletionQueueDepth: u32 = ((DeletionWeightLimit::get() / (
            <Runtime as pallet_contracts::Config>::WeightInfo::on_initialize_per_queue_item(1) -
            <Runtime as pallet_contracts::Config>::WeightInfo::on_initialize_per_queue_item(0)
        )) / 10) as u32; // 2228
    pub Schedule: pallet_contracts::Schedule<Runtime> = Default::default();
}

impl pallet_contracts::Config for Runtime {
    type Time = Timestamp;
    type Randomness = RandomnessCollectiveFlip;
    type Currency = Balances;
    type Event = Event;
    type Call = Call;
    // The safest default is to allow no calls at all. This is unsafe experimental feature with no support in ink!
    type CallFilter = Nothing;
    type DepositPerItem = DepositPerItem;
    type DepositPerByte = DepositPerByte;
    type WeightPrice = pallet_transaction_payment::Pallet<Self>;
    type WeightInfo = pallet_contracts::weights::SubstrateWeight<Self>;
    type ChainExtension = AlephChainExtension;
    type DeletionQueueDepth = DeletionQueueDepth;
    type DeletionWeightLimit = DeletionWeightLimit;
    type Schedule = Schedule;
    type CallStack = [pallet_contracts::Frame<Self>; 31];
    type AddressGenerator = pallet_contracts::DefaultAddressGenerator;
    type ContractAccessWeight = ConstU64<0>;
    type MaxCodeLen = ConstU32<{ 128 * 1024 }>;
    type RelaxedMaxCodeLen = ConstU32<{ 256 * 1024 }>;
    type MaxStorageKeyLen = ConstU32<128>;
}

parameter_types! {
    // bytes count taken from:
    // https://github.com/paritytech/polkadot/blob/016dc7297101710db0483ab6ef199e244dff711d/runtime/kusama/src/lib.rs#L995
    pub const BasicDeposit: Balance = 258 * DEPOSIT_PER_BYTE;
    pub const FieldDeposit: Balance = 66 * DEPOSIT_PER_BYTE;
    pub const SubAccountDeposit: Balance = 53 * DEPOSIT_PER_BYTE;
    pub const MaxSubAccounts: u32 = 100;
    pub const MaxAdditionalFields: u32 = 100;
    pub const MaxRegistrars: u32 = 20;
}

impl pallet_identity::Config for Runtime {
    type Event = Event;
    type Currency = Balances;
    type BasicDeposit = BasicDeposit;
    type FieldDeposit = FieldDeposit;
    type SubAccountDeposit = SubAccountDeposit;
    type MaxSubAccounts = MaxSubAccounts;
    type MaxAdditionalFields = MaxAdditionalFields;
    type MaxRegistrars = MaxRegistrars;
    type Slashed = Treasury;
    type ForceOrigin = EnsureRoot<AccountId>;
    type RegistrarOrigin = EnsureRoot<AccountId>;
    type WeightInfo = pallet_identity::weights::SubstrateWeight<Self>;
}

// Create the runtime by composing the FRAME pallets that were previously configured.
construct_runtime!(
    pub enum Runtime where
        Block = Block,
        NodeBlock = opaque::Block,
        UncheckedExtrinsic = UncheckedExtrinsic
    {
        System: frame_system,
        RandomnessCollectiveFlip: pallet_randomness_collective_flip,
        Scheduler: pallet_scheduler,
        Aura: pallet_aura,
        Timestamp: pallet_timestamp,
        Balances: pallet_balances,
        TransactionPayment: pallet_transaction_payment,
        Authorship: pallet_authorship,
        Staking: pallet_staking,
        History: pallet_session::historical,
        Session: pallet_session,
        Aleph: pallet_aleph,
        Elections: pallet_elections,
        Treasury: pallet_treasury,
        Vesting: pallet_vesting,
        Utility: pallet_utility,
        Multisig: pallet_multisig,
        Sudo: pallet_sudo,
        Contracts: pallet_contracts,
        NominationPools: pallet_nomination_pools,
        Identity: pallet_identity,
        Snarcos: pallet_snarcos,
    }
);

/// The address format for describing accounts.
pub type Address = sp_runtime::MultiAddress<AccountId, ()>;
/// Block header type as expected by this runtime.
pub type Header = generic::Header<BlockNumber, BlakeTwo256>;
/// Block type as expected by this runtime.
pub type Block = generic::Block<Header, UncheckedExtrinsic>;
/// A Block signed with a Justification
pub type SignedBlock = generic::SignedBlock<Block>;
/// BlockId type as expected by this runtime.
pub type BlockId = generic::BlockId<Block>;
/// The SignedExtension to the basic transaction logic.
pub type SignedExtra = (
    frame_system::CheckSpecVersion<Runtime>,
    frame_system::CheckTxVersion<Runtime>,
    frame_system::CheckGenesis<Runtime>,
    frame_system::CheckEra<Runtime>,
    frame_system::CheckNonce<Runtime>,
    frame_system::CheckWeight<Runtime>,
    pallet_transaction_payment::ChargeTransactionPayment<Runtime>,
);
/// Unchecked extrinsic type as expected by this runtime.
pub type UncheckedExtrinsic = generic::UncheckedExtrinsic<Address, Call, Signature, SignedExtra>;
/// Extrinsic type that has already been checked.
pub type CheckedExtrinsic = generic::CheckedExtrinsic<AccountId, Call, SignedExtra>;
/// Executive: handles dispatch to the various modules.
pub type Executive = frame_executive::Executive<
    Runtime,
    Block,
    frame_system::ChainContext<Runtime>,
    Runtime,
    AllPalletsWithSystem,
>;

#[cfg(feature = "runtime-benchmarks")]
#[macro_use]
extern crate frame_benchmarking;

#[cfg(feature = "runtime-benchmarks")]
mod benches {
    define_benchmarks!([pallet_snarcos, Snarcos]);
}

impl_runtime_apis! {
    impl sp_api::Core<Block> for Runtime {
        fn version() -> RuntimeVersion {
            VERSION
        }

        fn execute_block(block: Block) {
            Executive::execute_block(block);
        }

        fn initialize_block(header: &<Block as BlockT>::Header) {
            Executive::initialize_block(header)
        }
    }

    impl sp_api::Metadata<Block> for Runtime {
        fn metadata() -> OpaqueMetadata {
            OpaqueMetadata::new(Runtime::metadata().into())
        }
    }

    impl sp_block_builder::BlockBuilder<Block> for Runtime {
        fn apply_extrinsic(extrinsic: <Block as BlockT>::Extrinsic) -> ApplyExtrinsicResult {
            Executive::apply_extrinsic(extrinsic)
        }

        fn finalize_block() -> <Block as BlockT>::Header {
            Executive::finalize_block()
        }

        fn inherent_extrinsics(data: sp_inherents::InherentData) -> Vec<<Block as BlockT>::Extrinsic> {
            data.create_extrinsics()
        }

        fn check_inherents(
            block: Block,
            data: sp_inherents::InherentData,
        ) -> sp_inherents::CheckInherentsResult {
            data.check_extrinsics(&block)
        }
    }

    impl sp_transaction_pool::runtime_api::TaggedTransactionQueue<Block> for Runtime {
        fn validate_transaction(
            source: TransactionSource,
            tx: <Block as BlockT>::Extrinsic,
            block_hash: <Block as BlockT>::Hash,
        ) -> TransactionValidity {
            Executive::validate_transaction(source, tx, block_hash)
        }
    }

    impl sp_consensus_aura::AuraApi<Block, AuraId> for Runtime {
        fn slot_duration() -> SlotDuration {
            SlotDuration::from_millis(Aura::slot_duration())
        }

        fn authorities() -> Vec<AuraId> {
            Aura::authorities().to_vec()
        }
    }

    impl sp_offchain::OffchainWorkerApi<Block> for Runtime {
        fn offchain_worker(header: &<Block as BlockT>::Header) {
            Executive::offchain_worker(header)
        }
    }

    impl sp_session::SessionKeys<Block> for Runtime {
        fn generate_session_keys(seed: Option<Vec<u8>>) -> Vec<u8> {
            opaque::SessionKeys::generate(seed)
        }

        fn decode_session_keys(
            encoded: Vec<u8>,
        ) -> Option<Vec<(Vec<u8>, KeyTypeId)>> {
            opaque::SessionKeys::decode_into_raw_public_keys(&encoded)
        }
    }

    impl frame_system_rpc_runtime_api::AccountNonceApi<Block, AccountId, Index> for Runtime {
        fn account_nonce(account: AccountId) -> Index {
            System::account_nonce(account)
        }
    }

    impl pallet_transaction_payment_rpc_runtime_api::TransactionPaymentApi<Block, Balance> for Runtime {
        fn query_info(
            uxt: <Block as BlockT>::Extrinsic,
            len: u32,
        ) -> pallet_transaction_payment_rpc_runtime_api::RuntimeDispatchInfo<Balance> {
            TransactionPayment::query_info(uxt, len)
        }
        fn query_fee_details(
            uxt: <Block as BlockT>::Extrinsic,
            len: u32,
        ) -> pallet_transaction_payment::FeeDetails<Balance> {
            TransactionPayment::query_fee_details(uxt, len)
        }
    }

    impl primitives::AlephSessionApi<Block> for Runtime {
        fn millisecs_per_block() -> u64 {
            MILLISECS_PER_BLOCK
        }

        fn session_period() -> u32 {
            SessionPeriod::get()
        }

        fn authorities() -> Vec<AlephId> {
            Aleph::authorities()
        }

        fn next_session_authorities() -> Result<Vec<AlephId>, AlephApiError> {
            Session::queued_keys()
                .iter()
                .map(|(_, key)| key.get(AlephId::ID).ok_or(AlephApiError::DecodeKey))
                .collect::<Result<Vec<AlephId>, AlephApiError>>()
        }

        fn authority_data() -> SessionAuthorityData {
            SessionAuthorityData::new(Aleph::authorities(), Aleph::emergency_finalizer())
        }

        fn next_session_authority_data() -> Result<SessionAuthorityData, AlephApiError> {
            Ok(SessionAuthorityData::new(Session::queued_keys()
                .iter()
                .map(|(_, key)| key.get(AlephId::ID).ok_or(AlephApiError::DecodeKey))
                .collect::<Result<Vec<AlephId>, AlephApiError>>()?,
                Aleph::queued_emergency_finalizer(),
            ))
        }
    }

    impl pallet_contracts_rpc_runtime_api::ContractsApi<Block, AccountId, Balance, BlockNumber, Hash> for Runtime {

        fn call(
            origin: AccountId,
            dest: AccountId,
            value: Balance,
            gas_limit: u64,
            storage_deposit_limit: Option<Balance>,
            input_data: Vec<u8>,
        ) -> ContractExecResult<Balance> {
            Contracts::bare_call(origin, dest, value, gas_limit, storage_deposit_limit, input_data, CONTRACTS_DEBUG_OUTPUT)
        }

        fn instantiate(
            origin: AccountId,
            value: Balance,
            gas_limit: u64,
            storage_deposit_limit: Option<Balance>,
            code: pallet_contracts_primitives::Code<Hash>,
            data: Vec<u8>,
            salt: Vec<u8>,
        ) -> ContractInstantiateResult<AccountId, Balance>
        {
            Contracts::bare_instantiate(origin, value, gas_limit, storage_deposit_limit, code, data, salt, CONTRACTS_DEBUG_OUTPUT)
        }

        fn upload_code(
            origin: AccountId,
            code: Vec<u8>,
            storage_deposit_limit: Option<Balance>,
        ) -> CodeUploadResult<Hash, Balance>
        {
            Contracts::bare_upload_code(origin, code, storage_deposit_limit)
        }

        fn get_storage(
            address: AccountId,
            key: Vec<u8>,
        ) -> GetStorageResult {
            Contracts::get_storage(address, key)
        }

    }

    #[cfg(feature = "try-runtime")]
    impl frame_try_runtime::TryRuntime<Block> for Runtime {
        fn on_runtime_upgrade() -> (frame_support::weights::Weight, frame_support::weights::Weight) {
            log::info!(target: "aleph-runtime", "try-runtime::on_runtime_upgrade");
            let weight = Executive::try_runtime_upgrade().unwrap();
            (weight, BlockWeights::get().max_block)
        }

        fn execute_block_no_check(block: Block) -> frame_support::weights::Weight {
            Executive::execute_block_no_check(block)
        }
    }

    #[cfg(feature = "runtime-benchmarks")]
    impl frame_benchmarking::Benchmark<Block> for Runtime {
        fn benchmark_metadata(extra: bool) -> (
            Vec<frame_benchmarking::BenchmarkList>,
            Vec<frame_support::traits::StorageInfo>,
        ) {
            use frame_benchmarking::{Benchmarking, BenchmarkList};
            use frame_support::traits::StorageInfoTrait;

            let mut list = Vec::<BenchmarkList>::new();
            list_benchmarks!(list, extra);

            let storage_info = AllPalletsWithSystem::storage_info();

            (list, storage_info)
        }

        fn dispatch_benchmark(
            config: frame_benchmarking::BenchmarkConfig
        ) -> Result<Vec<frame_benchmarking::BenchmarkBatch>, sp_runtime::RuntimeString> {
            use frame_benchmarking::{Benchmarking, BenchmarkBatch, TrackedStorageKey};

            // After updating Substrate use:
            // let whitelist: Vec<TrackedStorageKey> = AllPalletsWithSystem::whitelisted_storage_keys();
            let whitelist: Vec<TrackedStorageKey> = vec![
                // Block Number
                hex_literal::hex!("26aa394eea5630e07c48ae0c9558cef702a5c1b19ab7a04f536c519aca4983ac").to_vec().into(),
                // Total Issuance
                hex_literal::hex!("c2261276cc9d1f8598ea4b6a74b15c2f57c875e4cff74148e4628f264b974c80").to_vec().into(),
                // Execution Phase
                hex_literal::hex!("26aa394eea5630e07c48ae0c9558cef7ff553b5a9862a516939d82b3d3d8661a").to_vec().into(),
                // Event Count
                hex_literal::hex!("26aa394eea5630e07c48ae0c9558cef70a98fdbe9ce6c55837576c60c7af3850").to_vec().into(),
                // System Events
                hex_literal::hex!("26aa394eea5630e07c48ae0c9558cef780d41e5e16056765bc8461851072c9d7").to_vec().into(),
            ];

            let params = (&config, &whitelist);
            let mut batches = Vec::<BenchmarkBatch>::new();
            add_benchmarks!(params, batches);

            Ok(batches)
        }
    }
}

#[cfg(test)]
mod tests {
    use crate::VERSION;

    #[test]
    fn state_version_must_be_zero() {
        assert_eq!(0, VERSION.state_version);
    }
}<|MERGE_RESOLUTION|>--- conflicted
+++ resolved
@@ -62,6 +62,8 @@
 use sp_version::NativeVersion;
 use sp_version::RuntimeVersion;
 
+use crate::chain_extension::AlephChainExtension;
+
 /// An index to a block.
 pub type BlockNumber = u32;
 
@@ -324,12 +326,8 @@
 
 impl pallet_snarcos::Config for Runtime {
     type Event = Event;
-<<<<<<< HEAD
-    type Field = Bls12_381;
+    type Pairing = Bls12_381;
     type WeightInfo = pallet_snarcos::AlephWeight<Runtime>;
-=======
-    type Pairing = Bls12_381;
->>>>>>> fab52b8c
     type MaximumVerificationKeyLength = MaximumVerificationKeyLength;
 }
 
@@ -384,8 +382,6 @@
 }
 
 use sp_runtime::traits::Convert;
-
-use crate::chain_extension::AlephChainExtension;
 
 pub struct BalanceToU256;
 impl Convert<Balance, sp_core::U256> for BalanceToU256 {
