#![cfg_attr(not(feature = "std"), no_std)]
// `construct_runtime!` does a lot of recursion and requires us to increase the limit to 256.
#![recursion_limit = "256"]

// Make the WASM binary available.
#[cfg(feature = "std")]
include!(concat!(env!("OUT_DIR"), "/wasm_binary.rs"));

pub use frame_support::{
    construct_runtime, log, parameter_types,
    traits::{
        Currency, EstimateNextNewSession, Imbalance, KeyOwnerProofSystem, LockIdentifier, Nothing,
        OnUnbalanced, Randomness, ValidatorSet,
    },
    weights::{
        constants::{BlockExecutionWeight, ExtrinsicBaseWeight, RocksDbWeight, WEIGHT_PER_SECOND},
        IdentityFee, Weight,
    },
    StorageValue,
};
use frame_support::{
    sp_runtime::Perquintill,
    traits::{ConstU32, EqualPrivilegeOnly, SortedMembers, U128CurrencyToVote, WithdrawReasons},
    weights::constants::WEIGHT_PER_MILLIS,
    PalletId,
};
use frame_system::{EnsureRoot, EnsureSignedBy};
pub use pallet_balances::Call as BalancesCall;
use pallet_contracts::weights::WeightInfo;
pub use pallet_timestamp::Call as TimestampCall;
use pallet_transaction_payment::{CurrencyAdapter, Multiplier, TargetedFeeAdjustment};
pub use primitives::Balance;
use primitives::{
    staking::MAX_NOMINATORS_REWARDED_PER_VALIDATOR, wrap_methods, ApiError as AlephApiError,
    AuthorityId as AlephId, SessionAuthorityData, Version as FinalityVersion, ADDRESSES_ENCODING,
    DEFAULT_BAN_REASON_LENGTH, DEFAULT_SESSIONS_PER_ERA, DEFAULT_SESSION_PERIOD,
    MILLISECS_PER_BLOCK, TOKEN,
};
use sp_api::impl_runtime_apis;
use sp_consensus_aura::{sr25519::AuthorityId as AuraId, SlotDuration};
use sp_core::{crypto::KeyTypeId, OpaqueMetadata};
#[cfg(any(feature = "std", test))]
pub use sp_runtime::BuildStorage;
use sp_runtime::{
    create_runtime_str, generic, impl_opaque_keys,
    traits::{
<<<<<<< HEAD
        AccountIdLookup, BlakeTwo256, Block as BlockT, ConvertInto, IdentifyAccount, One,
        OpaqueKeys, Verify, Bounded
=======
        AccountIdLookup, BlakeTwo256, Block as BlockT, Bounded, ConvertInto, IdentifyAccount, One,
        OpaqueKeys, Verify,
>>>>>>> 7d41148e
    },
    transaction_validity::{TransactionSource, TransactionValidity},
    ApplyExtrinsicResult, FixedU128, MultiSignature, RuntimeAppPublic,
};
pub use sp_runtime::{FixedPointNumber, Perbill, Permill};
use sp_staking::EraIndex;
use sp_std::prelude::*;
#[cfg(feature = "std")]
use sp_version::NativeVersion;
use sp_version::RuntimeVersion;

/// An index to a block.
pub type BlockNumber = u32;

/// Alias to 512-bit hash when used in the context of a transaction signature on the chain.
pub type Signature = MultiSignature;

/// Some way of identifying an account on the chain. We intentionally make it equivalent
/// to the public key of our transaction signing scheme.
pub type AccountId = <<Signature as Verify>::Signer as IdentifyAccount>::AccountId;

/// The type for looking up accounts. We don't expect more than 4 billion of them, but you
/// never know...
pub type AccountIndex = u32;

/// Index of a transaction in the chain.
pub type Index = u32;

/// A hash of some data used by the chain.
pub type Hash = sp_core::H256;

/// Opaque types. These are used by the CLI to instantiate machinery that don't need to know
/// the specifics of the runtime. They can then be made to be agnostic over specific formats
/// of data like extrinsics, allowing for them to continue syncing the network through upgrades
/// to even the core data structures.
pub mod opaque {
    pub use sp_runtime::OpaqueExtrinsic as UncheckedExtrinsic;

    use super::*;

    /// Opaque block header type.
    pub type Header = generic::Header<BlockNumber, BlakeTwo256>;
    /// Opaque block type.
    pub type Block = generic::Block<Header, UncheckedExtrinsic>;
    /// Opaque block identifier type.
    pub type BlockId = generic::BlockId<Block>;

    impl_opaque_keys! {
        pub struct SessionKeys {
            pub aura: Aura,
            pub aleph: Aleph,
        }
    }
}

pub const VERSION: RuntimeVersion = RuntimeVersion {
    spec_name: create_runtime_str!("aleph-node"),
    impl_name: create_runtime_str!("aleph-node"),
    authoring_version: 1,
    spec_version: 42,
    impl_version: 1,
    apis: RUNTIME_API_VERSIONS,
    transaction_version: 13,
    state_version: 0,
};

/// The version information used to identify this runtime when compiled natively.
#[cfg(feature = "std")]
pub fn native_version() -> NativeVersion {
    NativeVersion {
        runtime_version: VERSION,
        can_author_with: Default::default(),
    }
}

pub const BLOCKS_PER_HOUR: u32 = 60 * 60 * 1000 / (MILLISECS_PER_BLOCK as u32);

pub const MILLI_AZERO: Balance = TOKEN / 1000;
pub const MICRO_AZERO: Balance = MILLI_AZERO / 1000;
pub const NANO_AZERO: Balance = MICRO_AZERO / 1000;
pub const PICO_AZERO: Balance = NANO_AZERO / 1000;

// 75% block weight is dedicated to normal extrinsics
pub const NORMAL_DISPATCH_RATIO: Perbill = Perbill::from_percent(75);
// The whole process for a single block should take 1s, of which 400ms is for creation,
// 200ms for propagation and 400ms for validation. Hence the block weight should be within 400ms.
pub const MAX_BLOCK_WEIGHT: Weight = WEIGHT_PER_MILLIS.saturating_mul(400);
// We agreed to 5MB as the block size limit.
pub const MAX_BLOCK_SIZE: u32 = 5 * 1024 * 1024;

// The storage deposit is roughly 1 TOKEN per 1kB
pub const DEPOSIT_PER_BYTE: Balance = MILLI_AZERO;

parameter_types! {
    pub const Version: RuntimeVersion = VERSION;
    pub const BlockHashCount: BlockNumber = 2400;
    pub BlockWeights: frame_system::limits::BlockWeights = frame_system::limits::BlockWeights
        ::with_sensible_defaults(MAX_BLOCK_WEIGHT.set_proof_size(u64::MAX), NORMAL_DISPATCH_RATIO);
    pub BlockLength: frame_system::limits::BlockLength = frame_system::limits::BlockLength
        ::max_with_normal_ratio(MAX_BLOCK_SIZE, NORMAL_DISPATCH_RATIO);
    pub const SS58Prefix: u8 = ADDRESSES_ENCODING;
}

// Configure FRAME pallets to include in runtime.

impl frame_system::Config for Runtime {
    /// The basic call filter to use in dispatchable.
    type BaseCallFilter = frame_support::traits::Everything;
    /// Block & extrinsics weights: base values and limits.
    type BlockWeights = BlockWeights;
    /// The maximum length of a block (in bytes).
    type BlockLength = BlockLength;
    /// The identifier used to distinguish between accounts.
    type AccountId = AccountId;
    /// The aggregated dispatch type that is available for extrinsics.
    type RuntimeCall = RuntimeCall;
    /// The lookup mechanism to get account ID from whatever is passed in dispatchers.
    type Lookup = AccountIdLookup<AccountId, ()>;
    /// The index type for storing how many extrinsics an account has signed.
    type Index = Index;
    /// The index type for blocks.
    type BlockNumber = BlockNumber;
    /// The type for hashing blocks and tries.
    type Hash = Hash;
    /// The hashing algorithm used.
    type Hashing = BlakeTwo256;
    /// The header type.
    type Header = generic::Header<BlockNumber, BlakeTwo256>;
    /// The ubiquitous event type.
    type RuntimeEvent = RuntimeEvent;
    /// The ubiquitous origin type.
    type RuntimeOrigin = RuntimeOrigin;
    /// Maximum number of block number to block hash mappings to keep (oldest pruned first).
    type BlockHashCount = BlockHashCount;
    /// The weight of database operations that the runtime can invoke.
    type DbWeight = RocksDbWeight;
    /// Version of the runtime.
    type Version = Version;
    /// Converts a module to the index of the module in `construct_runtime!`.
    ///
    /// This type is being generated by `construct_runtime!`.
    type PalletInfo = PalletInfo;
    /// What to do if a new account is created.
    type OnNewAccount = ();
    /// What to do if an account is fully reaped from the system.
    type OnKilledAccount = ();
    /// The data to be stored in an account.
    type AccountData = pallet_balances::AccountData<Balance>;
    /// Weight information for the extrinsics of this pallet.
    type SystemWeightInfo = ();
    /// This is used as an identifier of the chain. 42 is the generic substrate prefix.
    type SS58Prefix = SS58Prefix;
    type OnSetCode = ();
    type MaxConsumers = frame_support::traits::ConstU32<16>;
}

parameter_types! {
    // https://github.com/paritytech/polkadot/blob/9ce5f7ef5abb1a4291454e8c9911b304d80679f9/runtime/polkadot/src/lib.rs#L784
    pub const MaxAuthorities: u32 = 100_000;
}

impl pallet_aura::Config for Runtime {
    type MaxAuthorities = MaxAuthorities;
    type AuthorityId = AuraId;
    type DisabledValidators = ();
}

parameter_types! {
    pub const UncleGenerations: BlockNumber = 0;
}

impl pallet_authorship::Config for Runtime {
    type FindAuthor = pallet_session::FindAccountFromAuthorIndex<Self, Aura>;
    type UncleGenerations = UncleGenerations;
    type FilterUncle = ();
    type EventHandler = (Elections,);
}

parameter_types! {
    pub const ExistentialDeposit: u128 = 500 * PICO_AZERO;
    pub const MaxLocks: u32 = 50;
}

impl pallet_balances::Config for Runtime {
    type MaxLocks = MaxLocks;
    type MaxReserves = ();
    type ReserveIdentifier = [u8; 8];
    /// The type for recording an account's balance.
    type Balance = Balance;
    /// The ubiquitous event type.
    type RuntimeEvent = RuntimeEvent;
    type DustRemoval = ();
    type ExistentialDeposit = ExistentialDeposit;
    type AccountStore = System;
    type WeightInfo = pallet_balances::weights::SubstrateWeight<Runtime>;
}

type NegativeImbalance = <Balances as Currency<AccountId>>::NegativeImbalance;

pub struct EverythingToTheTreasury;

impl OnUnbalanced<NegativeImbalance> for EverythingToTheTreasury {
    fn on_unbalanceds<B>(mut fees_then_tips: impl Iterator<Item = NegativeImbalance>) {
        if let Some(fees) = fees_then_tips.next() {
            Treasury::on_unbalanced(fees);
            if let Some(tips) = fees_then_tips.next() {
                Treasury::on_unbalanced(tips);
            }
        }
    }
}

parameter_types! {
    // This value increases the priority of `Operational` transactions by adding
    // a "virtual tip" that's equal to the `OperationalFeeMultiplier * final_fee`.
    // follows polkadot : https://github.com/paritytech/polkadot/blob/9ce5f7ef5abb1a4291454e8c9911b304d80679f9/runtime/polkadot/src/lib.rs#L369
    pub const OperationalFeeMultiplier: u8 = 5;
    // We expect that on average 25% of the normal capacity will be occupied with normal txs.
    pub const TargetSaturationLevel: Perquintill = Perquintill::from_percent(25);
    // During 20 blocks the fee may not change more than by 100%. This, together with the
    // `TargetSaturationLevel` value, results in variability ~0.067. For the corresponding
    // formulas please refer to Substrate code at `frame/transaction-payment/src/lib.rs`.
    pub FeeVariability: Multiplier = Multiplier::saturating_from_rational(67, 1000);
    // Fee should never be lower than the computational cost.
    pub MinimumMultiplier: Multiplier = Multiplier::one();
    pub MaximumMultiplier: Multiplier = Bounded::max_value();
}

impl pallet_transaction_payment::Config for Runtime {
    type RuntimeEvent = RuntimeEvent;
    type OnChargeTransaction = CurrencyAdapter<Balances, EverythingToTheTreasury>;
    type LengthToFee = IdentityFee<Balance>;
    type WeightToFee = IdentityFee<Balance>;
<<<<<<< HEAD
    type FeeMultiplierUpdate =
        TargetedFeeAdjustment<Self, TargetSaturationLevel, FeeVariability, MinimumMultiplier,MaximumMultiplier>;
=======
    type FeeMultiplierUpdate = TargetedFeeAdjustment<
        Self,
        TargetSaturationLevel,
        FeeVariability,
        MinimumMultiplier,
        MaximumMultiplier,
    >;
>>>>>>> 7d41148e
    type OperationalFeeMultiplier = OperationalFeeMultiplier;
}

parameter_types! {
    pub MaximumSchedulerWeight: Weight = Perbill::from_percent(80) * BlockWeights::get().max_block;
    pub const MaxScheduledPerBlock: u32 = 50;
}

impl pallet_scheduler::Config for Runtime {
    type RuntimeEvent = RuntimeEvent;
    type RuntimeOrigin = RuntimeOrigin;
    type PalletsOrigin = OriginCaller;
    type RuntimeCall = RuntimeCall;
    type MaximumWeight = MaximumSchedulerWeight;
    type ScheduleOrigin = frame_system::EnsureRoot<AccountId>;
    type MaxScheduledPerBlock = MaxScheduledPerBlock;
    type WeightInfo = pallet_scheduler::weights::SubstrateWeight<Runtime>;
    type OriginPrivilegeCmp = EqualPrivilegeOnly;
    type Preimages = ();
}

impl pallet_sudo::Config for Runtime {
    type RuntimeEvent = RuntimeEvent;
    type RuntimeCall = RuntimeCall;
}

impl pallet_aleph::Config for Runtime {
    type AuthorityId = AlephId;
    type RuntimeEvent = RuntimeEvent;
    type SessionInfoProvider = Session;
    type SessionManager = Elections;
}

impl_opaque_keys! {
    pub struct SessionKeys {
        pub aura: Aura,
        pub aleph: Aleph,
    }
}

parameter_types! {
    pub const SessionPeriod: u32 = DEFAULT_SESSION_PERIOD;
    pub const MaximumBanReasonLength: u32 = DEFAULT_BAN_REASON_LENGTH;
}

impl pallet_elections::Config for Runtime {
    type EraInfoProvider = Staking;
    type RuntimeEvent = RuntimeEvent;
    type DataProvider = Staking;
    type SessionInfoProvider = Session;
    type SessionPeriod = SessionPeriod;
    type SessionManager = pallet_session::historical::NoteHistoricalRoot<Runtime, Staking>;
    type ValidatorRewardsHandler = Staking;
    type ValidatorExtractor = Staking;
    type MaximumBanReasonLength = MaximumBanReasonLength;
}

impl pallet_randomness_collective_flip::Config for Runtime {}

parameter_types! {
    pub const Offset: u32 = 0;
}

impl pallet_session::Config for Runtime {
    type RuntimeEvent = RuntimeEvent;
    type ValidatorId = <Self as frame_system::Config>::AccountId;
    type ValidatorIdOf = pallet_staking::StashOf<Self>;
    type ShouldEndSession = pallet_session::PeriodicSessions<SessionPeriod, Offset>;
    type NextSessionRotation = pallet_session::PeriodicSessions<SessionPeriod, Offset>;
    type SessionManager = Aleph;
    type SessionHandler = <SessionKeys as OpaqueKeys>::KeyTypeIdProviders;
    type Keys = SessionKeys;
    type WeightInfo = pallet_session::weights::SubstrateWeight<Runtime>;
}

impl pallet_session::historical::Config for Runtime {
    type FullIdentification = pallet_staking::Exposure<AccountId, Balance>;
    type FullIdentificationOf = pallet_staking::ExposureOf<Runtime>;
}

parameter_types! {
    pub const PostUnbondPoolsWindow: u32 = 4;
    pub const NominationPoolsPalletId: PalletId = PalletId(*b"py/nopls");
    pub const MaxPointsToBalance: u8 = 10;
}

use sp_runtime::traits::Convert;
pub struct BalanceToU256;
impl Convert<Balance, sp_core::U256> for BalanceToU256 {
    fn convert(balance: Balance) -> sp_core::U256 {
        sp_core::U256::from(balance)
    }
}
pub struct U256ToBalance;
impl Convert<sp_core::U256, Balance> for U256ToBalance {
    fn convert(n: sp_core::U256) -> Balance {
        n.try_into().unwrap_or(Balance::max_value())
    }
}

impl pallet_nomination_pools::Config for Runtime {
    type WeightInfo = ();
    type RuntimeEvent = RuntimeEvent;
    type Currency = Balances;
    type CurrencyBalance = Balance;
    type RewardCounter = FixedU128;
    type BalanceToU256 = BalanceToU256;
    type U256ToBalance = U256ToBalance;
    type StakingInterface = pallet_staking::Pallet<Self>;
    type PostUnbondingPoolsWindow = PostUnbondPoolsWindow;
    type MaxMetadataLen = ConstU32<256>;
    type MaxUnbonding = ConstU32<8>;
    type PalletId = NominationPoolsPalletId;
    type MaxPointsToBalance = MaxPointsToBalance;
}

parameter_types! {
    pub const BondingDuration: EraIndex = 14;
    pub const SlashDeferDuration: EraIndex = 13;
    // this is coupled with weights for payout_stakers() call
    // see custom implementation of WeightInfo below
    pub const MaxNominatorRewardedPerValidator: u32 = MAX_NOMINATORS_REWARDED_PER_VALIDATOR;
    pub const OffendingValidatorsThreshold: Perbill = Perbill::from_percent(33);
    pub const SessionsPerEra: EraIndex = DEFAULT_SESSIONS_PER_ERA;
    pub HistoryDepth: u32 = 84;
}

pub struct UniformEraPayout;

impl pallet_staking::EraPayout<Balance> for UniformEraPayout {
    fn era_payout(_: Balance, _: Balance, era_duration_millis: u64) -> (Balance, Balance) {
        primitives::staking::era_payout(era_duration_millis)
    }
}

type SubstrateStakingWeights = pallet_staking::weights::SubstrateWeight<Runtime>;

pub struct PayoutStakersDecreasedWeightInfo;
impl pallet_staking::WeightInfo for PayoutStakersDecreasedWeightInfo {
    // To make possible to change nominators per validator we need to decrease weight for payout_stakers
    fn payout_stakers_alive_staked(n: u32) -> Weight {
        SubstrateStakingWeights::payout_stakers_alive_staked(n) / 2
    }
    wrap_methods!(
        (bond(), SubstrateStakingWeights, Weight),
        (bond_extra(), SubstrateStakingWeights, Weight),
        (unbond(), SubstrateStakingWeights, Weight),
        (
            withdraw_unbonded_update(s: u32),
            SubstrateStakingWeights,
            Weight
        ),
        (
            withdraw_unbonded_kill(s: u32),
            SubstrateStakingWeights,
            Weight
        ),
        (validate(), SubstrateStakingWeights, Weight),
        (kick(k: u32), SubstrateStakingWeights, Weight),
        (nominate(n: u32), SubstrateStakingWeights, Weight),
        (chill(), SubstrateStakingWeights, Weight),
        (set_payee(), SubstrateStakingWeights, Weight),
        (set_controller(), SubstrateStakingWeights, Weight),
        (set_validator_count(), SubstrateStakingWeights, Weight),
        (force_no_eras(), SubstrateStakingWeights, Weight),
        (force_new_era(), SubstrateStakingWeights, Weight),
        (force_new_era_always(), SubstrateStakingWeights, Weight),
        (set_invulnerables(v: u32), SubstrateStakingWeights, Weight),
        (force_unstake(s: u32), SubstrateStakingWeights, Weight),
        (
            cancel_deferred_slash(s: u32),
            SubstrateStakingWeights,
            Weight
        ),
        (
            payout_stakers_dead_controller(n: u32),
            SubstrateStakingWeights,
            Weight
        ),
        (rebond(l: u32), SubstrateStakingWeights, Weight),
        (reap_stash(s: u32), SubstrateStakingWeights, Weight),
        (new_era(v: u32, n: u32), SubstrateStakingWeights, Weight),
        (
            get_npos_voters(v: u32, n: u32, s: u32),
            SubstrateStakingWeights,
            Weight
        ),
        (get_npos_targets(v: u32), SubstrateStakingWeights, Weight),
        (chill_other(), SubstrateStakingWeights, Weight),
        (
            set_staking_configs_all_set(),
            SubstrateStakingWeights,
            Weight
        ),
        (
            set_staking_configs_all_remove(),
            SubstrateStakingWeights,
            Weight
        ),
        (
            force_apply_min_commission(),
            SubstrateStakingWeights,
            Weight
        )
    );
}

pub struct StakingBenchmarkingConfig;
impl pallet_staking::BenchmarkingConfig for StakingBenchmarkingConfig {
    type MaxValidators = ConstU32<1000>;
    type MaxNominators = ConstU32<1000>;
}

impl pallet_staking::Config for Runtime {
    // Do not change this!!! It guarantees that we have DPoS instead of NPoS.
    type Currency = Balances;
    type UnixTime = Timestamp;
    type CurrencyToVote = U128CurrencyToVote;
    type ElectionProvider = Elections;
    type GenesisElectionProvider = Elections;
    type MaxNominations = ConstU32<1>;
    type RewardRemainder = Treasury;
    type RuntimeEvent = RuntimeEvent;
    type Slash = Treasury;
    type Reward = ();
    type SessionsPerEra = SessionsPerEra;
    type BondingDuration = BondingDuration;
    type SlashDeferDuration = SlashDeferDuration;
    type SlashCancelOrigin = EnsureRoot<AccountId>;
    type SessionInterface = Self;
    type EraPayout = UniformEraPayout;
    type NextNewSession = Session;
    type MaxNominatorRewardedPerValidator = MaxNominatorRewardedPerValidator;
    type OffendingValidatorsThreshold = OffendingValidatorsThreshold;
    type VoterList = pallet_staking::UseNominatorsAndValidatorsMap<Runtime>;
    type MaxUnlockingChunks = ConstU32<16>;
    type BenchmarkingConfig = StakingBenchmarkingConfig;
    type WeightInfo = PayoutStakersDecreasedWeightInfo;
    type CurrencyBalance = Balance;
    type OnStakerSlash = NominationPools;
    type HistoryDepth = HistoryDepth;
    type TargetList = pallet_staking::UseValidatorsMap<Self>;
}

parameter_types! {
    pub const MinimumPeriod: u64 = MILLISECS_PER_BLOCK / 2;
}

impl pallet_timestamp::Config for Runtime {
    /// A timestamp: milliseconds since the unix epoch.
    type Moment = u64;
    type OnTimestampSet = Aura;
    type MinimumPeriod = MinimumPeriod;
    type WeightInfo = ();
}

impl<C> frame_system::offchain::SendTransactionTypes<C> for Runtime
where
    RuntimeCall: From<C>,
{
    type Extrinsic = UncheckedExtrinsic;
    type OverarchingCall = RuntimeCall;
}

parameter_types! {
    pub const MinVestedTransfer: Balance = MICRO_AZERO;
<<<<<<< HEAD
        pub UnvestedFundsAllowedWithdrawReasons: WithdrawReasons =          WithdrawReasons::except(WithdrawReasons::TRANSFER | WithdrawReasons::RESERVE);
=======
    pub UnvestedFundsAllowedWithdrawReasons: WithdrawReasons = WithdrawReasons::except(WithdrawReasons::TRANSFER | WithdrawReasons::RESERVE);
>>>>>>> 7d41148e
}

impl pallet_vesting::Config for Runtime {
    type RuntimeEvent = RuntimeEvent;
    type Currency = Balances;
    type BlockNumberToBalance = ConvertInto;
    type MinVestedTransfer = MinVestedTransfer;
    type WeightInfo = pallet_vesting::weights::SubstrateWeight<Runtime>;
    type UnvestedFundsAllowedWithdrawReasons = UnvestedFundsAllowedWithdrawReasons;
    // Maximum number of vesting schedules an account may have at a given moment
    // follows polkadot https://github.com/paritytech/polkadot/blob/9ce5f7ef5abb1a4291454e8c9911b304d80679f9/runtime/polkadot/src/lib.rs#L980
    const MAX_VESTING_SCHEDULES: u32 = 28;
}

parameter_types! {
    // One storage item; key size is 32+32; value is size 4+4+16+32 bytes = 56 bytes.
    pub const DepositBase: Balance = 120 * DEPOSIT_PER_BYTE;
    // Additional storage item size of 32 bytes.
    pub const DepositFactor: Balance = 32 * DEPOSIT_PER_BYTE;
    pub const MaxSignatories: u16 = 100;
}

impl pallet_multisig::Config for Runtime {
    type RuntimeEvent = RuntimeEvent;
    type RuntimeCall = RuntimeCall;
    type Currency = Balances;
    type DepositBase = DepositBase;
    type DepositFactor = DepositFactor;
    type MaxSignatories = MaxSignatories;
    type WeightInfo = pallet_multisig::weights::SubstrateWeight<Runtime>;
}

#[cfg(not(feature = "enable_treasury_proposals"))]
// This value effectively disables treasury.
pub const TREASURY_PROPOSAL_BOND: Balance = 100_000_000_000 * TOKEN;

#[cfg(feature = "enable_treasury_proposals")]
pub const TREASURY_PROPOSAL_BOND: Balance = 100 * TOKEN;

parameter_types! {
    // We do not burn any money within treasury.
    pub const Burn: Permill = Permill::from_percent(0);
    // The fraction of the proposal that the proposer should deposit.
    // We agreed on non-progressive deposit.
    pub const ProposalBond: Permill = Permill::from_percent(0);
    // The minimal deposit for proposal.
    pub const ProposalBondMinimum: Balance = TREASURY_PROPOSAL_BOND;
    // The upper bound of the deposit for the proposal.
    pub const ProposalBondMaximum: Balance = TREASURY_PROPOSAL_BOND;
    // Maximum number of approvals that can wait in the spending queue.
    pub const MaxApprovals: u32 = 20;
    // Every 4 hours we fund accepted proposals.
    pub const SpendPeriod: BlockNumber = 4 * BLOCKS_PER_HOUR;
    pub const TreasuryPalletId: PalletId = PalletId(*b"a0/trsry");
}

pub struct TreasuryGovernance;
impl SortedMembers<AccountId> for TreasuryGovernance {
    fn sorted_members() -> Vec<AccountId> {
        pallet_sudo::Pallet::<Runtime>::key().into_iter().collect()
    }
}

impl pallet_treasury::Config for Runtime {
    type ApproveOrigin = EnsureSignedBy<TreasuryGovernance, AccountId>;
    type Burn = Burn;
    type BurnDestination = ();
    type Currency = Balances;
    type RuntimeEvent = RuntimeEvent;
    type MaxApprovals = MaxApprovals;
    type OnSlash = ();
    type PalletId = TreasuryPalletId;
    type ProposalBond = ProposalBond;
    type ProposalBondMinimum = ProposalBondMinimum;
    type ProposalBondMaximum = ProposalBondMaximum;
    type RejectOrigin = EnsureSignedBy<TreasuryGovernance, AccountId>;
    type SpendFunds = ();
    type SpendOrigin = frame_support::traits::NeverEnsureOrigin<u128>;
    type SpendPeriod = SpendPeriod;
    type WeightInfo = pallet_treasury::weights::SubstrateWeight<Runtime>;
}

impl pallet_utility::Config for Runtime {
    type RuntimeEvent = RuntimeEvent;
    type RuntimeCall = RuntimeCall;
    type WeightInfo = pallet_utility::weights::SubstrateWeight<Runtime>;
    type PalletsOrigin = OriginCaller;
}

parameter_types! {
    // Refundable deposit per storage item
    pub const DepositPerItem: Balance = 32 * DEPOSIT_PER_BYTE;
    // Refundable deposit per byte of storage
    pub const DepositPerByte: Balance = DEPOSIT_PER_BYTE;
    // How much weight of each block can be spent on the lazy deletion queue of terminated contracts
    pub DeletionWeightLimit: Weight = Perbill::from_percent(10) * BlockWeights::get().max_block; // 40ms
    // Maximum size of the lazy deletion queue of terminated contracts.
    // The weight needed for decoding the queue should be less or equal than a tenth
    // of the overall weight dedicated to the lazy deletion.
    pub DeletionQueueDepth: u32 = DeletionWeightLimit::get().saturating_div((
            <Runtime as pallet_contracts::Config>::WeightInfo::on_initialize_per_queue_item(1) -
            <Runtime as pallet_contracts::Config>::WeightInfo::on_initialize_per_queue_item(0)
        ).ref_time() * 10).ref_time() as u32; // 2228
    pub Schedule: pallet_contracts::Schedule<Runtime> = Default::default();
}

impl pallet_contracts::Config for Runtime {
    type Time = Timestamp;
    type Randomness = RandomnessCollectiveFlip;
    type Currency = Balances;
    type RuntimeEvent = RuntimeEvent;
    type RuntimeCall = RuntimeCall;
    // The safest default is to allow no calls at all. This is unsafe experimental feature with no support in ink!
    type CallFilter = Nothing;
    type DepositPerItem = DepositPerItem;
    type DepositPerByte = DepositPerByte;
    type WeightPrice = pallet_transaction_payment::Pallet<Self>;
    type WeightInfo = pallet_contracts::weights::SubstrateWeight<Self>;
    type ChainExtension = ();
    type DeletionQueueDepth = DeletionQueueDepth;
    type DeletionWeightLimit = DeletionWeightLimit;
    type Schedule = Schedule;
    type CallStack = [pallet_contracts::Frame<Self>; 31];
    type AddressGenerator = pallet_contracts::DefaultAddressGenerator;
    type MaxCodeLen = ConstU32<{ 128 * 1024 }>;
    type MaxStorageKeyLen = ConstU32<128>;
}

parameter_types! {
    // bytes count taken from:
    // https://github.com/paritytech/polkadot/blob/016dc7297101710db0483ab6ef199e244dff711d/runtime/kusama/src/lib.rs#L995
    pub const BasicDeposit: Balance = 258 * DEPOSIT_PER_BYTE;
    pub const FieldDeposit: Balance = 66 * DEPOSIT_PER_BYTE;
    pub const SubAccountDeposit: Balance = 53 * DEPOSIT_PER_BYTE;
    pub const MaxSubAccounts: u32 = 100;
    pub const MaxAdditionalFields: u32 = 100;
    pub const MaxRegistrars: u32 = 20;
}

impl pallet_identity::Config for Runtime {
    type RuntimeEvent = RuntimeEvent;
    type Currency = Balances;
    type BasicDeposit = BasicDeposit;
    type FieldDeposit = FieldDeposit;
    type SubAccountDeposit = SubAccountDeposit;
    type MaxSubAccounts = MaxSubAccounts;
    type MaxAdditionalFields = MaxAdditionalFields;
    type MaxRegistrars = MaxRegistrars;
    type Slashed = Treasury;
    type ForceOrigin = EnsureRoot<AccountId>;
    type RegistrarOrigin = EnsureRoot<AccountId>;
    type WeightInfo = pallet_identity::weights::SubstrateWeight<Self>;
}

// Create the runtime by composing the FRAME pallets that were previously configured.
construct_runtime!(
    pub enum Runtime where
        Block = Block,
        NodeBlock = opaque::Block,
        UncheckedExtrinsic = UncheckedExtrinsic
    {
        System: frame_system,
        RandomnessCollectiveFlip: pallet_randomness_collective_flip,
        Scheduler: pallet_scheduler,
        Aura: pallet_aura,
        Timestamp: pallet_timestamp,
        Balances: pallet_balances,
        TransactionPayment: pallet_transaction_payment,
        Authorship: pallet_authorship,
        Staking: pallet_staking,
        History: pallet_session::historical,
        Session: pallet_session,
        Aleph: pallet_aleph,
        Elections: pallet_elections,
        Treasury: pallet_treasury,
        Vesting: pallet_vesting,
        Utility: pallet_utility,
        Multisig: pallet_multisig,
        Sudo: pallet_sudo,
        Contracts: pallet_contracts,
        NominationPools: pallet_nomination_pools,
        Identity: pallet_identity,
    }
);

/// The address format for describing accounts.
pub type Address = sp_runtime::MultiAddress<AccountId, ()>;
/// Block header type as expected by this runtime.
pub type Header = generic::Header<BlockNumber, BlakeTwo256>;
/// Block type as expected by this runtime.
pub type Block = generic::Block<Header, UncheckedExtrinsic>;
/// A Block signed with a Justification
pub type SignedBlock = generic::SignedBlock<Block>;
/// BlockId type as expected by this runtime.
pub type BlockId = generic::BlockId<Block>;
/// The SignedExtension to the basic transaction logic.
pub type SignedExtra = (
    frame_system::CheckSpecVersion<Runtime>,
    frame_system::CheckTxVersion<Runtime>,
    frame_system::CheckGenesis<Runtime>,
    frame_system::CheckEra<Runtime>,
    frame_system::CheckNonce<Runtime>,
    frame_system::CheckWeight<Runtime>,
    pallet_transaction_payment::ChargeTransactionPayment<Runtime>,
);
/// Unchecked extrinsic type as expected by this runtime.
pub type UncheckedExtrinsic =
    generic::UncheckedExtrinsic<Address, RuntimeCall, Signature, SignedExtra>;
/// Extrinsic type that has already been checked.
pub type CheckedExtrinsic = generic::CheckedExtrinsic<AccountId, RuntimeCall, SignedExtra>;
/// Executive: handles dispatch to the various modules.
pub type Executive = frame_executive::Executive<
    Runtime,
    Block,
    frame_system::ChainContext<Runtime>,
    Runtime,
    AllPalletsWithSystem,
>;

impl_runtime_apis! {
    impl sp_api::Core<Block> for Runtime {
        fn version() -> RuntimeVersion {
            VERSION
        }

        fn execute_block(block: Block) {
            Executive::execute_block(block);
        }

        fn initialize_block(header: &<Block as BlockT>::Header) {
            Executive::initialize_block(header)
        }
    }

    impl sp_api::Metadata<Block> for Runtime {
        fn metadata() -> OpaqueMetadata {
            OpaqueMetadata::new(Runtime::metadata().into())
        }
    }

    impl sp_block_builder::BlockBuilder<Block> for Runtime {
        fn apply_extrinsic(extrinsic: <Block as BlockT>::Extrinsic) -> ApplyExtrinsicResult {
            Executive::apply_extrinsic(extrinsic)
        }

        fn finalize_block() -> <Block as BlockT>::Header {
            Executive::finalize_block()
        }

        fn inherent_extrinsics(data: sp_inherents::InherentData) -> Vec<<Block as BlockT>::Extrinsic> {
            data.create_extrinsics()
        }

        fn check_inherents(
            block: Block,
            data: sp_inherents::InherentData,
        ) -> sp_inherents::CheckInherentsResult {
            data.check_extrinsics(&block)
        }
    }

    impl sp_transaction_pool::runtime_api::TaggedTransactionQueue<Block> for Runtime {
        fn validate_transaction(
            source: TransactionSource,
            tx: <Block as BlockT>::Extrinsic,
            block_hash: <Block as BlockT>::Hash,
        ) -> TransactionValidity {
            Executive::validate_transaction(source, tx, block_hash)
        }
    }

    impl sp_consensus_aura::AuraApi<Block, AuraId> for Runtime {
        fn slot_duration() -> SlotDuration {
            SlotDuration::from_millis(Aura::slot_duration())
        }

        fn authorities() -> Vec<AuraId> {
            Aura::authorities().to_vec()
        }
    }

    impl sp_offchain::OffchainWorkerApi<Block> for Runtime {
        fn offchain_worker(header: &<Block as BlockT>::Header) {
            Executive::offchain_worker(header)
        }
    }

    impl sp_session::SessionKeys<Block> for Runtime {
        fn generate_session_keys(seed: Option<Vec<u8>>) -> Vec<u8> {
            opaque::SessionKeys::generate(seed)
        }

        fn decode_session_keys(
            encoded: Vec<u8>,
        ) -> Option<Vec<(Vec<u8>, KeyTypeId)>> {
            opaque::SessionKeys::decode_into_raw_public_keys(&encoded)
        }
    }

    impl frame_system_rpc_runtime_api::AccountNonceApi<Block, AccountId, Index> for Runtime {
        fn account_nonce(account: AccountId) -> Index {
            System::account_nonce(account)
        }
    }

    impl pallet_transaction_payment_rpc_runtime_api::TransactionPaymentApi<Block, Balance> for Runtime {
        fn query_info(
            uxt: <Block as BlockT>::Extrinsic,
            len: u32,
        ) -> pallet_transaction_payment_rpc_runtime_api::RuntimeDispatchInfo<Balance> {
            TransactionPayment::query_info(uxt, len)
        }
        fn query_fee_details(
            uxt: <Block as BlockT>::Extrinsic,
            len: u32,
        ) -> pallet_transaction_payment::FeeDetails<Balance> {
            TransactionPayment::query_fee_details(uxt, len)
        }
    }

    impl primitives::AlephSessionApi<Block> for Runtime {
        fn millisecs_per_block() -> u64 {
            MILLISECS_PER_BLOCK
        }

        fn session_period() -> u32 {
            SessionPeriod::get()
        }

        fn authorities() -> Vec<AlephId> {
            Aleph::authorities()
        }

        fn next_session_authorities() -> Result<Vec<AlephId>, AlephApiError> {
            Session::queued_keys()
                .iter()
                .map(|(_, key)| key.get(AlephId::ID).ok_or(AlephApiError::DecodeKey))
                .collect::<Result<Vec<AlephId>, AlephApiError>>()
        }

        fn authority_data() -> SessionAuthorityData {
            SessionAuthorityData::new(Aleph::authorities(), Aleph::emergency_finalizer())
        }

        fn next_session_authority_data() -> Result<SessionAuthorityData, AlephApiError> {
            Ok(SessionAuthorityData::new(Session::queued_keys()
                .iter()
                .map(|(_, key)| key.get(AlephId::ID).ok_or(AlephApiError::DecodeKey))
                .collect::<Result<Vec<AlephId>, AlephApiError>>()?,
                Aleph::queued_emergency_finalizer(),
            ))
        }

        fn finality_version() -> FinalityVersion {
            Aleph::finality_version()
        }

        fn next_session_finality_version() -> FinalityVersion {
            Aleph::next_session_finality_version()
        }
    }
<<<<<<< HEAD
=======

    #[cfg(feature = "try-runtime")]
     impl frame_try_runtime::TryRuntime<Block> for Runtime {
          fn on_runtime_upgrade() -> (Weight, Weight) {
               let weight = Executive::try_runtime_upgrade().unwrap();
               (weight, BlockWeights::get().max_block)
          }

          fn execute_block(
               block: Block,
               state_root_check: bool,
               select: frame_try_runtime::TryStateSelect
          ) -> Weight {
            Executive::try_execute_block(block, state_root_check, select).unwrap()
        }
     }
>>>>>>> 7d41148e
}

#[cfg(test)]
mod tests {
    use crate::VERSION;

    #[test]
    fn state_version_must_be_zero() {
        assert_eq!(0, VERSION.state_version);
    }
}<|MERGE_RESOLUTION|>--- conflicted
+++ resolved
@@ -44,13 +44,8 @@
 use sp_runtime::{
     create_runtime_str, generic, impl_opaque_keys,
     traits::{
-<<<<<<< HEAD
-        AccountIdLookup, BlakeTwo256, Block as BlockT, ConvertInto, IdentifyAccount, One,
-        OpaqueKeys, Verify, Bounded
-=======
         AccountIdLookup, BlakeTwo256, Block as BlockT, Bounded, ConvertInto, IdentifyAccount, One,
         OpaqueKeys, Verify,
->>>>>>> 7d41148e
     },
     transaction_validity::{TransactionSource, TransactionValidity},
     ApplyExtrinsicResult, FixedU128, MultiSignature, RuntimeAppPublic,
@@ -284,10 +279,6 @@
     type OnChargeTransaction = CurrencyAdapter<Balances, EverythingToTheTreasury>;
     type LengthToFee = IdentityFee<Balance>;
     type WeightToFee = IdentityFee<Balance>;
-<<<<<<< HEAD
-    type FeeMultiplierUpdate =
-        TargetedFeeAdjustment<Self, TargetSaturationLevel, FeeVariability, MinimumMultiplier,MaximumMultiplier>;
-=======
     type FeeMultiplierUpdate = TargetedFeeAdjustment<
         Self,
         TargetSaturationLevel,
@@ -295,7 +286,6 @@
         MinimumMultiplier,
         MaximumMultiplier,
     >;
->>>>>>> 7d41148e
     type OperationalFeeMultiplier = OperationalFeeMultiplier;
 }
 
@@ -562,11 +552,7 @@
 
 parameter_types! {
     pub const MinVestedTransfer: Balance = MICRO_AZERO;
-<<<<<<< HEAD
-        pub UnvestedFundsAllowedWithdrawReasons: WithdrawReasons =          WithdrawReasons::except(WithdrawReasons::TRANSFER | WithdrawReasons::RESERVE);
-=======
     pub UnvestedFundsAllowedWithdrawReasons: WithdrawReasons = WithdrawReasons::except(WithdrawReasons::TRANSFER | WithdrawReasons::RESERVE);
->>>>>>> 7d41148e
 }
 
 impl pallet_vesting::Config for Runtime {
@@ -928,8 +914,6 @@
             Aleph::next_session_finality_version()
         }
     }
-<<<<<<< HEAD
-=======
 
     #[cfg(feature = "try-runtime")]
      impl frame_try_runtime::TryRuntime<Block> for Runtime {
@@ -946,7 +930,6 @@
             Executive::try_execute_block(block, state_root_check, select).unwrap()
         }
      }
->>>>>>> 7d41148e
 }
 
 #[cfg(test)]
