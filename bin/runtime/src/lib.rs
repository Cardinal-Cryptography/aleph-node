#![cfg_attr(not(feature = "std"), no_std)]
// `construct_runtime!` does a lot of recursion and requires us to increase the limit to 256.
#![recursion_limit = "256"]

// Make the WASM binary available.
#[cfg(feature = "std")]
include!(concat!(env!("OUT_DIR"), "/wasm_binary.rs"));

pub use frame_support::{
    construct_runtime, log, parameter_types,
    traits::{
        Currency, EstimateNextNewSession, Imbalance, KeyOwnerProofSystem, LockIdentifier, Nothing,
        OnUnbalanced, Randomness, ValidatorSet,
    },
    weights::{
        constants::{BlockExecutionWeight, ExtrinsicBaseWeight, RocksDbWeight, WEIGHT_PER_SECOND},
        IdentityFee, Weight,
    },
    StorageValue,
};
use frame_support::{
    sp_runtime::Perquintill,
<<<<<<< HEAD
    traits::{ConstU32, EqualPrivilegeOnly, SortedMembers, U128CurrencyToVote, WithdrawReasons},
=======
    traits::{ConstU32, EqualPrivilegeOnly, SortedMembers, U128CurrencyToVote},
>>>>>>> 61fe15e7
    weights::constants::WEIGHT_PER_MILLIS,
    PalletId,
};
use frame_system::{EnsureRoot, EnsureSignedBy};
pub use pallet_balances::Call as BalancesCall;
use pallet_contracts::weights::WeightInfo;
pub use pallet_timestamp::Call as TimestampCall;
use pallet_transaction_payment::{CurrencyAdapter, Multiplier, TargetedFeeAdjustment};
pub use primitives::Balance;
use primitives::{
    staking::MAX_NOMINATORS_REWARDED_PER_VALIDATOR, wrap_methods, ApiError as AlephApiError,
    AuthorityId as AlephId, SessionAuthorityData, Version as FinalityVersion, ADDRESSES_ENCODING,
    DEFAULT_BAN_REASON_LENGTH, DEFAULT_SESSIONS_PER_ERA, DEFAULT_SESSION_PERIOD,
    MILLISECS_PER_BLOCK, TOKEN,
};
use sp_api::impl_runtime_apis;
use sp_consensus_aura::{sr25519::AuthorityId as AuraId, SlotDuration};
use sp_core::{crypto::KeyTypeId, OpaqueMetadata};
#[cfg(any(feature = "std", test))]
pub use sp_runtime::BuildStorage;
use sp_runtime::{
    create_runtime_str, generic, impl_opaque_keys,
    traits::{
        AccountIdLookup, BlakeTwo256, Block as BlockT, ConvertInto, IdentifyAccount, One,
        OpaqueKeys, Verify, Bounded
    },
    transaction_validity::{TransactionSource, TransactionValidity},
    ApplyExtrinsicResult, FixedU128, MultiSignature, RuntimeAppPublic,
};
pub use sp_runtime::{FixedPointNumber, Perbill, Permill};
use sp_staking::EraIndex;
use sp_std::prelude::*;
#[cfg(feature = "std")]
use sp_version::NativeVersion;
use sp_version::RuntimeVersion;

/// An index to a block.
pub type BlockNumber = u32;

/// Alias to 512-bit hash when used in the context of a transaction signature on the chain.
pub type Signature = MultiSignature;

/// Some way of identifying an account on the chain. We intentionally make it equivalent
/// to the public key of our transaction signing scheme.
pub type AccountId = <<Signature as Verify>::Signer as IdentifyAccount>::AccountId;

/// The type for looking up accounts. We don't expect more than 4 billion of them, but you
/// never know...
pub type AccountIndex = u32;

/// Index of a transaction in the chain.
pub type Index = u32;

/// A hash of some data used by the chain.
pub type Hash = sp_core::H256;

/// Opaque types. These are used by the CLI to instantiate machinery that don't need to know
/// the specifics of the runtime. They can then be made to be agnostic over specific formats
/// of data like extrinsics, allowing for them to continue syncing the network through upgrades
/// to even the core data structures.
pub mod opaque {
    pub use sp_runtime::OpaqueExtrinsic as UncheckedExtrinsic;

    use super::*;

    /// Opaque block header type.
    pub type Header = generic::Header<BlockNumber, BlakeTwo256>;
    /// Opaque block type.
    pub type Block = generic::Block<Header, UncheckedExtrinsic>;
    /// Opaque block identifier type.
    pub type BlockId = generic::BlockId<Block>;

    impl_opaque_keys! {
        pub struct SessionKeys {
            pub aura: Aura,
            pub aleph: Aleph,
        }
    }
}

pub const VERSION: RuntimeVersion = RuntimeVersion {
    spec_name: create_runtime_str!("aleph-node"),
    impl_name: create_runtime_str!("aleph-node"),
    authoring_version: 1,
    spec_version: 41,
    impl_version: 1,
    apis: RUNTIME_API_VERSIONS,
    transaction_version: 13,
    state_version: 0,
};

/// The version information used to identify this runtime when compiled natively.
#[cfg(feature = "std")]
pub fn native_version() -> NativeVersion {
    NativeVersion {
        runtime_version: VERSION,
        can_author_with: Default::default(),
    }
}

pub const BLOCKS_PER_HOUR: u32 = 60 * 60 * 1000 / (MILLISECS_PER_BLOCK as u32);

pub const MILLI_AZERO: Balance = TOKEN / 1000;
pub const MICRO_AZERO: Balance = MILLI_AZERO / 1000;
pub const NANO_AZERO: Balance = MICRO_AZERO / 1000;
pub const PICO_AZERO: Balance = NANO_AZERO / 1000;

// 75% block weight is dedicated to normal extrinsics
pub const NORMAL_DISPATCH_RATIO: Perbill = Perbill::from_percent(75);
// The whole process for a single block should take 1s, of which 400ms is for creation,
// 200ms for propagation and 400ms for validation. Hence the block weight should be within 400ms.
pub const MAX_BLOCK_WEIGHT: Weight = WEIGHT_PER_MILLIS.saturating_mul(400);
// We agreed to 5MB as the block size limit.
pub const MAX_BLOCK_SIZE: u32 = 5 * 1024 * 1024;

// The storage deposit is roughly 1 TOKEN per 1kB
pub const DEPOSIT_PER_BYTE: Balance = MILLI_AZERO;

parameter_types! {
    pub const Version: RuntimeVersion = VERSION;
    pub const BlockHashCount: BlockNumber = 2400;
    pub BlockWeights: frame_system::limits::BlockWeights = frame_system::limits::BlockWeights
        ::with_sensible_defaults(MAX_BLOCK_WEIGHT, NORMAL_DISPATCH_RATIO);
    pub BlockLength: frame_system::limits::BlockLength = frame_system::limits::BlockLength
        ::max_with_normal_ratio(MAX_BLOCK_SIZE, NORMAL_DISPATCH_RATIO);
    pub const SS58Prefix: u8 = ADDRESSES_ENCODING;
}

// Configure FRAME pallets to include in runtime.

impl frame_system::Config for Runtime {
    /// The basic call filter to use in dispatchable.
    type BaseCallFilter = frame_support::traits::Everything;
    /// Block & extrinsics weights: base values and limits.
    type BlockWeights = BlockWeights;
    /// The maximum length of a block (in bytes).
    type BlockLength = BlockLength;
    /// The identifier used to distinguish between accounts.
    type AccountId = AccountId;
    /// The aggregated dispatch type that is available for extrinsics.
    type RuntimeCall = RuntimeCall;
    /// The lookup mechanism to get account ID from whatever is passed in dispatchers.
    type Lookup = AccountIdLookup<AccountId, ()>;
    /// The index type for storing how many extrinsics an account has signed.
    type Index = Index;
    /// The index type for blocks.
    type BlockNumber = BlockNumber;
    /// The type for hashing blocks and tries.
    type Hash = Hash;
    /// The hashing algorithm used.
    type Hashing = BlakeTwo256;
    /// The header type.
    type Header = generic::Header<BlockNumber, BlakeTwo256>;
    /// The ubiquitous event type.
    type RuntimeEvent = RuntimeEvent;
    /// The ubiquitous origin type.
    type RuntimeOrigin = RuntimeOrigin;
    /// Maximum number of block number to block hash mappings to keep (oldest pruned first).
    type BlockHashCount = BlockHashCount;
    /// The weight of database operations that the runtime can invoke.
    type DbWeight = RocksDbWeight;
    /// Version of the runtime.
    type Version = Version;
    /// Converts a module to the index of the module in `construct_runtime!`.
    ///
    /// This type is being generated by `construct_runtime!`.
    type PalletInfo = PalletInfo;
    /// What to do if a new account is created.
    type OnNewAccount = ();
    /// What to do if an account is fully reaped from the system.
    type OnKilledAccount = ();
    /// The data to be stored in an account.
    type AccountData = pallet_balances::AccountData<Balance>;
    /// Weight information for the extrinsics of this pallet.
    type SystemWeightInfo = ();
    /// This is used as an identifier of the chain. 42 is the generic substrate prefix.
    type SS58Prefix = SS58Prefix;
    type OnSetCode = ();
    type MaxConsumers = frame_support::traits::ConstU32<16>;
}

parameter_types! {
    // https://github.com/paritytech/polkadot/blob/9ce5f7ef5abb1a4291454e8c9911b304d80679f9/runtime/polkadot/src/lib.rs#L784
    pub const MaxAuthorities: u32 = 100_000;
}

impl pallet_aura::Config for Runtime {
    type MaxAuthorities = MaxAuthorities;
    type AuthorityId = AuraId;
    type DisabledValidators = ();
}

parameter_types! {
    pub const UncleGenerations: BlockNumber = 0;
}

impl pallet_authorship::Config for Runtime {
    type FindAuthor = pallet_session::FindAccountFromAuthorIndex<Self, Aura>;
    type UncleGenerations = UncleGenerations;
    type FilterUncle = ();
    type EventHandler = (Elections,);
}

parameter_types! {
    pub const ExistentialDeposit: u128 = 500 * PICO_AZERO;
    pub const MaxLocks: u32 = 50;
}

impl pallet_balances::Config for Runtime {
    type MaxLocks = MaxLocks;
    type MaxReserves = ();
    type ReserveIdentifier = [u8; 8];
    /// The type for recording an account's balance.
    type Balance = Balance;
    /// The ubiquitous event type.
    type RuntimeEvent = RuntimeEvent;
    type DustRemoval = ();
    type ExistentialDeposit = ExistentialDeposit;
    type AccountStore = System;
    type WeightInfo = pallet_balances::weights::SubstrateWeight<Runtime>;
}

type NegativeImbalance = <Balances as Currency<AccountId>>::NegativeImbalance;

pub struct EverythingToTheTreasury;

impl OnUnbalanced<NegativeImbalance> for EverythingToTheTreasury {
    fn on_unbalanceds<B>(mut fees_then_tips: impl Iterator<Item = NegativeImbalance>) {
        if let Some(fees) = fees_then_tips.next() {
            Treasury::on_unbalanced(fees);
            if let Some(tips) = fees_then_tips.next() {
                Treasury::on_unbalanced(tips);
            }
        }
    }
}

parameter_types! {
    // This value increases the priority of `Operational` transactions by adding
    // a "virtual tip" that's equal to the `OperationalFeeMultiplier * final_fee`.
    // follows polkadot : https://github.com/paritytech/polkadot/blob/9ce5f7ef5abb1a4291454e8c9911b304d80679f9/runtime/polkadot/src/lib.rs#L369
    pub const OperationalFeeMultiplier: u8 = 5;
    // We expect that on average 25% of the normal capacity will be occupied with normal txs.
    pub const TargetSaturationLevel: Perquintill = Perquintill::from_percent(25);
    // During 20 blocks the fee may not change more than by 100%. This, together with the
    // `TargetSaturationLevel` value, results in variability ~0.067. For the corresponding
    // formulas please refer to Substrate code at `frame/transaction-payment/src/lib.rs`.
    pub FeeVariability: Multiplier = Multiplier::saturating_from_rational(67, 1000);
    // Fee should never be lower than the computational cost.
    pub MinimumMultiplier: Multiplier = Multiplier::one();
    pub MaximumMultiplier: Multiplier = Bounded::max_value();
}

impl pallet_transaction_payment::Config for Runtime {
    type RuntimeEvent = RuntimeEvent;
    type OnChargeTransaction = CurrencyAdapter<Balances, EverythingToTheTreasury>;
    type LengthToFee = IdentityFee<Balance>;
    type WeightToFee = IdentityFee<Balance>;
    type FeeMultiplierUpdate =
        TargetedFeeAdjustment<Self, TargetSaturationLevel, FeeVariability, MinimumMultiplier,MaximumMultiplier>;
    type OperationalFeeMultiplier = OperationalFeeMultiplier;
}

parameter_types! {
    pub MaximumSchedulerWeight: Weight = Perbill::from_percent(80) * BlockWeights::get().max_block;
    pub const MaxScheduledPerBlock: u32 = 50;
}

impl pallet_scheduler::Config for Runtime {
    type RuntimeEvent = RuntimeEvent;
    type RuntimeOrigin = RuntimeOrigin;
    type PalletsOrigin = OriginCaller;
    type RuntimeCall = RuntimeCall;
    type MaximumWeight = MaximumSchedulerWeight;
    type ScheduleOrigin = frame_system::EnsureRoot<AccountId>;
    type MaxScheduledPerBlock = MaxScheduledPerBlock;
    type WeightInfo = pallet_scheduler::weights::SubstrateWeight<Runtime>;
    type OriginPrivilegeCmp = EqualPrivilegeOnly;
    type Preimages = ();
}

impl pallet_sudo::Config for Runtime {
    type RuntimeEvent = RuntimeEvent;
    type RuntimeCall = RuntimeCall;
}

impl pallet_aleph::Config for Runtime {
    type AuthorityId = AlephId;
    type RuntimeEvent = RuntimeEvent;
    type SessionInfoProvider = Session;
    type SessionManager = Elections;
}

impl_opaque_keys! {
    pub struct SessionKeys {
        pub aura: Aura,
        pub aleph: Aleph,
    }
}

parameter_types! {
    pub const SessionPeriod: u32 = DEFAULT_SESSION_PERIOD;
    pub const MaximumBanReasonLength: u32 = DEFAULT_BAN_REASON_LENGTH;
}

impl pallet_elections::Config for Runtime {
    type EraInfoProvider = Staking;
    type RuntimeEvent = RuntimeEvent;
    type DataProvider = Staking;
    type SessionInfoProvider = Session;
    type SessionPeriod = SessionPeriod;
    type SessionManager = pallet_session::historical::NoteHistoricalRoot<Runtime, Staking>;
    type ValidatorRewardsHandler = Staking;
    type MaximumBanReasonLength = MaximumBanReasonLength;
}

impl pallet_randomness_collective_flip::Config for Runtime {}

parameter_types! {
    pub const Offset: u32 = 0;
}

impl pallet_session::Config for Runtime {
    type RuntimeEvent = RuntimeEvent;
    type ValidatorId = <Self as frame_system::Config>::AccountId;
    type ValidatorIdOf = pallet_staking::StashOf<Self>;
    type ShouldEndSession = pallet_session::PeriodicSessions<SessionPeriod, Offset>;
    type NextSessionRotation = pallet_session::PeriodicSessions<SessionPeriod, Offset>;
    type SessionManager = Aleph;
    type SessionHandler = <SessionKeys as OpaqueKeys>::KeyTypeIdProviders;
    type Keys = SessionKeys;
    type WeightInfo = pallet_session::weights::SubstrateWeight<Runtime>;
}

impl pallet_session::historical::Config for Runtime {
    type FullIdentification = pallet_staking::Exposure<AccountId, Balance>;
    type FullIdentificationOf = pallet_staking::ExposureOf<Runtime>;
}

parameter_types! {
    pub const PostUnbondPoolsWindow: u32 = 4;
    pub const NominationPoolsPalletId: PalletId = PalletId(*b"py/nopls");
    pub const MaxPointsToBalance: u8 = 10;
}

use sp_runtime::traits::Convert;
pub struct BalanceToU256;
impl Convert<Balance, sp_core::U256> for BalanceToU256 {
    fn convert(balance: Balance) -> sp_core::U256 {
        sp_core::U256::from(balance)
    }
}
pub struct U256ToBalance;
impl Convert<sp_core::U256, Balance> for U256ToBalance {
    fn convert(n: sp_core::U256) -> Balance {
        n.try_into().unwrap_or(Balance::max_value())
    }
}

impl pallet_nomination_pools::Config for Runtime {
    type WeightInfo = ();
    type RuntimeEvent = RuntimeEvent;
    type Currency = Balances;
    type CurrencyBalance = Balance;
    type RewardCounter = FixedU128;
    type BalanceToU256 = BalanceToU256;
    type U256ToBalance = U256ToBalance;
    type StakingInterface = pallet_staking::Pallet<Self>;
    type PostUnbondingPoolsWindow = PostUnbondPoolsWindow;
    type MaxMetadataLen = ConstU32<256>;
    type MaxUnbonding = ConstU32<8>;
    type PalletId = NominationPoolsPalletId;
    type MaxPointsToBalance = MaxPointsToBalance;
}

parameter_types! {
    pub const BondingDuration: EraIndex = 14;
    pub const SlashDeferDuration: EraIndex = 13;
    // this is coupled with weights for payout_stakers() call
    // see custom implementation of WeightInfo below
    pub const MaxNominatorRewardedPerValidator: u32 = MAX_NOMINATORS_REWARDED_PER_VALIDATOR;
    pub const OffendingValidatorsThreshold: Perbill = Perbill::from_percent(33);
    pub const SessionsPerEra: EraIndex = DEFAULT_SESSIONS_PER_ERA;
    pub HistoryDepth: u32 = 84;
}

pub struct UniformEraPayout;

impl pallet_staking::EraPayout<Balance> for UniformEraPayout {
    fn era_payout(_: Balance, _: Balance, era_duration_millis: u64) -> (Balance, Balance) {
        primitives::staking::era_payout(era_duration_millis)
    }
}

type SubstrateStakingWeights = pallet_staking::weights::SubstrateWeight<Runtime>;

pub struct PayoutStakersDecreasedWeightInfo;
impl pallet_staking::WeightInfo for PayoutStakersDecreasedWeightInfo {
    // To make possible to change nominators per validator we need to decrease weight for payout_stakers
    fn payout_stakers_alive_staked(n: u32) -> Weight {
        SubstrateStakingWeights::payout_stakers_alive_staked(n) / 2
    }
    wrap_methods!(
        (bond(), SubstrateStakingWeights, Weight),
        (bond_extra(), SubstrateStakingWeights, Weight),
        (unbond(), SubstrateStakingWeights, Weight),
        (
            withdraw_unbonded_update(s: u32),
            SubstrateStakingWeights,
            Weight
        ),
        (
            withdraw_unbonded_kill(s: u32),
            SubstrateStakingWeights,
            Weight
        ),
        (validate(), SubstrateStakingWeights, Weight),
        (kick(k: u32), SubstrateStakingWeights, Weight),
        (nominate(n: u32), SubstrateStakingWeights, Weight),
        (chill(), SubstrateStakingWeights, Weight),
        (set_payee(), SubstrateStakingWeights, Weight),
        (set_controller(), SubstrateStakingWeights, Weight),
        (set_validator_count(), SubstrateStakingWeights, Weight),
        (force_no_eras(), SubstrateStakingWeights, Weight),
        (force_new_era(), SubstrateStakingWeights, Weight),
        (force_new_era_always(), SubstrateStakingWeights, Weight),
        (set_invulnerables(v: u32), SubstrateStakingWeights, Weight),
        (force_unstake(s: u32), SubstrateStakingWeights, Weight),
        (
            cancel_deferred_slash(s: u32),
            SubstrateStakingWeights,
            Weight
        ),
        (
            payout_stakers_dead_controller(n: u32),
            SubstrateStakingWeights,
            Weight
        ),
        (rebond(l: u32), SubstrateStakingWeights, Weight),
        (reap_stash(s: u32), SubstrateStakingWeights, Weight),
        (new_era(v: u32, n: u32), SubstrateStakingWeights, Weight),
        (
            get_npos_voters(v: u32, n: u32, s: u32),
            SubstrateStakingWeights,
            Weight
        ),
        (get_npos_targets(v: u32), SubstrateStakingWeights, Weight),
        (chill_other(), SubstrateStakingWeights, Weight),
        (
            set_staking_configs_all_set(),
            SubstrateStakingWeights,
            Weight
        ),
        (
            set_staking_configs_all_remove(),
            SubstrateStakingWeights,
            Weight
        ),
        (
            force_apply_min_commission(),
            SubstrateStakingWeights,
            Weight
        )
    );
}

pub struct StakingBenchmarkingConfig;
impl pallet_staking::BenchmarkingConfig for StakingBenchmarkingConfig {
    type MaxValidators = ConstU32<1000>;
    type MaxNominators = ConstU32<1000>;
}

impl pallet_staking::Config for Runtime {
    // Do not change this!!! It guarantees that we have DPoS instead of NPoS.
    type Currency = Balances;
    type UnixTime = Timestamp;
    type CurrencyToVote = U128CurrencyToVote;
    type ElectionProvider = Elections;
    type GenesisElectionProvider = Elections;
    type MaxNominations = ConstU32<1>;
    type RewardRemainder = Treasury;
    type RuntimeEvent = RuntimeEvent;
    type Slash = Treasury;
    type Reward = ();
    type SessionsPerEra = SessionsPerEra;
    type BondingDuration = BondingDuration;
    type SlashDeferDuration = SlashDeferDuration;
    type SlashCancelOrigin = EnsureRoot<AccountId>;
    type SessionInterface = Self;
    type EraPayout = UniformEraPayout;
    type NextNewSession = Session;
    type MaxNominatorRewardedPerValidator = MaxNominatorRewardedPerValidator;
    type OffendingValidatorsThreshold = OffendingValidatorsThreshold;
    type VoterList = pallet_staking::UseNominatorsAndValidatorsMap<Runtime>;
    type MaxUnlockingChunks = ConstU32<16>;
    type BenchmarkingConfig = StakingBenchmarkingConfig;
    type WeightInfo = PayoutStakersDecreasedWeightInfo;
    type CurrencyBalance = Balance;
    type OnStakerSlash = NominationPools;
    type HistoryDepth = HistoryDepth;
    type TargetList = pallet_staking::UseValidatorsMap<Self>;
}

parameter_types! {
    pub const MinimumPeriod: u64 = MILLISECS_PER_BLOCK / 2;
}

impl pallet_timestamp::Config for Runtime {
    /// A timestamp: milliseconds since the unix epoch.
    type Moment = u64;
    type OnTimestampSet = Aura;
    type MinimumPeriod = MinimumPeriod;
    type WeightInfo = ();
}

impl<C> frame_system::offchain::SendTransactionTypes<C> for Runtime
where
    RuntimeCall: From<C>,
{
    type Extrinsic = UncheckedExtrinsic;
    type OverarchingCall = RuntimeCall;
}

parameter_types! {
    pub const MinVestedTransfer: Balance = MICRO_AZERO;
        pub UnvestedFundsAllowedWithdrawReasons: WithdrawReasons =          WithdrawReasons::except(WithdrawReasons::TRANSFER | WithdrawReasons::RESERVE);
}

impl pallet_vesting::Config for Runtime {
    type RuntimeEvent = RuntimeEvent;
    type Currency = Balances;
    type BlockNumberToBalance = ConvertInto;
    type MinVestedTransfer = MinVestedTransfer;
    type WeightInfo = pallet_vesting::weights::SubstrateWeight<Runtime>;
    type UnvestedFundsAllowedWithdrawReasons = UnvestedFundsAllowedWithdrawReasons;
    // Maximum number of vesting schedules an account may have at a given moment
    // follows polkadot https://github.com/paritytech/polkadot/blob/9ce5f7ef5abb1a4291454e8c9911b304d80679f9/runtime/polkadot/src/lib.rs#L980
    const MAX_VESTING_SCHEDULES: u32 = 28;
}

parameter_types! {
    // One storage item; key size is 32+32; value is size 4+4+16+32 bytes = 56 bytes.
    pub const DepositBase: Balance = 120 * DEPOSIT_PER_BYTE;
    // Additional storage item size of 32 bytes.
    pub const DepositFactor: Balance = 32 * DEPOSIT_PER_BYTE;
    pub const MaxSignatories: u16 = 100;
}

impl pallet_multisig::Config for Runtime {
    type RuntimeEvent = RuntimeEvent;
    type RuntimeCall = RuntimeCall;
    type Currency = Balances;
    type DepositBase = DepositBase;
    type DepositFactor = DepositFactor;
    type MaxSignatories = MaxSignatories;
    type WeightInfo = pallet_multisig::weights::SubstrateWeight<Runtime>;
}

#[cfg(not(feature = "enable_treasury_proposals"))]
// This value effectively disables treasury.
pub const TREASURY_PROPOSAL_BOND: Balance = 100_000_000_000 * TOKEN;

#[cfg(feature = "enable_treasury_proposals")]
pub const TREASURY_PROPOSAL_BOND: Balance = 100 * TOKEN;

parameter_types! {
    // We do not burn any money within treasury.
    pub const Burn: Permill = Permill::from_percent(0);
    // The fraction of the proposal that the proposer should deposit.
    // We agreed on non-progressive deposit.
    pub const ProposalBond: Permill = Permill::from_percent(0);
    // The minimal deposit for proposal.
    pub const ProposalBondMinimum: Balance = TREASURY_PROPOSAL_BOND;
    // The upper bound of the deposit for the proposal.
    pub const ProposalBondMaximum: Balance = TREASURY_PROPOSAL_BOND;
    // Maximum number of approvals that can wait in the spending queue.
    pub const MaxApprovals: u32 = 20;
    // Every 4 hours we fund accepted proposals.
    pub const SpendPeriod: BlockNumber = 4 * BLOCKS_PER_HOUR;
    pub const TreasuryPalletId: PalletId = PalletId(*b"a0/trsry");
}

pub struct TreasuryGovernance;
impl SortedMembers<AccountId> for TreasuryGovernance {
    fn sorted_members() -> Vec<AccountId> {
        pallet_sudo::Pallet::<Runtime>::key().into_iter().collect()
    }
}

impl pallet_treasury::Config for Runtime {
    type ApproveOrigin = EnsureSignedBy<TreasuryGovernance, AccountId>;
    type Burn = Burn;
    type BurnDestination = ();
    type Currency = Balances;
    type RuntimeEvent = RuntimeEvent;
    type MaxApprovals = MaxApprovals;
    type OnSlash = ();
    type PalletId = TreasuryPalletId;
    type ProposalBond = ProposalBond;
    type ProposalBondMinimum = ProposalBondMinimum;
    type ProposalBondMaximum = ProposalBondMaximum;
    type RejectOrigin = EnsureSignedBy<TreasuryGovernance, AccountId>;
    type SpendFunds = ();
    type SpendOrigin = frame_support::traits::NeverEnsureOrigin<u128>;
    type SpendPeriod = SpendPeriod;
    type WeightInfo = pallet_treasury::weights::SubstrateWeight<Runtime>;
}

impl pallet_utility::Config for Runtime {
    type RuntimeEvent = RuntimeEvent;
    type RuntimeCall = RuntimeCall;
    type WeightInfo = pallet_utility::weights::SubstrateWeight<Runtime>;
    type PalletsOrigin = OriginCaller;
}

parameter_types! {
    // Refundable deposit per storage item
    pub const DepositPerItem: Balance = 32 * DEPOSIT_PER_BYTE;
    // Refundable deposit per byte of storage
    pub const DepositPerByte: Balance = DEPOSIT_PER_BYTE;
    // How much weight of each block can be spent on the lazy deletion queue of terminated contracts
    pub DeletionWeightLimit: Weight = Perbill::from_percent(10) * BlockWeights::get().max_block; // 40ms
    // Maximum size of the lazy deletion queue of terminated contracts.
    // The weight needed for decoding the queue should be less or equal than a tenth
    // of the overall weight dedicated to the lazy deletion.
    pub DeletionQueueDepth: u32 = DeletionWeightLimit::get().saturating_div((
            <Runtime as pallet_contracts::Config>::WeightInfo::on_initialize_per_queue_item(1) -
            <Runtime as pallet_contracts::Config>::WeightInfo::on_initialize_per_queue_item(0)
        ).ref_time() * 10).ref_time() as u32; // 2228
    pub Schedule: pallet_contracts::Schedule<Runtime> = Default::default();
}

impl pallet_contracts::Config for Runtime {
    type Time = Timestamp;
    type Randomness = RandomnessCollectiveFlip;
    type Currency = Balances;
    type RuntimeEvent = RuntimeEvent;
    type RuntimeCall = RuntimeCall;
    // The safest default is to allow no calls at all. This is unsafe experimental feature with no support in ink!
    type CallFilter = Nothing;
    type DepositPerItem = DepositPerItem;
    type DepositPerByte = DepositPerByte;
    type WeightPrice = pallet_transaction_payment::Pallet<Self>;
    type WeightInfo = pallet_contracts::weights::SubstrateWeight<Self>;
    type ChainExtension = ();
    type DeletionQueueDepth = DeletionQueueDepth;
    type DeletionWeightLimit = DeletionWeightLimit;
    type Schedule = Schedule;
    type CallStack = [pallet_contracts::Frame<Self>; 31];
    type AddressGenerator = pallet_contracts::DefaultAddressGenerator;
<<<<<<< HEAD
=======
    type ContractAccessWeight = pallet_contracts::DefaultContractAccessWeight<BlockWeights>;
>>>>>>> 61fe15e7
    type MaxCodeLen = ConstU32<{ 128 * 1024 }>;
    type MaxStorageKeyLen = ConstU32<128>;
}

parameter_types! {
    // bytes count taken from:
    // https://github.com/paritytech/polkadot/blob/016dc7297101710db0483ab6ef199e244dff711d/runtime/kusama/src/lib.rs#L995
    pub const BasicDeposit: Balance = 258 * DEPOSIT_PER_BYTE;
    pub const FieldDeposit: Balance = 66 * DEPOSIT_PER_BYTE;
    pub const SubAccountDeposit: Balance = 53 * DEPOSIT_PER_BYTE;
    pub const MaxSubAccounts: u32 = 100;
    pub const MaxAdditionalFields: u32 = 100;
    pub const MaxRegistrars: u32 = 20;
}

impl pallet_identity::Config for Runtime {
    type RuntimeEvent = RuntimeEvent;
    type Currency = Balances;
    type BasicDeposit = BasicDeposit;
    type FieldDeposit = FieldDeposit;
    type SubAccountDeposit = SubAccountDeposit;
    type MaxSubAccounts = MaxSubAccounts;
    type MaxAdditionalFields = MaxAdditionalFields;
    type MaxRegistrars = MaxRegistrars;
    type Slashed = Treasury;
    type ForceOrigin = EnsureRoot<AccountId>;
    type RegistrarOrigin = EnsureRoot<AccountId>;
    type WeightInfo = pallet_identity::weights::SubstrateWeight<Self>;
}

// Create the runtime by composing the FRAME pallets that were previously configured.
construct_runtime!(
    pub enum Runtime where
        Block = Block,
        NodeBlock = opaque::Block,
        UncheckedExtrinsic = UncheckedExtrinsic
    {
        System: frame_system,
        RandomnessCollectiveFlip: pallet_randomness_collective_flip,
        Scheduler: pallet_scheduler,
        Aura: pallet_aura,
        Timestamp: pallet_timestamp,
        Balances: pallet_balances,
        TransactionPayment: pallet_transaction_payment,
        Authorship: pallet_authorship,
        Staking: pallet_staking,
        History: pallet_session::historical,
        Session: pallet_session,
        Aleph: pallet_aleph,
        Elections: pallet_elections,
        Treasury: pallet_treasury,
        Vesting: pallet_vesting,
        Utility: pallet_utility,
        Multisig: pallet_multisig,
        Sudo: pallet_sudo,
        Contracts: pallet_contracts,
        NominationPools: pallet_nomination_pools,
        Identity: pallet_identity,
    }
);

/// The address format for describing accounts.
pub type Address = sp_runtime::MultiAddress<AccountId, ()>;
/// Block header type as expected by this runtime.
pub type Header = generic::Header<BlockNumber, BlakeTwo256>;
/// Block type as expected by this runtime.
pub type Block = generic::Block<Header, UncheckedExtrinsic>;
/// A Block signed with a Justification
pub type SignedBlock = generic::SignedBlock<Block>;
/// BlockId type as expected by this runtime.
pub type BlockId = generic::BlockId<Block>;
/// The SignedExtension to the basic transaction logic.
pub type SignedExtra = (
    frame_system::CheckSpecVersion<Runtime>,
    frame_system::CheckTxVersion<Runtime>,
    frame_system::CheckGenesis<Runtime>,
    frame_system::CheckEra<Runtime>,
    frame_system::CheckNonce<Runtime>,
    frame_system::CheckWeight<Runtime>,
    pallet_transaction_payment::ChargeTransactionPayment<Runtime>,
);
/// Unchecked extrinsic type as expected by this runtime.
pub type UncheckedExtrinsic =
    generic::UncheckedExtrinsic<Address, RuntimeCall, Signature, SignedExtra>;
/// Extrinsic type that has already been checked.
pub type CheckedExtrinsic = generic::CheckedExtrinsic<AccountId, RuntimeCall, SignedExtra>;
/// Executive: handles dispatch to the various modules.
pub type Executive = frame_executive::Executive<
    Runtime,
    Block,
    frame_system::ChainContext<Runtime>,
    Runtime,
    AllPalletsWithSystem,
>;

impl_runtime_apis! {
    impl sp_api::Core<Block> for Runtime {
        fn version() -> RuntimeVersion {
            VERSION
        }

        fn execute_block(block: Block) {
            Executive::execute_block(block);
        }

        fn initialize_block(header: &<Block as BlockT>::Header) {
            Executive::initialize_block(header)
        }
    }

    impl sp_api::Metadata<Block> for Runtime {
        fn metadata() -> OpaqueMetadata {
            OpaqueMetadata::new(Runtime::metadata().into())
        }
    }

    impl sp_block_builder::BlockBuilder<Block> for Runtime {
        fn apply_extrinsic(extrinsic: <Block as BlockT>::Extrinsic) -> ApplyExtrinsicResult {
            Executive::apply_extrinsic(extrinsic)
        }

        fn finalize_block() -> <Block as BlockT>::Header {
            Executive::finalize_block()
        }

        fn inherent_extrinsics(data: sp_inherents::InherentData) -> Vec<<Block as BlockT>::Extrinsic> {
            data.create_extrinsics()
        }

        fn check_inherents(
            block: Block,
            data: sp_inherents::InherentData,
        ) -> sp_inherents::CheckInherentsResult {
            data.check_extrinsics(&block)
        }
    }

    impl sp_transaction_pool::runtime_api::TaggedTransactionQueue<Block> for Runtime {
        fn validate_transaction(
            source: TransactionSource,
            tx: <Block as BlockT>::Extrinsic,
            block_hash: <Block as BlockT>::Hash,
        ) -> TransactionValidity {
            Executive::validate_transaction(source, tx, block_hash)
        }
    }

    impl sp_consensus_aura::AuraApi<Block, AuraId> for Runtime {
        fn slot_duration() -> SlotDuration {
            SlotDuration::from_millis(Aura::slot_duration())
        }

        fn authorities() -> Vec<AuraId> {
            Aura::authorities().to_vec()
        }
    }

    impl sp_offchain::OffchainWorkerApi<Block> for Runtime {
        fn offchain_worker(header: &<Block as BlockT>::Header) {
            Executive::offchain_worker(header)
        }
    }

    impl sp_session::SessionKeys<Block> for Runtime {
        fn generate_session_keys(seed: Option<Vec<u8>>) -> Vec<u8> {
            opaque::SessionKeys::generate(seed)
        }

        fn decode_session_keys(
            encoded: Vec<u8>,
        ) -> Option<Vec<(Vec<u8>, KeyTypeId)>> {
            opaque::SessionKeys::decode_into_raw_public_keys(&encoded)
        }
    }

    impl frame_system_rpc_runtime_api::AccountNonceApi<Block, AccountId, Index> for Runtime {
        fn account_nonce(account: AccountId) -> Index {
            System::account_nonce(account)
        }
    }

    impl pallet_transaction_payment_rpc_runtime_api::TransactionPaymentApi<Block, Balance> for Runtime {
        fn query_info(
            uxt: <Block as BlockT>::Extrinsic,
            len: u32,
        ) -> pallet_transaction_payment_rpc_runtime_api::RuntimeDispatchInfo<Balance> {
            TransactionPayment::query_info(uxt, len)
        }
        fn query_fee_details(
            uxt: <Block as BlockT>::Extrinsic,
            len: u32,
        ) -> pallet_transaction_payment::FeeDetails<Balance> {
            TransactionPayment::query_fee_details(uxt, len)
        }
    }

    impl primitives::AlephSessionApi<Block> for Runtime {
        fn millisecs_per_block() -> u64 {
            MILLISECS_PER_BLOCK
        }

        fn session_period() -> u32 {
            SessionPeriod::get()
        }

        fn authorities() -> Vec<AlephId> {
            Aleph::authorities()
        }

        fn next_session_authorities() -> Result<Vec<AlephId>, AlephApiError> {
            Session::queued_keys()
                .iter()
                .map(|(_, key)| key.get(AlephId::ID).ok_or(AlephApiError::DecodeKey))
                .collect::<Result<Vec<AlephId>, AlephApiError>>()
        }

        fn authority_data() -> SessionAuthorityData {
            SessionAuthorityData::new(Aleph::authorities(), Aleph::emergency_finalizer())
        }

        fn next_session_authority_data() -> Result<SessionAuthorityData, AlephApiError> {
            Ok(SessionAuthorityData::new(Session::queued_keys()
                .iter()
                .map(|(_, key)| key.get(AlephId::ID).ok_or(AlephApiError::DecodeKey))
                .collect::<Result<Vec<AlephId>, AlephApiError>>()?,
                Aleph::queued_emergency_finalizer(),
            ))
        }

        fn finality_version() -> FinalityVersion {
            Aleph::finality_version()
        }

        fn next_session_finality_version() -> FinalityVersion {
            Aleph::next_session_finality_version()
        }
    }
<<<<<<< HEAD
=======

    impl pallet_contracts_rpc_runtime_api::ContractsApi<Block, AccountId, Balance, BlockNumber, Hash> for Runtime {

        fn call(
            origin: AccountId,
            dest: AccountId,
            value: Balance,
            gas_limit: u64,
            storage_deposit_limit: Option<Balance>,
            input_data: Vec<u8>,
        ) -> ContractExecResult<Balance> {
            Contracts::bare_call(origin, dest, value, Weight::from_ref_time(gas_limit), storage_deposit_limit, input_data, CONTRACTS_DEBUG_OUTPUT)
        }

        fn instantiate(
            origin: AccountId,
            value: Balance,
            gas_limit: u64,
            storage_deposit_limit: Option<Balance>,
            code: pallet_contracts_primitives::Code<Hash>,
            data: Vec<u8>,
            salt: Vec<u8>,
        ) -> ContractInstantiateResult<AccountId, Balance>
        {
            Contracts::bare_instantiate(origin, value, Weight::from_ref_time(gas_limit), storage_deposit_limit, code, data, salt, CONTRACTS_DEBUG_OUTPUT)
        }

        fn upload_code(
            origin: AccountId,
            code: Vec<u8>,
            storage_deposit_limit: Option<Balance>,
        ) -> CodeUploadResult<Hash, Balance>
        {
            Contracts::bare_upload_code(origin, code, storage_deposit_limit)
        }

        fn get_storage(
            address: AccountId,
            key: Vec<u8>,
        ) -> GetStorageResult {
            Contracts::get_storage(address, key)
        }

    }

    #[cfg(feature = "try-runtime")]
     impl frame_try_runtime::TryRuntime<Block> for Runtime {
          fn on_runtime_upgrade() -> (Weight, Weight) {
               let weight = Executive::try_runtime_upgrade().unwrap();
               (weight, BlockWeights::get().max_block)
          }

          fn execute_block(
               block: Block,
               state_root_check: bool,
               select: frame_try_runtime::TryStateSelect
          ) -> Weight {
            Executive::try_execute_block(block, state_root_check, select).unwrap()
        }
     }
>>>>>>> 61fe15e7
}

#[cfg(test)]
mod tests {
    use crate::VERSION;

    #[test]
    fn state_version_must_be_zero() {
        assert_eq!(0, VERSION.state_version);
    }
}<|MERGE_RESOLUTION|>--- conflicted
+++ resolved
@@ -20,11 +20,7 @@
 };
 use frame_support::{
     sp_runtime::Perquintill,
-<<<<<<< HEAD
     traits::{ConstU32, EqualPrivilegeOnly, SortedMembers, U128CurrencyToVote, WithdrawReasons},
-=======
-    traits::{ConstU32, EqualPrivilegeOnly, SortedMembers, U128CurrencyToVote},
->>>>>>> 61fe15e7
     weights::constants::WEIGHT_PER_MILLIS,
     PalletId,
 };
@@ -675,10 +671,6 @@
     type Schedule = Schedule;
     type CallStack = [pallet_contracts::Frame<Self>; 31];
     type AddressGenerator = pallet_contracts::DefaultAddressGenerator;
-<<<<<<< HEAD
-=======
-    type ContractAccessWeight = pallet_contracts::DefaultContractAccessWeight<BlockWeights>;
->>>>>>> 61fe15e7
     type MaxCodeLen = ConstU32<{ 128 * 1024 }>;
     type MaxStorageKeyLen = ConstU32<128>;
 }
@@ -916,52 +908,6 @@
             Aleph::next_session_finality_version()
         }
     }
-<<<<<<< HEAD
-=======
-
-    impl pallet_contracts_rpc_runtime_api::ContractsApi<Block, AccountId, Balance, BlockNumber, Hash> for Runtime {
-
-        fn call(
-            origin: AccountId,
-            dest: AccountId,
-            value: Balance,
-            gas_limit: u64,
-            storage_deposit_limit: Option<Balance>,
-            input_data: Vec<u8>,
-        ) -> ContractExecResult<Balance> {
-            Contracts::bare_call(origin, dest, value, Weight::from_ref_time(gas_limit), storage_deposit_limit, input_data, CONTRACTS_DEBUG_OUTPUT)
-        }
-
-        fn instantiate(
-            origin: AccountId,
-            value: Balance,
-            gas_limit: u64,
-            storage_deposit_limit: Option<Balance>,
-            code: pallet_contracts_primitives::Code<Hash>,
-            data: Vec<u8>,
-            salt: Vec<u8>,
-        ) -> ContractInstantiateResult<AccountId, Balance>
-        {
-            Contracts::bare_instantiate(origin, value, Weight::from_ref_time(gas_limit), storage_deposit_limit, code, data, salt, CONTRACTS_DEBUG_OUTPUT)
-        }
-
-        fn upload_code(
-            origin: AccountId,
-            code: Vec<u8>,
-            storage_deposit_limit: Option<Balance>,
-        ) -> CodeUploadResult<Hash, Balance>
-        {
-            Contracts::bare_upload_code(origin, code, storage_deposit_limit)
-        }
-
-        fn get_storage(
-            address: AccountId,
-            key: Vec<u8>,
-        ) -> GetStorageResult {
-            Contracts::get_storage(address, key)
-        }
-
-    }
 
     #[cfg(feature = "try-runtime")]
      impl frame_try_runtime::TryRuntime<Block> for Runtime {
@@ -978,7 +924,6 @@
             Executive::try_execute_block(block, state_root_check, select).unwrap()
         }
      }
->>>>>>> 61fe15e7
 }
 
 #[cfg(test)]
