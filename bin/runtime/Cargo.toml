--- conflicted
+++ resolved
@@ -1,10 +1,6 @@
 [package]
 name = "aleph-runtime"
-<<<<<<< HEAD
 version = "0.8.1"
-=======
-version = "0.8.0+mainnet"
->>>>>>> 76f958b6
 authors = ["Cardinal Cryptography"]
 edition = "2021"
 homepage = "https://alephzero.org"
