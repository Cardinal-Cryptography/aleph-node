[package]
name = "aleph-runtime"
<<<<<<< HEAD
version = "0.8.1"
=======
version = "0.8.2"
>>>>>>> 61fe15e7
authors = ["Cardinal Cryptography"]
edition = "2021"
homepage = "https://alephzero.org"
repository = "https://github.com/aleph-zero-foundation/aleph-node"
license = "GPL-3.0-or-later"

[package.metadata.docs.rs]
targets = ["x86_64-unknown-linux-gnu"]

[dependencies]
codec = { package = "parity-scale-codec", version = "3.0", default-features = false, features = ["derive"] }
scale-info = { version = "2.0", default-features = false, features = ["derive"] }
serde = { version = "1.0", optional = true, features = ["derive"] }

<<<<<<< HEAD
frame-executive = { default-features = false, git = "https://github.com/Cardinal-Cryptography/substrate.git", branch = "aleph-v0.9.31" }
frame-support = { default-features = false, git = "https://github.com/Cardinal-Cryptography/substrate.git", branch = "aleph-v0.9.31" }
frame-system = { default-features = false, git = "https://github.com/Cardinal-Cryptography/substrate.git", branch = "aleph-v0.9.31" }
frame-system-rpc-runtime-api = { default-features = false, git = "https://github.com/Cardinal-Cryptography/substrate.git", branch = "aleph-v0.9.31" }
frame-try-runtime = { default-features = false, git = "https://github.com/Cardinal-Cryptography/substrate.git", branch = "aleph-v0.9.31", optional = true }

pallet-aura = { default-features = false, git = "https://github.com/Cardinal-Cryptography/substrate.git", branch = "aleph-v0.9.31" }
pallet-authorship = { default-features = false, git = "https://github.com/Cardinal-Cryptography/substrate.git", branch = "aleph-v0.9.31" }
pallet-balances = { default-features = false, git = "https://github.com/Cardinal-Cryptography/substrate.git", branch = "aleph-v0.9.31" }
pallet-contracts = { git = "https://github.com/Cardinal-Cryptography/substrate", default-features = false, branch = "aleph-v0.9.31" }
pallet-contracts-primitives = { git = "https://github.com/Cardinal-Cryptography/substrate", default-features = false, branch = "aleph-v0.9.31" }
pallet-identity = { git = "https://github.com/Cardinal-Cryptography/substrate", default-features = false, branch = "aleph-v0.9.31" }
pallet-randomness-collective-flip = { default-features = false, git = "https://github.com/Cardinal-Cryptography/substrate.git", branch = "aleph-v0.9.31" }
pallet-session = { default-features = false, git = "https://github.com/Cardinal-Cryptography/substrate.git", branch = "aleph-v0.9.31" }
pallet-scheduler = { default-features = false, git = "https://github.com/Cardinal-Cryptography/substrate.git", branch = "aleph-v0.9.31" }
pallet-staking = { default-features = false, git = "https://github.com/Cardinal-Cryptography/substrate.git", branch = "aleph-v0.9.31" }
pallet-sudo = { default-features = false, git = "https://github.com/Cardinal-Cryptography/substrate.git", branch = "aleph-v0.9.31" }
pallet-timestamp = { default-features = false, git = "https://github.com/Cardinal-Cryptography/substrate.git", branch = "aleph-v0.9.31" }
pallet-transaction-payment = { default-features = false, git = "https://github.com/Cardinal-Cryptography/substrate.git", branch = "aleph-v0.9.31" }
pallet-transaction-payment-rpc-runtime-api = { default-features = false, git = "https://github.com/Cardinal-Cryptography/substrate.git", branch = "aleph-v0.9.31" }
pallet-treasury = { default-features = false, git = "https://github.com/Cardinal-Cryptography/substrate.git", branch = "aleph-v0.9.31" }
pallet-vesting = { default-features = false, git = "https://github.com/Cardinal-Cryptography/substrate.git", branch = "aleph-v0.9.31" }
pallet-multisig = { default-features = false, git = "https://github.com/Cardinal-Cryptography/substrate.git", branch = "aleph-v0.9.31" }
pallet-utility = { default-features = false, git = "https://github.com/Cardinal-Cryptography/substrate.git", branch = "aleph-v0.9.31" }
pallet-nomination-pools = { default-features = false, git = "https://github.com/Cardinal-Cryptography/substrate.git", branch = "aleph-v0.9.31" }

sp-api = { default-features = false, git = "https://github.com/Cardinal-Cryptography/substrate.git", branch = "aleph-v0.9.31" }
sp-block-builder = { default-features = false, git = "https://github.com/Cardinal-Cryptography/substrate.git", branch = "aleph-v0.9.31" }
sp-consensus-aura = { default-features = false, git = "https://github.com/Cardinal-Cryptography/substrate.git", branch = "aleph-v0.9.31" }
sp-core = { default-features = false, git = "https://github.com/Cardinal-Cryptography/substrate.git", branch = "aleph-v0.9.31" }
sp-inherents = { default-features = false, git = "https://github.com/Cardinal-Cryptography/substrate.git", branch = "aleph-v0.9.31" }
sp-offchain = { default-features = false, git = "https://github.com/Cardinal-Cryptography/substrate.git", branch = "aleph-v0.9.31" }
sp-runtime = { default-features = false, git = "https://github.com/Cardinal-Cryptography/substrate.git", branch = "aleph-v0.9.31" }
sp-session = { default-features = false, git = "https://github.com/Cardinal-Cryptography/substrate.git", branch = "aleph-v0.9.31" }
sp-staking = { default-features = false, git = "https://github.com/Cardinal-Cryptography/substrate.git", branch = "aleph-v0.9.31" }
sp-std = { default-features = false, git = "https://github.com/Cardinal-Cryptography/substrate.git", branch = "aleph-v0.9.31" }
sp-transaction-pool = { default-features = false, git = "https://github.com/Cardinal-Cryptography/substrate.git", branch = "aleph-v0.9.31" }
sp-version = { default-features = false, git = "https://github.com/Cardinal-Cryptography/substrate.git", branch = "aleph-v0.9.31" }
# NOTE: these two disabled features collide with std in wasm
sp-io = { default-features = false, git = "https://github.com/Cardinal-Cryptography/substrate.git", branch = "aleph-v0.9.31" }
=======
frame-executive = { default-features = false, git = "https://github.com/Cardinal-Cryptography/substrate.git", branch = "aleph-v0.9.30" }
frame-support = { default-features = false, git = "https://github.com/Cardinal-Cryptography/substrate.git", branch = "aleph-v0.9.30" }
frame-system = { default-features = false, git = "https://github.com/Cardinal-Cryptography/substrate.git", branch = "aleph-v0.9.30" }
frame-system-rpc-runtime-api = { default-features = false, git = "https://github.com/Cardinal-Cryptography/substrate.git", branch = "aleph-v0.9.30" }
frame-try-runtime = { default-features = false, git = "https://github.com/Cardinal-Cryptography/substrate.git", branch = "aleph-v0.9.30", optional = true }

pallet-aura = { default-features = false, git = "https://github.com/Cardinal-Cryptography/substrate.git", branch = "aleph-v0.9.30" }
pallet-authorship = { default-features = false, git = "https://github.com/Cardinal-Cryptography/substrate.git", branch = "aleph-v0.9.30" }
pallet-balances = { default-features = false, git = "https://github.com/Cardinal-Cryptography/substrate.git", branch = "aleph-v0.9.30" }
pallet-contracts = { git = "https://github.com/Cardinal-Cryptography/substrate", default-features = false, branch = "aleph-v0.9.30" }
pallet-contracts-primitives = { git = "https://github.com/Cardinal-Cryptography/substrate", default-features = false, branch = "aleph-v0.9.30" }
pallet-contracts-rpc-runtime-api = { git = "https://github.com/Cardinal-Cryptography/substrate", default-features = false, branch = "aleph-v0.9.30" }
pallet-identity = { git = "https://github.com/Cardinal-Cryptography/substrate", default-features = false, branch = "aleph-v0.9.30" }
pallet-randomness-collective-flip = { default-features = false, git = "https://github.com/Cardinal-Cryptography/substrate.git", branch = "aleph-v0.9.30" }
pallet-session = { default-features = false, git = "https://github.com/Cardinal-Cryptography/substrate.git", branch = "aleph-v0.9.30" }
pallet-scheduler = { default-features = false, git = "https://github.com/Cardinal-Cryptography/substrate.git", branch = "aleph-v0.9.30" }
pallet-staking = { default-features = false, git = "https://github.com/Cardinal-Cryptography/substrate.git", branch = "aleph-v0.9.30" }
pallet-sudo = { default-features = false, git = "https://github.com/Cardinal-Cryptography/substrate.git", branch = "aleph-v0.9.30" }
pallet-timestamp = { default-features = false, git = "https://github.com/Cardinal-Cryptography/substrate.git", branch = "aleph-v0.9.30" }
pallet-transaction-payment = { default-features = false, git = "https://github.com/Cardinal-Cryptography/substrate.git", branch = "aleph-v0.9.30" }
pallet-transaction-payment-rpc-runtime-api = { default-features = false, git = "https://github.com/Cardinal-Cryptography/substrate.git", branch = "aleph-v0.9.30" }
pallet-treasury = { default-features = false, git = "https://github.com/Cardinal-Cryptography/substrate.git", branch = "aleph-v0.9.30" }
pallet-vesting = { default-features = false, git = "https://github.com/Cardinal-Cryptography/substrate.git", branch = "aleph-v0.9.30" }
pallet-multisig = { default-features = false, git = "https://github.com/Cardinal-Cryptography/substrate.git", branch = "aleph-v0.9.30" }
pallet-utility = { default-features = false, git = "https://github.com/Cardinal-Cryptography/substrate.git", branch = "aleph-v0.9.30" }
pallet-nomination-pools = { default-features = false, git = "https://github.com/Cardinal-Cryptography/substrate.git", branch = "aleph-v0.9.30" }

sp-api = { default-features = false, git = "https://github.com/Cardinal-Cryptography/substrate.git", branch = "aleph-v0.9.30" }
sp-block-builder = { default-features = false, git = "https://github.com/Cardinal-Cryptography/substrate.git", branch = "aleph-v0.9.30" }
sp-consensus-aura = { default-features = false, git = "https://github.com/Cardinal-Cryptography/substrate.git", branch = "aleph-v0.9.30" }
sp-core = { default-features = false, git = "https://github.com/Cardinal-Cryptography/substrate.git", branch = "aleph-v0.9.30" }
sp-inherents = { default-features = false, git = "https://github.com/Cardinal-Cryptography/substrate.git", branch = "aleph-v0.9.30" }
sp-offchain = { default-features = false, git = "https://github.com/Cardinal-Cryptography/substrate.git", branch = "aleph-v0.9.30" }
sp-runtime = { default-features = false, git = "https://github.com/Cardinal-Cryptography/substrate.git", branch = "aleph-v0.9.30" }
sp-session = { default-features = false, git = "https://github.com/Cardinal-Cryptography/substrate.git", branch = "aleph-v0.9.30" }
sp-staking = { default-features = false, git = "https://github.com/Cardinal-Cryptography/substrate.git", branch = "aleph-v0.9.30" }
sp-std = { default-features = false, git = "https://github.com/Cardinal-Cryptography/substrate.git", branch = "aleph-v0.9.30" }
sp-transaction-pool = { default-features = false, git = "https://github.com/Cardinal-Cryptography/substrate.git", branch = "aleph-v0.9.30" }
sp-version = { default-features = false, git = "https://github.com/Cardinal-Cryptography/substrate.git", branch = "aleph-v0.9.30" }
sp-io = { default-features = false, git = "https://github.com/Cardinal-Cryptography/substrate.git", branch = "aleph-v0.9.30" }
>>>>>>> 61fe15e7

primitives = { path = "../../primitives", default-features = false }
pallet-aleph = { path = "../../pallets/aleph", default-features = false }
pallet-elections = { path = "../../pallets/elections", default-features = false }

[build-dependencies]
<<<<<<< HEAD
substrate-wasm-builder = { git = "https://github.com/Cardinal-Cryptography/substrate.git", branch = "aleph-v0.9.31" }
=======
substrate-wasm-builder = { git = "https://github.com/Cardinal-Cryptography/substrate.git", branch = "aleph-v0.9.30" }
>>>>>>> 61fe15e7

[features]
default = ["std"]
std = [
    "codec/std",
    "frame-executive/std",
    "frame-support/std",
    "frame-try-runtime/std",
    "pallet-aleph/std",
    "pallet-aura/std",
    "pallet-authorship/std",
    "pallet-balances/std",
    "pallet-elections/std",
    "pallet-identity/std",
    "pallet-randomness-collective-flip/std",
    "pallet-session/std",
    "pallet-staking/std",
    "pallet-sudo/std",
    "pallet-timestamp/std",
    "pallet-transaction-payment/std",
    "pallet-treasury/std",
    "pallet-vesting/std",
    "pallet-multisig/std",
    "pallet-utility/std",
    "serde",
    "sp-api/std",
    "sp-block-builder/std",
    "sp-consensus-aura/std",
    "sp-core/std",
    "sp-inherents/std",
    "sp-io/std",
    "sp-runtime/std",
    "sp-session/std",
    "sp-staking/std",
    "sp-std/std",
    "sp-transaction-pool/std",
    "sp-version/std",
    "frame-system/std",
    "sp-offchain/std",
    "pallet-transaction-payment-rpc-runtime-api/std",
    "frame-system-rpc-runtime-api/std",
    "primitives/std",
    "pallet-contracts-primitives/std",
    "pallet-contracts/std",
    "pallet-nomination-pools/std",
]
short_session = ["primitives/short_session"]
try-runtime = [
    "frame-executive/try-runtime",
    "frame-support/try-runtime",
    "frame-try-runtime",
    "frame-system/try-runtime",
    "pallet-contracts/try-runtime",
    "pallet-nomination-pools/try-runtime",
    "pallet-aleph/try-runtime",
    "pallet-aura/try-runtime",
    "pallet-authorship/try-runtime",
    "pallet-balances/try-runtime",
    "pallet-elections/try-runtime",
    "pallet-identity/try-runtime",
    "pallet-randomness-collective-flip/try-runtime",
    "pallet-session/try-runtime",
    "pallet-staking/try-runtime",
    "pallet-sudo/try-runtime",
    "pallet-timestamp/try-runtime",
    "pallet-scheduler/try-runtime",
    "pallet-transaction-payment/try-runtime",
    "pallet-treasury/try-runtime",
    "pallet-vesting/try-runtime",
    "pallet-multisig/try-runtime",
    "pallet-utility/try-runtime",
]
enable_treasury_proposals = []<|MERGE_RESOLUTION|>--- conflicted
+++ resolved
@@ -1,10 +1,6 @@
 [package]
 name = "aleph-runtime"
-<<<<<<< HEAD
-version = "0.8.1"
-=======
-version = "0.8.2"
->>>>>>> 61fe15e7
+version = "0.8.3"
 authors = ["Cardinal Cryptography"]
 edition = "2021"
 homepage = "https://alephzero.org"
@@ -19,7 +15,6 @@
 scale-info = { version = "2.0", default-features = false, features = ["derive"] }
 serde = { version = "1.0", optional = true, features = ["derive"] }
 
-<<<<<<< HEAD
 frame-executive = { default-features = false, git = "https://github.com/Cardinal-Cryptography/substrate.git", branch = "aleph-v0.9.31" }
 frame-support = { default-features = false, git = "https://github.com/Cardinal-Cryptography/substrate.git", branch = "aleph-v0.9.31" }
 frame-system = { default-features = false, git = "https://github.com/Cardinal-Cryptography/substrate.git", branch = "aleph-v0.9.31" }
@@ -60,59 +55,13 @@
 sp-version = { default-features = false, git = "https://github.com/Cardinal-Cryptography/substrate.git", branch = "aleph-v0.9.31" }
 # NOTE: these two disabled features collide with std in wasm
 sp-io = { default-features = false, git = "https://github.com/Cardinal-Cryptography/substrate.git", branch = "aleph-v0.9.31" }
-=======
-frame-executive = { default-features = false, git = "https://github.com/Cardinal-Cryptography/substrate.git", branch = "aleph-v0.9.30" }
-frame-support = { default-features = false, git = "https://github.com/Cardinal-Cryptography/substrate.git", branch = "aleph-v0.9.30" }
-frame-system = { default-features = false, git = "https://github.com/Cardinal-Cryptography/substrate.git", branch = "aleph-v0.9.30" }
-frame-system-rpc-runtime-api = { default-features = false, git = "https://github.com/Cardinal-Cryptography/substrate.git", branch = "aleph-v0.9.30" }
-frame-try-runtime = { default-features = false, git = "https://github.com/Cardinal-Cryptography/substrate.git", branch = "aleph-v0.9.30", optional = true }
-
-pallet-aura = { default-features = false, git = "https://github.com/Cardinal-Cryptography/substrate.git", branch = "aleph-v0.9.30" }
-pallet-authorship = { default-features = false, git = "https://github.com/Cardinal-Cryptography/substrate.git", branch = "aleph-v0.9.30" }
-pallet-balances = { default-features = false, git = "https://github.com/Cardinal-Cryptography/substrate.git", branch = "aleph-v0.9.30" }
-pallet-contracts = { git = "https://github.com/Cardinal-Cryptography/substrate", default-features = false, branch = "aleph-v0.9.30" }
-pallet-contracts-primitives = { git = "https://github.com/Cardinal-Cryptography/substrate", default-features = false, branch = "aleph-v0.9.30" }
-pallet-contracts-rpc-runtime-api = { git = "https://github.com/Cardinal-Cryptography/substrate", default-features = false, branch = "aleph-v0.9.30" }
-pallet-identity = { git = "https://github.com/Cardinal-Cryptography/substrate", default-features = false, branch = "aleph-v0.9.30" }
-pallet-randomness-collective-flip = { default-features = false, git = "https://github.com/Cardinal-Cryptography/substrate.git", branch = "aleph-v0.9.30" }
-pallet-session = { default-features = false, git = "https://github.com/Cardinal-Cryptography/substrate.git", branch = "aleph-v0.9.30" }
-pallet-scheduler = { default-features = false, git = "https://github.com/Cardinal-Cryptography/substrate.git", branch = "aleph-v0.9.30" }
-pallet-staking = { default-features = false, git = "https://github.com/Cardinal-Cryptography/substrate.git", branch = "aleph-v0.9.30" }
-pallet-sudo = { default-features = false, git = "https://github.com/Cardinal-Cryptography/substrate.git", branch = "aleph-v0.9.30" }
-pallet-timestamp = { default-features = false, git = "https://github.com/Cardinal-Cryptography/substrate.git", branch = "aleph-v0.9.30" }
-pallet-transaction-payment = { default-features = false, git = "https://github.com/Cardinal-Cryptography/substrate.git", branch = "aleph-v0.9.30" }
-pallet-transaction-payment-rpc-runtime-api = { default-features = false, git = "https://github.com/Cardinal-Cryptography/substrate.git", branch = "aleph-v0.9.30" }
-pallet-treasury = { default-features = false, git = "https://github.com/Cardinal-Cryptography/substrate.git", branch = "aleph-v0.9.30" }
-pallet-vesting = { default-features = false, git = "https://github.com/Cardinal-Cryptography/substrate.git", branch = "aleph-v0.9.30" }
-pallet-multisig = { default-features = false, git = "https://github.com/Cardinal-Cryptography/substrate.git", branch = "aleph-v0.9.30" }
-pallet-utility = { default-features = false, git = "https://github.com/Cardinal-Cryptography/substrate.git", branch = "aleph-v0.9.30" }
-pallet-nomination-pools = { default-features = false, git = "https://github.com/Cardinal-Cryptography/substrate.git", branch = "aleph-v0.9.30" }
-
-sp-api = { default-features = false, git = "https://github.com/Cardinal-Cryptography/substrate.git", branch = "aleph-v0.9.30" }
-sp-block-builder = { default-features = false, git = "https://github.com/Cardinal-Cryptography/substrate.git", branch = "aleph-v0.9.30" }
-sp-consensus-aura = { default-features = false, git = "https://github.com/Cardinal-Cryptography/substrate.git", branch = "aleph-v0.9.30" }
-sp-core = { default-features = false, git = "https://github.com/Cardinal-Cryptography/substrate.git", branch = "aleph-v0.9.30" }
-sp-inherents = { default-features = false, git = "https://github.com/Cardinal-Cryptography/substrate.git", branch = "aleph-v0.9.30" }
-sp-offchain = { default-features = false, git = "https://github.com/Cardinal-Cryptography/substrate.git", branch = "aleph-v0.9.30" }
-sp-runtime = { default-features = false, git = "https://github.com/Cardinal-Cryptography/substrate.git", branch = "aleph-v0.9.30" }
-sp-session = { default-features = false, git = "https://github.com/Cardinal-Cryptography/substrate.git", branch = "aleph-v0.9.30" }
-sp-staking = { default-features = false, git = "https://github.com/Cardinal-Cryptography/substrate.git", branch = "aleph-v0.9.30" }
-sp-std = { default-features = false, git = "https://github.com/Cardinal-Cryptography/substrate.git", branch = "aleph-v0.9.30" }
-sp-transaction-pool = { default-features = false, git = "https://github.com/Cardinal-Cryptography/substrate.git", branch = "aleph-v0.9.30" }
-sp-version = { default-features = false, git = "https://github.com/Cardinal-Cryptography/substrate.git", branch = "aleph-v0.9.30" }
-sp-io = { default-features = false, git = "https://github.com/Cardinal-Cryptography/substrate.git", branch = "aleph-v0.9.30" }
->>>>>>> 61fe15e7
 
 primitives = { path = "../../primitives", default-features = false }
 pallet-aleph = { path = "../../pallets/aleph", default-features = false }
 pallet-elections = { path = "../../pallets/elections", default-features = false }
 
 [build-dependencies]
-<<<<<<< HEAD
 substrate-wasm-builder = { git = "https://github.com/Cardinal-Cryptography/substrate.git", branch = "aleph-v0.9.31" }
-=======
-substrate-wasm-builder = { git = "https://github.com/Cardinal-Cryptography/substrate.git", branch = "aleph-v0.9.30" }
->>>>>>> 61fe15e7
 
 [features]
 default = ["std"]
@@ -133,6 +82,7 @@
     "pallet-sudo/std",
     "pallet-timestamp/std",
     "pallet-transaction-payment/std",
+    "pallet-transaction-payment-rpc-runtime-api/std",
     "pallet-treasury/std",
     "pallet-vesting/std",
     "pallet-multisig/std",
@@ -152,7 +102,6 @@
     "sp-version/std",
     "frame-system/std",
     "sp-offchain/std",
-    "pallet-transaction-payment-rpc-runtime-api/std",
     "frame-system-rpc-runtime-api/std",
     "primitives/std",
     "pallet-contracts-primitives/std",
