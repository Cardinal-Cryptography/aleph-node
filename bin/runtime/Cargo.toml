--- conflicted
+++ resolved
@@ -1,10 +1,6 @@
 [package]
 name = "aleph-runtime"
-<<<<<<< HEAD
 version = "0.9.0"
-=======
-version = "0.8.2"
->>>>>>> 6f195b62
 authors = ["Cardinal Cryptography"]
 edition = "2021"
 homepage = "https://alephzero.org"
