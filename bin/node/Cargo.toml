[package]
name = "aleph-node"
version = "0.9.0"
description = "Aleph node binary"
build = "build.rs"
license = "GPL-3.0-or-later"
authors.workspace = true
edition.workspace = true
homepage.workspace = true
repository.workspace = true

[package.metadata.docs.rs]
targets = ["x86_64-unknown-linux-gnu"]

[[bin]]
name = "aleph-node"

[dependencies]
parity-scale-codec = { workspace = true, features = ["derive"] }
log = { workspace = true }
serde = { workspace = true }
serde_json = { workspace = true }
futures = { workspace = true }
hex = { workspace = true }
hex-literal = { workspace = true }
libp2p = { workspace = true }
thiserror = { workspace = true }

<<<<<<< HEAD
sp-application-crypto = { git = "https://github.com/Cardinal-Cryptography/substrate.git", branch = "aleph-v0.9.39" }
sc-block-builder = { git = "https://github.com/Cardinal-Cryptography/substrate.git", branch = "aleph-v0.9.39" }
sc-chain-spec = { git = "https://github.com/Cardinal-Cryptography/substrate.git", branch = "aleph-v0.9.39"}
sc-cli = { git = "https://github.com/Cardinal-Cryptography/substrate.git", branch = "aleph-v0.9.39" }
sp-core = { git = "https://github.com/Cardinal-Cryptography/substrate.git", branch = "aleph-v0.9.39" }
sc-executor = { git = "https://github.com/Cardinal-Cryptography/substrate.git", branch = "aleph-v0.9.39" }
sc-service = { git = "https://github.com/Cardinal-Cryptography/substrate.git", branch = "aleph-v0.9.39" }
sc-telemetry = { git = "https://github.com/Cardinal-Cryptography/substrate.git", branch = "aleph-v0.9.39" }
sc-keystore = { git = "https://github.com/Cardinal-Cryptography/substrate.git", branch = "aleph-v0.9.39" }
sp-keystore = { git = "https://github.com/Cardinal-Cryptography/substrate.git", branch = "aleph-v0.9.39" }
sp-inherents = { git = "https://github.com/Cardinal-Cryptography/substrate.git", branch = "aleph-v0.9.39" }
sc-basic-authorship = { git = "https://github.com/Cardinal-Cryptography/substrate.git", branch = "aleph-v0.9.39" }
sc-network = { git = "https://github.com/Cardinal-Cryptography/substrate.git", branch = "aleph-v0.9.39" }
sc-transaction-pool = { git = "https://github.com/Cardinal-Cryptography/substrate.git", branch = "aleph-v0.9.39" }
sp-transaction-pool = { git = "https://github.com/Cardinal-Cryptography/substrate.git", branch = "aleph-v0.9.39" }
sc-transaction-pool-api = { git = "https://github.com/Cardinal-Cryptography/substrate.git", branch = "aleph-v0.9.39" }
sc-consensus-aura = { git = "https://github.com/Cardinal-Cryptography/substrate.git", branch = "aleph-v0.9.39" }
sp-consensus-aura = { git = "https://github.com/Cardinal-Cryptography/substrate.git", branch = "aleph-v0.9.39" }
sp-consensus = { git = "https://github.com/Cardinal-Cryptography/substrate.git", branch = "aleph-v0.9.39" }
sc-consensus = { git = "https://github.com/Cardinal-Cryptography/substrate.git", branch = "aleph-v0.9.39" }
sc-client-api = { git = "https://github.com/Cardinal-Cryptography/substrate.git", branch = "aleph-v0.9.39" }
sp-runtime = { git = "https://github.com/Cardinal-Cryptography/substrate.git", branch = "aleph-v0.9.39" }
sp-timestamp = { git = "https://github.com/Cardinal-Cryptography/substrate.git", branch = "aleph-v0.9.39" }
pallet-staking = { git = "https://github.com/Cardinal-Cryptography/substrate.git", branch = "aleph-v0.9.39" }
try-runtime-cli = { git = "https://github.com/Cardinal-Cryptography/substrate.git", branch = "aleph-v0.9.39", optional = true }
sc-consensus-slots = { git = "https://github.com/Cardinal-Cryptography/substrate.git", branch = "aleph-v0.9.39" }
sp-arithmetic = { git = "https://github.com/Cardinal-Cryptography/substrate.git", branch = "aleph-v0.9.39" }
sp-io = { git = "https://github.com/Cardinal-Cryptography/substrate.git", branch = "aleph-v0.9.39" }

frame-benchmarking-cli = { git = "https://github.com/Cardinal-Cryptography/substrate.git", branch = "aleph-v0.9.39", optional = true }
frame-benchmarking = { git = "https://github.com/Cardinal-Cryptography/substrate.git", branch = "aleph-v0.9.39", optional = true }
=======
sc-basic-authorship = { workspace = true }
sc-block-builder = { workspace = true }
sc-chain-spec = { workspace = true }
sc-cli = { workspace = true }
sc-client-api = { workspace = true }
sc-consensus = { workspace = true }
sc-consensus-aura = { workspace = true }
sc-consensus-slots = { workspace = true }
sc-executor = { workspace = true }
sc-keystore = { workspace = true }
sc-network = { workspace = true }
sc-service = { workspace = true }
sc-telemetry = { workspace = true }
sc-transaction-pool = { workspace = true }
sc-transaction-pool-api = { workspace = true }

sp-application-crypto = { workspace = true }
sp-arithmetic = { workspace = true }
sp-consensus = { workspace = true }
sp-consensus-aura = { workspace = true }
sp-core = { workspace = true }
sp-inherents = { workspace = true }
sp-io = { workspace = true }
sp-keystore = { workspace = true }
sp-runtime = { workspace = true }
sp-timestamp = { workspace = true }
sp-transaction-pool = { workspace = true }
>>>>>>> cd840696

pallet-staking = { workspace = true }
try-runtime-cli = { workspace = true, optional = true }

frame-benchmarking-cli = { workspace = true, optional = true }
frame-benchmarking = { workspace = true, optional = true }

aleph-runtime = { workspace = true }
finality-aleph = { workspace = true }
primitives = { workspace = true }
jellyfier = { workspace = true, optional = true }

# These dependencies are used for the node's RPCs
<<<<<<< HEAD
jsonrpsee = { version = "0.16.2", features = ["server"] }
sc-rpc = { git = "https://github.com/Cardinal-Cryptography/substrate.git", branch = "aleph-v0.9.39" }
sp-api = { git = "https://github.com/Cardinal-Cryptography/substrate.git", branch = "aleph-v0.9.39" }
sc-rpc-api = { git = "https://github.com/Cardinal-Cryptography/substrate.git", branch = "aleph-v0.9.39" }
sp-blockchain = { git = "https://github.com/Cardinal-Cryptography/substrate.git", branch = "aleph-v0.9.39" }
sp-block-builder = { git = "https://github.com/Cardinal-Cryptography/substrate.git", branch = "aleph-v0.9.39" }
substrate-frame-rpc-system = { git = "https://github.com/Cardinal-Cryptography/substrate.git", branch = "aleph-v0.9.39" }
pallet-transaction-payment-rpc = { git = "https://github.com/Cardinal-Cryptography/substrate.git", branch = "aleph-v0.9.39" }

[build-dependencies]
substrate-build-script-utils = { git = "https://github.com/Cardinal-Cryptography/substrate.git", branch = "aleph-v0.9.39" }
=======
jsonrpsee = { workspace = true, features = ["server"] }
sc-rpc = { workspace = true }
sc-rpc-api = { workspace = true }
sp-api = { workspace = true }
sp-blockchain = { workspace = true }
sp-block-builder = { workspace = true }
substrate-frame-rpc-system = { workspace = true }
pallet-transaction-payment-rpc = { workspace = true }

[build-dependencies]
substrate-build-script-utils = { workspace = true }
>>>>>>> cd840696

[features]
default = []
short_session = [
    "aleph-runtime/short_session",
    "primitives/short_session"
]
try-runtime = [
    "aleph-runtime/try-runtime",
    "try-runtime-cli/try-runtime",
]
enable_treasury_proposals = [
    "aleph-runtime/enable_treasury_proposals"
]
runtime-benchmarks = [
    "frame-benchmarking",
    "frame-benchmarking-cli/runtime-benchmarks",
    "aleph-runtime/runtime-benchmarks",
]
only_legacy = [
    "finality-aleph/only_legacy"
]

# Liminal-related features
liminal = [
    "aleph-runtime/liminal",
    "jellyfier",
    "primitives/liminal-std",
]
liminal-try-runtime = [
    "liminal",
    "try-runtime",
    "aleph-runtime/liminal-try-runtime",
]
liminal-runtime-benchmarks = [
    "liminal",
    "runtime-benchmarks",
    "aleph-runtime/liminal-runtime-benchmarks"
]<|MERGE_RESOLUTION|>--- conflicted
+++ resolved
@@ -26,39 +26,6 @@
 libp2p = { workspace = true }
 thiserror = { workspace = true }
 
-<<<<<<< HEAD
-sp-application-crypto = { git = "https://github.com/Cardinal-Cryptography/substrate.git", branch = "aleph-v0.9.39" }
-sc-block-builder = { git = "https://github.com/Cardinal-Cryptography/substrate.git", branch = "aleph-v0.9.39" }
-sc-chain-spec = { git = "https://github.com/Cardinal-Cryptography/substrate.git", branch = "aleph-v0.9.39"}
-sc-cli = { git = "https://github.com/Cardinal-Cryptography/substrate.git", branch = "aleph-v0.9.39" }
-sp-core = { git = "https://github.com/Cardinal-Cryptography/substrate.git", branch = "aleph-v0.9.39" }
-sc-executor = { git = "https://github.com/Cardinal-Cryptography/substrate.git", branch = "aleph-v0.9.39" }
-sc-service = { git = "https://github.com/Cardinal-Cryptography/substrate.git", branch = "aleph-v0.9.39" }
-sc-telemetry = { git = "https://github.com/Cardinal-Cryptography/substrate.git", branch = "aleph-v0.9.39" }
-sc-keystore = { git = "https://github.com/Cardinal-Cryptography/substrate.git", branch = "aleph-v0.9.39" }
-sp-keystore = { git = "https://github.com/Cardinal-Cryptography/substrate.git", branch = "aleph-v0.9.39" }
-sp-inherents = { git = "https://github.com/Cardinal-Cryptography/substrate.git", branch = "aleph-v0.9.39" }
-sc-basic-authorship = { git = "https://github.com/Cardinal-Cryptography/substrate.git", branch = "aleph-v0.9.39" }
-sc-network = { git = "https://github.com/Cardinal-Cryptography/substrate.git", branch = "aleph-v0.9.39" }
-sc-transaction-pool = { git = "https://github.com/Cardinal-Cryptography/substrate.git", branch = "aleph-v0.9.39" }
-sp-transaction-pool = { git = "https://github.com/Cardinal-Cryptography/substrate.git", branch = "aleph-v0.9.39" }
-sc-transaction-pool-api = { git = "https://github.com/Cardinal-Cryptography/substrate.git", branch = "aleph-v0.9.39" }
-sc-consensus-aura = { git = "https://github.com/Cardinal-Cryptography/substrate.git", branch = "aleph-v0.9.39" }
-sp-consensus-aura = { git = "https://github.com/Cardinal-Cryptography/substrate.git", branch = "aleph-v0.9.39" }
-sp-consensus = { git = "https://github.com/Cardinal-Cryptography/substrate.git", branch = "aleph-v0.9.39" }
-sc-consensus = { git = "https://github.com/Cardinal-Cryptography/substrate.git", branch = "aleph-v0.9.39" }
-sc-client-api = { git = "https://github.com/Cardinal-Cryptography/substrate.git", branch = "aleph-v0.9.39" }
-sp-runtime = { git = "https://github.com/Cardinal-Cryptography/substrate.git", branch = "aleph-v0.9.39" }
-sp-timestamp = { git = "https://github.com/Cardinal-Cryptography/substrate.git", branch = "aleph-v0.9.39" }
-pallet-staking = { git = "https://github.com/Cardinal-Cryptography/substrate.git", branch = "aleph-v0.9.39" }
-try-runtime-cli = { git = "https://github.com/Cardinal-Cryptography/substrate.git", branch = "aleph-v0.9.39", optional = true }
-sc-consensus-slots = { git = "https://github.com/Cardinal-Cryptography/substrate.git", branch = "aleph-v0.9.39" }
-sp-arithmetic = { git = "https://github.com/Cardinal-Cryptography/substrate.git", branch = "aleph-v0.9.39" }
-sp-io = { git = "https://github.com/Cardinal-Cryptography/substrate.git", branch = "aleph-v0.9.39" }
-
-frame-benchmarking-cli = { git = "https://github.com/Cardinal-Cryptography/substrate.git", branch = "aleph-v0.9.39", optional = true }
-frame-benchmarking = { git = "https://github.com/Cardinal-Cryptography/substrate.git", branch = "aleph-v0.9.39", optional = true }
-=======
 sc-basic-authorship = { workspace = true }
 sc-block-builder = { workspace = true }
 sc-chain-spec = { workspace = true }
@@ -86,7 +53,6 @@
 sp-runtime = { workspace = true }
 sp-timestamp = { workspace = true }
 sp-transaction-pool = { workspace = true }
->>>>>>> cd840696
 
 pallet-staking = { workspace = true }
 try-runtime-cli = { workspace = true, optional = true }
@@ -100,19 +66,6 @@
 jellyfier = { workspace = true, optional = true }
 
 # These dependencies are used for the node's RPCs
-<<<<<<< HEAD
-jsonrpsee = { version = "0.16.2", features = ["server"] }
-sc-rpc = { git = "https://github.com/Cardinal-Cryptography/substrate.git", branch = "aleph-v0.9.39" }
-sp-api = { git = "https://github.com/Cardinal-Cryptography/substrate.git", branch = "aleph-v0.9.39" }
-sc-rpc-api = { git = "https://github.com/Cardinal-Cryptography/substrate.git", branch = "aleph-v0.9.39" }
-sp-blockchain = { git = "https://github.com/Cardinal-Cryptography/substrate.git", branch = "aleph-v0.9.39" }
-sp-block-builder = { git = "https://github.com/Cardinal-Cryptography/substrate.git", branch = "aleph-v0.9.39" }
-substrate-frame-rpc-system = { git = "https://github.com/Cardinal-Cryptography/substrate.git", branch = "aleph-v0.9.39" }
-pallet-transaction-payment-rpc = { git = "https://github.com/Cardinal-Cryptography/substrate.git", branch = "aleph-v0.9.39" }
-
-[build-dependencies]
-substrate-build-script-utils = { git = "https://github.com/Cardinal-Cryptography/substrate.git", branch = "aleph-v0.9.39" }
-=======
 jsonrpsee = { workspace = true, features = ["server"] }
 sc-rpc = { workspace = true }
 sc-rpc-api = { workspace = true }
@@ -124,7 +77,6 @@
 
 [build-dependencies]
 substrate-build-script-utils = { workspace = true }
->>>>>>> cd840696
 
 [features]
 default = []
