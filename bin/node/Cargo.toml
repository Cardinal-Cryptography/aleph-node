[package]
name = "aleph-node"
<<<<<<< HEAD
version = "0.8.2"
=======
version = "0.8.0+mainnet"
>>>>>>> 76f958b6
authors = ["Cardinal Cryptography"]
description = "Aleph node binary"
edition = "2021"
build = "build.rs"
homepage = "https://alephzero.org"
repository = "https://github.com/aleph-zero-foundation/aleph-node"
license = "GPL-3.0-or-later"

[package.metadata.docs.rs]
targets = ["x86_64-unknown-linux-gnu"]

[[bin]]
name = "aleph-node"

[dependencies]
clap = { version = "3.0", features = ["derive"] }
codec = { package = "parity-scale-codec", version = "3.0.0", default-features = false, features = ["derive"] }
log = "0.4"
serde = "1.0"
serde_json = "1.0"
futures = "0.3"
hex = "0.4"
hex-literal = "0.3"
libp2p = "0.44"
thiserror = "1.0"

sp-application-crypto = { git = "https://github.com/Cardinal-Cryptography/substrate.git", branch = "aleph-v0.9.28" }
sc-block-builder = { git = "https://github.com/Cardinal-Cryptography/substrate.git", branch = "aleph-v0.9.28" }
sc-chain-spec = { git = "https://github.com/Cardinal-Cryptography/substrate.git", branch = "aleph-v0.9.28"}
sc-cli = { git = "https://github.com/Cardinal-Cryptography/substrate.git", branch = "aleph-v0.9.28", features = ["wasmtime"] }
sp-core = { git = "https://github.com/Cardinal-Cryptography/substrate.git", branch = "aleph-v0.9.28" }
sc-executor = { git = "https://github.com/Cardinal-Cryptography/substrate.git", branch = "aleph-v0.9.28", features = ["wasmtime"] }
sc-service = { git = "https://github.com/Cardinal-Cryptography/substrate.git", branch = "aleph-v0.9.28", features = ["wasmtime"] }
sc-telemetry = { git = "https://github.com/Cardinal-Cryptography/substrate.git", branch = "aleph-v0.9.28" }
sc-keystore = { git = "https://github.com/Cardinal-Cryptography/substrate.git", branch = "aleph-v0.9.28" }
sp-keystore = { git = "https://github.com/Cardinal-Cryptography/substrate.git", branch = "aleph-v0.9.28" }
sp-inherents = { git = "https://github.com/Cardinal-Cryptography/substrate.git", branch = "aleph-v0.9.28" }
sc-basic-authorship = { git = "https://github.com/Cardinal-Cryptography/substrate.git", branch = "aleph-v0.9.28" }
sc-network = { git = "https://github.com/Cardinal-Cryptography/substrate.git", branch = "aleph-v0.9.28" }
sc-transaction-pool = { git = "https://github.com/Cardinal-Cryptography/substrate.git", branch = "aleph-v0.9.28" }
sp-transaction-pool = { git = "https://github.com/Cardinal-Cryptography/substrate.git", branch = "aleph-v0.9.28" }
sc-transaction-pool-api = { git = "https://github.com/Cardinal-Cryptography/substrate.git", branch = "aleph-v0.9.28" }
sp-arithmetic = { git = "https://github.com/Cardinal-Cryptography/substrate.git", branch = "aleph-v0.9.28" }
sc-consensus-slots = { git = "https://github.com/Cardinal-Cryptography/substrate.git", branch = "aleph-v0.9.28" }
sc-consensus-aura = { git = "https://github.com/Cardinal-Cryptography/substrate.git", branch = "aleph-v0.9.28" }
sp-consensus-aura = { git = "https://github.com/Cardinal-Cryptography/substrate.git", branch = "aleph-v0.9.28" }
sp-consensus = { git = "https://github.com/Cardinal-Cryptography/substrate.git", branch = "aleph-v0.9.28" }
sc-consensus = { git = "https://github.com/Cardinal-Cryptography/substrate.git", branch = "aleph-v0.9.28" }
sc-client-api = { git = "https://github.com/Cardinal-Cryptography/substrate.git", branch = "aleph-v0.9.28" }
sp-runtime = { git = "https://github.com/Cardinal-Cryptography/substrate.git", branch = "aleph-v0.9.28" }
sp-timestamp = { git = "https://github.com/Cardinal-Cryptography/substrate.git", branch = "aleph-v0.9.28" }
pallet-staking = { git = "https://github.com/Cardinal-Cryptography/substrate.git", branch = "aleph-v0.9.28" }
try-runtime-cli = { git = "https://github.com/Cardinal-Cryptography/substrate.git", branch = "aleph-v0.9.28", optional = true }

aleph-runtime = { path = "../runtime" }
finality-aleph = { path = "../../finality-aleph" }
aleph-primitives = { package = "primitives", path = "../../primitives" }

# These dependencies are used for the node's RPCs
jsonrpsee = { version = "0.15.1", features = ["server"] }
sc-rpc = { git = "https://github.com/Cardinal-Cryptography/substrate.git", branch = "aleph-v0.9.28" }
sp-api = { git = "https://github.com/Cardinal-Cryptography/substrate.git", branch = "aleph-v0.9.28" }
sc-rpc-api = { git = "https://github.com/Cardinal-Cryptography/substrate.git", branch = "aleph-v0.9.28" }
sp-blockchain = { git = "https://github.com/Cardinal-Cryptography/substrate.git", branch = "aleph-v0.9.28" }
sp-block-builder = { git = "https://github.com/Cardinal-Cryptography/substrate.git", branch = "aleph-v0.9.28" }
substrate-frame-rpc-system = { git = "https://github.com/Cardinal-Cryptography/substrate.git", branch = "aleph-v0.9.28" }
pallet-transaction-payment-rpc = { git = "https://github.com/Cardinal-Cryptography/substrate.git", branch = "aleph-v0.9.28" }

[build-dependencies]
substrate-build-script-utils = { git = "https://github.com/Cardinal-Cryptography/substrate.git", branch = "aleph-v0.9.28" }

[features]
default = []
short_session = [
    "aleph-runtime/short_session",
    "aleph-primitives/short_session"
]
try-runtime = [
    "aleph-runtime/try-runtime",
    "try-runtime-cli",
]
enable_treasury_proposals = [
    "aleph-runtime/enable_treasury_proposals"
]<|MERGE_RESOLUTION|>--- conflicted
+++ resolved
@@ -1,10 +1,6 @@
 [package]
 name = "aleph-node"
-<<<<<<< HEAD
 version = "0.8.2"
-=======
-version = "0.8.0+mainnet"
->>>>>>> 76f958b6
 authors = ["Cardinal Cryptography"]
 description = "Aleph node binary"
 edition = "2021"
