#[cfg(any(feature = "try-runtime", feature = "runtime-benchmarks"))]
use aleph_node::ExecutorDispatch;
use aleph_node::{new_authority, new_full, new_partial, Cli, Subcommand};
<<<<<<< HEAD
#[cfg(any(feature = "try-runtime", feature = "runtime-benchmarks"))]
use aleph_runtime::Block;
#[cfg(feature = "runtime-benchmarks")]
use frame_benchmarking_cli::BenchmarkCmd;
use log::warn;
use sc_cli::{clap::Parser, SubstrateCli};
=======
use aleph_primitives::HEAP_PAGES;
#[cfg(feature = "try-runtime")]
use aleph_runtime::Block;
use log::warn;
use sc_cli::{clap::Parser, CliConfiguration, DatabasePruningMode, PruningParams, SubstrateCli};
>>>>>>> 7de6e775
use sc_network::config::Role;
use sc_service::{Configuration, PartialComponents};

fn default_state_pruning() -> Option<DatabasePruningMode> {
    Some(DatabasePruningMode::Archive)
}

fn default_blocks_pruning() -> DatabasePruningMode {
    DatabasePruningMode::ArchiveCanonical
}

fn pruning_changed(params: &PruningParams) -> bool {
    let state_pruning_changed =
        params.state_pruning.is_some() && (params.state_pruning != default_state_pruning());

    let blocks_pruning_changed = params.blocks_pruning != default_blocks_pruning();

    state_pruning_changed || blocks_pruning_changed
}

fn enforce_heap_pages(config: &mut Configuration) {
    config.default_heap_pages = Some(HEAP_PAGES);
}

fn main() -> sc_cli::Result<()> {
    let mut cli = Cli::parse();
<<<<<<< HEAD
    if !cli.aleph.experimental_pruning() {
        if cli
            .run
            .import_params
            .pruning_params
            .blocks_pruning
            .is_some()
            || cli.run.import_params.pruning_params.state_pruning != Some("archive".into())
        {
            warn!("Pruning not supported. Switching to keeping all block bodies and states.");
            cli.run.import_params.pruning_params.blocks_pruning = None;
            cli.run.import_params.pruning_params.state_pruning = Some("archive".into());
        }
    } else {
        warn!("Pruning not supported, but flag experimental_pruning was turned on. Usage of this flag can lead to misbehaviour, which can be punished.");
=======
    let overwritten_pruning = pruning_changed(&cli.run.import_params.pruning_params);
    if !cli.aleph.experimental_pruning() {
        cli.run.import_params.pruning_params.state_pruning = default_state_pruning();
        cli.run.import_params.pruning_params.blocks_pruning = default_blocks_pruning();
>>>>>>> 7de6e775
    }

    match &cli.subcommand {
        Some(Subcommand::BootstrapChain(cmd)) => cmd.run(),
        Some(Subcommand::BootstrapNode(cmd)) => cmd.run(),
        Some(Subcommand::ConvertChainspecToRaw(cmd)) => cmd.run(),
        Some(Subcommand::Key(cmd)) => cmd.run(&cli),
        Some(Subcommand::CheckBlock(cmd)) => {
            let runner = cli.create_runner(cmd)?;
            runner.async_run(|config| {
                let PartialComponents {
                    client,
                    task_manager,
                    import_queue,
                    ..
                } = new_partial(&config)?;
                Ok((cmd.run(client, import_queue), task_manager))
            })
        }
        Some(Subcommand::ExportBlocks(cmd)) => {
            let runner = cli.create_runner(cmd)?;
            runner.async_run(|config| {
                let PartialComponents {
                    client,
                    task_manager,
                    ..
                } = new_partial(&config)?;
                Ok((cmd.run(client, config.database), task_manager))
            })
        }
        Some(Subcommand::ExportState(cmd)) => {
            let runner = cli.create_runner(cmd)?;
            runner.async_run(|config| {
                let PartialComponents {
                    client,
                    task_manager,
                    ..
                } = new_partial(&config)?;
                Ok((cmd.run(client, config.chain_spec), task_manager))
            })
        }
        Some(Subcommand::ImportBlocks(cmd)) => {
            let runner = cli.create_runner(cmd)?;
            runner.async_run(|config| {
                let PartialComponents {
                    client,
                    task_manager,
                    import_queue,
                    ..
                } = new_partial(&config)?;
                Ok((cmd.run(client, import_queue), task_manager))
            })
        }
        Some(Subcommand::PurgeChain(cmd)) => {
            let runner = cli.create_runner(cmd)?;
            runner.sync_run(|config| cmd.run(config.database))
        }
        Some(Subcommand::Revert(cmd)) => {
            let runner = cli.create_runner(cmd)?;
            runner.async_run(|config| {
                let PartialComponents {
                    client,
                    task_manager,
                    backend,
                    ..
                } = new_partial(&config)?;
                Ok((cmd.run(client, backend, None), task_manager))
            })
        }
        #[cfg(feature = "try-runtime")]
        Some(Subcommand::TryRuntime(cmd)) => {
            use sc_executor::{sp_wasm_interface::ExtendedHostFunctions, NativeExecutionDispatch};
            let runner = cli.create_runner(cmd)?;
            runner.async_run(|config| {
                let registry = config.prometheus_config.as_ref().map(|cfg| &cfg.registry);
                let task_manager =
                    sc_service::TaskManager::new(config.tokio_handle.clone(), registry)
                        .map_err(|e| sc_cli::Error::Service(sc_service::Error::Prometheus(e)))?;

                Ok((
                    cmd.run::<Block, ExtendedHostFunctions<
                        sp_io::SubstrateHostFunctions,
                        <ExecutorDispatch as NativeExecutionDispatch>::ExtendHostFunctions,
                    >>(),
                    task_manager,
                ))
            })
        }
        #[cfg(not(feature = "try-runtime"))]
        Some(Subcommand::TryRuntime) => Err("TryRuntime wasn't enabled when building the node. \
        You can enable it with `--features try-runtime`."
            .into()),
        #[cfg(feature = "runtime-benchmarks")]
        Some(Subcommand::Benchmark(cmd)) => {
            let runner = cli.create_runner(cmd)?;
            runner.sync_run(|config| {
                if let BenchmarkCmd::Pallet(cmd) = cmd {
                    cmd.run::<Block, ExecutorDispatch>(config)
                } else {
                    Err(sc_cli::Error::Input("Wrong subcommand".to_string()))
                }
            })
        }
        #[cfg(not(feature = "runtime-benchmarks"))]
        Some(Subcommand::Benchmark) => Err(
            "Benchmarking wasn't enabled when building the node. You can enable it with \
				     `--features runtime-benchmarks`."
                .into(),
        ),
        None => {
            let runner = cli.create_runner(&cli.run)?;
            if cli.aleph.experimental_pruning() {
                warn!("Experimental_pruning was turned on. Usage of this flag can lead to misbehaviour, which can be punished. State pruning: {:?}; Blocks pruning: {:?};",
                    cli.run.state_pruning()?.unwrap_or_default(),
                    cli.run.blocks_pruning()?,
                );
            } else if overwritten_pruning {
                warn!("Pruning not supported. Switching to keeping all block bodies and states.");
            }

            let aleph_cli_config = cli.aleph;
            runner.run_node_until_exit(|mut config| async move {
                enforce_heap_pages(&mut config);

                match config.role {
                    Role::Authority => {
                        new_authority(config, aleph_cli_config).map_err(sc_cli::Error::Service)
                    }
                    Role::Full => {
                        new_full(config, aleph_cli_config).map_err(sc_cli::Error::Service)
                    }
                }
            })
        }
    }
}

#[cfg(test)]
mod tests {
    use sc_service::{BlocksPruning, PruningMode};

    use super::{default_blocks_pruning, default_state_pruning, PruningParams};

    #[test]
    fn pruning_sanity_check() {
        let pruning_params = PruningParams {
            state_pruning: default_state_pruning(),
            blocks_pruning: default_blocks_pruning(),
        };

        assert_eq!(
            pruning_params.blocks_pruning().unwrap(),
            BlocksPruning::KeepFinalized
        );

        assert_eq!(
            pruning_params.state_pruning().unwrap().unwrap(),
            PruningMode::ArchiveAll
        );
    }
}<|MERGE_RESOLUTION|>--- conflicted
+++ resolved
@@ -1,20 +1,11 @@
-#[cfg(any(feature = "try-runtime", feature = "runtime-benchmarks"))]
+#[cfg(feature = "try-runtime")]
 use aleph_node::ExecutorDispatch;
 use aleph_node::{new_authority, new_full, new_partial, Cli, Subcommand};
-<<<<<<< HEAD
-#[cfg(any(feature = "try-runtime", feature = "runtime-benchmarks"))]
-use aleph_runtime::Block;
-#[cfg(feature = "runtime-benchmarks")]
-use frame_benchmarking_cli::BenchmarkCmd;
-use log::warn;
-use sc_cli::{clap::Parser, SubstrateCli};
-=======
 use aleph_primitives::HEAP_PAGES;
 #[cfg(feature = "try-runtime")]
 use aleph_runtime::Block;
 use log::warn;
 use sc_cli::{clap::Parser, CliConfiguration, DatabasePruningMode, PruningParams, SubstrateCli};
->>>>>>> 7de6e775
 use sc_network::config::Role;
 use sc_service::{Configuration, PartialComponents};
 
@@ -41,28 +32,10 @@
 
 fn main() -> sc_cli::Result<()> {
     let mut cli = Cli::parse();
-<<<<<<< HEAD
-    if !cli.aleph.experimental_pruning() {
-        if cli
-            .run
-            .import_params
-            .pruning_params
-            .blocks_pruning
-            .is_some()
-            || cli.run.import_params.pruning_params.state_pruning != Some("archive".into())
-        {
-            warn!("Pruning not supported. Switching to keeping all block bodies and states.");
-            cli.run.import_params.pruning_params.blocks_pruning = None;
-            cli.run.import_params.pruning_params.state_pruning = Some("archive".into());
-        }
-    } else {
-        warn!("Pruning not supported, but flag experimental_pruning was turned on. Usage of this flag can lead to misbehaviour, which can be punished.");
-=======
     let overwritten_pruning = pruning_changed(&cli.run.import_params.pruning_params);
     if !cli.aleph.experimental_pruning() {
         cli.run.import_params.pruning_params.state_pruning = default_state_pruning();
         cli.run.import_params.pruning_params.blocks_pruning = default_blocks_pruning();
->>>>>>> 7de6e775
     }
 
     match &cli.subcommand {
@@ -155,23 +128,6 @@
         Some(Subcommand::TryRuntime) => Err("TryRuntime wasn't enabled when building the node. \
         You can enable it with `--features try-runtime`."
             .into()),
-        #[cfg(feature = "runtime-benchmarks")]
-        Some(Subcommand::Benchmark(cmd)) => {
-            let runner = cli.create_runner(cmd)?;
-            runner.sync_run(|config| {
-                if let BenchmarkCmd::Pallet(cmd) = cmd {
-                    cmd.run::<Block, ExecutorDispatch>(config)
-                } else {
-                    Err(sc_cli::Error::Input("Wrong subcommand".to_string()))
-                }
-            })
-        }
-        #[cfg(not(feature = "runtime-benchmarks"))]
-        Some(Subcommand::Benchmark) => Err(
-            "Benchmarking wasn't enabled when building the node. You can enable it with \
-				     `--features runtime-benchmarks`."
-                .into(),
-        ),
         None => {
             let runner = cli.create_runner(&cli.run)?;
             if cli.aleph.experimental_pruning() {
