--- conflicted
+++ resolved
@@ -10,7 +10,6 @@
 use sc_network::config::Role;
 use sc_service::{Configuration, PartialComponents};
 
-<<<<<<< HEAD
 fn default_state_pruning() -> DatabasePruningMode {
     DatabasePruningMode::from_str("archive").expect("is valid pruning mode")
 }
@@ -18,11 +17,10 @@
 fn default_blocks_pruning() -> DatabasePruningMode {
     DatabasePruningMode::from_str("archive-canonical").expect("is valid pruning mode")
 }
-=======
+
 const STATE_PRUNING: &str = "archive";
 const BLOCKS_PRUNING: &str = "archive-canonical";
 const HEAP_PAGES: u64 = 4096;
->>>>>>> ee1035b8
 
 fn pruning_changed(params: &PruningParams) -> bool {
     let state_pruning_changed = params.state_pruning != default_state_pruning();
