//! Service and ServiceFactory implementation. Specialized wrapper over substrate service.

use std::{
    path::{Path, PathBuf},
    sync::Arc,
};

use aleph_runtime::{self, opaque::Block, RuntimeApi};
use finality_aleph::{
    run_validator_node, AlephBlockImport, AlephConfig, BlockImporter, Justification,
    JustificationTranslator, MillisecsPerBlock, Protocol, ProtocolNaming, RateLimiterConfig,
<<<<<<< HEAD
    SessionPeriod, SubstrateChainStatus, SyncOracle, TracingBlockImport,
=======
    SessionPeriod, SubstrateChainStatus, TimingBlockMetrics, TracingBlockImport,
>>>>>>> f8bea2a2
};
use futures::channel::mpsc;
use log::warn;
use sc_client_api::{BlockBackend, HeaderBackend};
use sc_consensus::ImportQueue;
use sc_consensus_aura::{ImportQueueParams, SlotProportion, StartAuraParams};
use sc_consensus_slots::BackoffAuthoringBlocksStrategy;
use sc_network::NetworkService;
use sc_network_sync::SyncingService;
use sc_service::{
    error::Error as ServiceError, Configuration, KeystoreContainer, NetworkStarter, RpcHandlers,
    TFullClient, TaskManager,
};
use sc_telemetry::{Telemetry, TelemetryWorker};
use sp_api::ProvideRuntimeApi;
use sp_arithmetic::traits::BaseArithmetic;
use sp_consensus_aura::{sr25519::AuthorityPair as AuraPair, Slot};

use crate::{
    aleph_cli::AlephCli,
    aleph_primitives::{AlephSessionApi, BlockHash, MAX_BLOCK_SIZE},
    chain_spec::DEFAULT_BACKUP_FOLDER,
    executor::AlephExecutor,
    rpc::{create_full as create_full_rpc, FullDeps as RpcFullDeps},
};

type FullClient = sc_service::TFullClient<Block, RuntimeApi, AlephExecutor>;
type FullBackend = sc_service::TFullBackend<Block>;
type FullSelectChain = sc_consensus::LongestChain<FullBackend, Block>;

struct LimitNonfinalized(u32);

impl<N: BaseArithmetic> BackoffAuthoringBlocksStrategy<N> for LimitNonfinalized {
    fn should_backoff(
        &self,
        chain_head_number: N,
        _chain_head_slot: Slot,
        finalized_number: N,
        _slow_now: Slot,
        _logging_target: &str,
    ) -> bool {
        let nonfinalized_blocks: u32 = chain_head_number
            .saturating_sub(finalized_number)
            .unique_saturated_into();
        match nonfinalized_blocks >= self.0 {
            true => {
                warn!("We have {} nonfinalized blocks, with the limit being {}, delaying block production.", nonfinalized_blocks, self.0);
                true
            }
            false => false,
        }
    }
}

fn backup_path(aleph_config: &AlephCli, base_path: &Path) -> Option<PathBuf> {
    if aleph_config.no_backup() {
        return None;
    }
    if let Some(path) = aleph_config.backup_path() {
        Some(path)
    } else {
        let path = base_path.join(DEFAULT_BACKUP_FOLDER);
        eprintln!("No backup path provided, using default path: {path:?} for AlephBFT backups. Please do not remove this folder");
        Some(path)
    }
}

#[allow(clippy::type_complexity)]
pub fn new_partial(
    config: &Configuration,
) -> Result<
    sc_service::PartialComponents<
        FullClient,
        FullBackend,
        FullSelectChain,
        sc_consensus::DefaultImportQueue<Block, FullClient>,
        sc_transaction_pool::FullPool<Block, FullClient>,
        (
            TracingBlockImport<Arc<FullClient>>,
            mpsc::UnboundedSender<Justification>,
            mpsc::UnboundedReceiver<Justification>,
            Option<Telemetry>,
            TimingBlockMetrics,
        ),
    >,
    ServiceError,
> {
    let telemetry = config
        .telemetry_endpoints
        .clone()
        .filter(|x| !x.is_empty())
        .map(|endpoints| -> Result<_, sc_telemetry::Error> {
            let worker = TelemetryWorker::new(16)?;
            let telemetry = worker.handle().new_telemetry(endpoints);
            Ok((worker, telemetry))
        })
        .transpose()?;

    let executor = sc_service::new_native_or_wasm_executor(config);

    let (client, backend, keystore_container, task_manager) =
        sc_service::new_full_parts::<Block, RuntimeApi, AlephExecutor>(
            config,
            telemetry.as_ref().map(|(_, telemetry)| telemetry.handle()),
            executor,
        )?;

    let telemetry = telemetry.map(|(worker, telemetry)| {
        task_manager
            .spawn_handle()
            .spawn("telemetry", None, worker.run());
        telemetry
    });

    let client: Arc<TFullClient<_, _, _>> = Arc::new(client);

    let select_chain = sc_consensus::LongestChain::new(backend.clone());

    let transaction_pool = sc_transaction_pool::BasicPool::new_full(
        config.transaction_pool.clone(),
        config.role.is_authority().into(),
        config.prometheus_registry(),
        task_manager.spawn_essential_handle(),
        client.clone(),
    );

    let metrics = match TimingBlockMetrics::new(config.prometheus_registry()) {
        Ok(metrics) => metrics,
        Err(e) => {
            warn!("Failed to register Prometheus metrics: {:?}.", e);
            TimingBlockMetrics::noop()
        }
    };

    let (justification_tx, justification_rx) = mpsc::unbounded();
    let tracing_block_import = TracingBlockImport::new(client.clone(), metrics.clone());
    let justification_translator = JustificationTranslator::new(
        SubstrateChainStatus::new(backend.clone())
            .map_err(|e| ServiceError::Other(format!("failed to set up chain status: {e}")))?,
    );
    let aleph_block_import = AlephBlockImport::new(
        tracing_block_import.clone(),
        justification_tx.clone(),
        justification_translator,
    );

    let slot_duration = sc_consensus_aura::slot_duration(&*client)?;

    let import_queue = sc_consensus_aura::import_queue::<AuraPair, _, _, _, _, _>(
        ImportQueueParams {
            block_import: aleph_block_import.clone(),
            justification_import: Some(Box::new(aleph_block_import)),
            client: client.clone(),
            create_inherent_data_providers: move |_, ()| async move {
                let timestamp = sp_timestamp::InherentDataProvider::from_system_time();

                let slot =
                    sp_consensus_aura::inherents::InherentDataProvider::from_timestamp_and_slot_duration(
                        *timestamp,
                        slot_duration,
                    );

                Ok((slot, timestamp))
            },
            spawner: &task_manager.spawn_essential_handle(),
            registry: config.prometheus_registry(),
            check_for_equivocation: Default::default(),
            telemetry: telemetry.as_ref().map(|x| x.handle()),
            compatibility_mode: Default::default(),
        },
    )?;

    Ok(sc_service::PartialComponents {
        client,
        backend,
        task_manager,
        import_queue,
        keystore_container,
        select_chain,
        transaction_pool,
        other: (
            tracing_block_import,
            justification_tx,
            justification_rx,
            telemetry,
            metrics,
        ),
    })
}

#[allow(clippy::type_complexity)]
#[allow(clippy::too_many_arguments)]
fn setup(
    config: Configuration,
    backend: Arc<FullBackend>,
    chain_status: SubstrateChainStatus,
    keystore_container: &KeystoreContainer,
    import_queue: sc_consensus::DefaultImportQueue<Block, FullClient>,
    transaction_pool: Arc<sc_transaction_pool::FullPool<Block, FullClient>>,
    task_manager: &mut TaskManager,
    client: Arc<FullClient>,
    telemetry: &mut Option<Telemetry>,
    import_justification_tx: mpsc::UnboundedSender<Justification>,
) -> Result<
    (
        RpcHandlers,
        Arc<NetworkService<Block, BlockHash>>,
        Arc<SyncingService<Block>>,
        ProtocolNaming,
        NetworkStarter,
    ),
    ServiceError,
> {
    let genesis_hash = client
        .block_hash(0)
        .ok()
        .flatten()
        .expect("we should have a hash");
    let chain_prefix = match config.chain_spec.fork_id() {
        Some(fork_id) => format!("/{genesis_hash}/{fork_id}"),
        None => format!("/{genesis_hash}"),
    };
    let protocol_naming = ProtocolNaming::new(chain_prefix);
    let mut net_config = sc_network::config::FullNetworkConfiguration::new(&config.network);
    net_config.add_notification_protocol(finality_aleph::peers_set_config(
        protocol_naming.clone(),
        Protocol::Authentication,
    ));
    net_config.add_notification_protocol(finality_aleph::peers_set_config(
        protocol_naming.clone(),
        Protocol::BlockSync,
    ));

    let (network, system_rpc_tx, tx_handler_controller, network_starter, sync_network) =
        sc_service::build_network(sc_service::BuildNetworkParams {
            config: &config,
            net_config,
            client: client.clone(),
            transaction_pool: transaction_pool.clone(),
            spawn_handle: task_manager.spawn_handle(),
            import_queue,
            block_announce_validator_builder: None,
            warp_sync_params: None,
        })?;

    let sync_oracle = sync_network.clone();
    let rpc_builder = {
        let client = client.clone();
        let pool = transaction_pool.clone();
        Box::new(move |deny_unsafe, _| {
            let deps = RpcFullDeps {
                client: client.clone(),
                pool: pool.clone(),
                deny_unsafe,
                import_justification_tx: import_justification_tx.clone(),
                justification_translator: JustificationTranslator::new(chain_status.clone()),
                sync_oracle: sync_oracle.clone(),
            };

            Ok(create_full_rpc(deps)?)
        })
    };

    let rpc_handlers = sc_service::spawn_tasks(sc_service::SpawnTasksParams {
        network: network.clone(),
        sync_service: sync_network.clone(),
        client,
        keystore: keystore_container.keystore(),
        task_manager,
        transaction_pool,
        rpc_builder,
        backend,
        system_rpc_tx,
        tx_handler_controller,
        config,
        telemetry: telemetry.as_mut(),
    })?;

    Ok((
        rpc_handlers,
        network,
        sync_network,
        protocol_naming,
        network_starter,
    ))
}

/// Builds a new service for a full client.
pub fn new_authority(
    config: Configuration,
    aleph_config: AlephCli,
) -> Result<TaskManager, ServiceError> {
    let sc_service::PartialComponents {
        client,
        backend,
        mut task_manager,
        import_queue,
        keystore_container,
        select_chain,
        transaction_pool,
        other: (block_import, justification_tx, justification_rx, mut telemetry, metrics),
    } = new_partial(&config)?;

    let backup_path = backup_path(&aleph_config, config.base_path.path());

    let finalized = client.info().finalized_hash;

    let session_period = SessionPeriod(client.runtime_api().session_period(finalized).unwrap());

    let millisecs_per_block =
        MillisecsPerBlock(client.runtime_api().millisecs_per_block(finalized).unwrap());

    let force_authoring = config.force_authoring;
    let backoff_authoring_blocks = Some(LimitNonfinalized(aleph_config.max_nonfinalized_blocks()));
    let prometheus_registry = config.prometheus_registry().cloned();

    let import_queue_handle = BlockImporter::new(import_queue.service());

    let chain_status = SubstrateChainStatus::new(backend.clone())
        .map_err(|e| ServiceError::Other(format!("failed to set up chain status: {e}")))?;
    let (_rpc_handlers, network, sync_network, protocol_naming, network_starter) = setup(
        config,
        backend,
        chain_status.clone(),
        &keystore_container,
        import_queue,
        transaction_pool.clone(),
        &mut task_manager,
        client.clone(),
        &mut telemetry,
        justification_tx,
    )?;

    let mut proposer_factory = sc_basic_authorship::ProposerFactory::new(
        task_manager.spawn_handle(),
        client.clone(),
        transaction_pool,
        prometheus_registry.as_ref(),
        None,
    );
    proposer_factory.set_default_block_size_limit(MAX_BLOCK_SIZE as usize);

    let slot_duration = sc_consensus_aura::slot_duration(&*client)?;

    let sync_oracle = SyncOracle::new();

    let aura = sc_consensus_aura::start_aura::<AuraPair, _, _, _, _, _, _, _, _, _, _>(
        StartAuraParams {
            slot_duration,
            client: client.clone(),
            select_chain: select_chain.clone(),
            block_import,
            proposer_factory,
            create_inherent_data_providers: move |_, ()| async move {
                let timestamp = sp_timestamp::InherentDataProvider::from_system_time();

                let slot =
                    sp_consensus_aura::inherents::InherentDataProvider::from_timestamp_and_slot_duration(
                        *timestamp,
                        slot_duration,
                    );

                Ok((slot, timestamp))
            },
            force_authoring,
            backoff_authoring_blocks,
            keystore: keystore_container.keystore(),
            sync_oracle: sync_oracle.clone(),
            justification_sync_link: sync_network.clone(),
            block_proposal_slot_portion: SlotProportion::new(2f32 / 3f32),
            max_block_proposal_slot_portion: None,
            telemetry: telemetry.as_ref().map(|x| x.handle()),
            compatibility_mode: Default::default(),
        },
    )?;

    task_manager
        .spawn_essential_handle()
        .spawn_blocking("aura", None, aura);

    if aleph_config.external_addresses().is_empty() {
        panic!("Cannot run a validator node without external addresses, stopping.");
    }

    let rate_limiter_config = RateLimiterConfig {
        alephbft_bit_rate_per_connection: aleph_config
            .alephbft_bit_rate_per_connection()
            .try_into()
            .unwrap_or(usize::MAX),
    };

    let aleph_config = AlephConfig {
        network,
        sync_network,
        client,
        chain_status,
        import_queue_handle,
        select_chain,
        session_period,
        millisecs_per_block,
        spawn_handle: task_manager.spawn_handle().into(),
        keystore: keystore_container.keystore(),
        justification_rx,
        metrics,
        registry: prometheus_registry,
        unit_creation_delay: aleph_config.unit_creation_delay(),
        backup_saving_path: backup_path,
        external_addresses: aleph_config.external_addresses(),
        validator_port: aleph_config.validator_port(),
        protocol_naming,
        rate_limiter_config,
        sync_oracle,
    };

    task_manager.spawn_essential_handle().spawn_blocking(
        "aleph",
        None,
        run_validator_node(aleph_config),
    );

    network_starter.start_network();
    Ok(task_manager)
}<|MERGE_RESOLUTION|>--- conflicted
+++ resolved
@@ -9,11 +9,7 @@
 use finality_aleph::{
     run_validator_node, AlephBlockImport, AlephConfig, BlockImporter, Justification,
     JustificationTranslator, MillisecsPerBlock, Protocol, ProtocolNaming, RateLimiterConfig,
-<<<<<<< HEAD
-    SessionPeriod, SubstrateChainStatus, SyncOracle, TracingBlockImport,
-=======
-    SessionPeriod, SubstrateChainStatus, TimingBlockMetrics, TracingBlockImport,
->>>>>>> f8bea2a2
+    SessionPeriod, SubstrateChainStatus, SyncOracle, TimingBlockMetrics, TracingBlockImport,
 };
 use futures::channel::mpsc;
 use log::warn;
