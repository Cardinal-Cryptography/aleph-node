//! Service and ServiceFactory implementation. Specialized wrapper over substrate service.

use std::{
    path::{Path, PathBuf},
    sync::Arc,
};

use aleph_runtime::{self, opaque::Block, RuntimeApi};
use finality_aleph::{
<<<<<<< HEAD
    metrics::{transaction_pool::TransactionPoolWrapper, TimingBlockMetrics},
    run_validator_node, AlephBlockImport, AlephConfig, BlockImporter, Justification,
    JustificationTranslator, MillisecsPerBlock, Protocol, ProtocolNaming, RateLimiterConfig,
    RedirectingBlockImport, SessionPeriod, SubstrateChainStatus, SyncOracle, TracingBlockImport,
    ValidatorAddressCache,
=======
    run_validator_node, AlephBlockImport, AlephConfig, AllBlockMetrics, BlockImporter,
    DefaultClock, Justification, JustificationTranslator, MillisecsPerBlock, Protocol,
    ProtocolNaming, RateLimiterConfig, RedirectingBlockImport, SessionPeriod, SubstrateChainStatus,
    SubstrateNetwork, SyncOracle, TimingBlockMetrics, TracingBlockImport, ValidatorAddressCache,
>>>>>>> 99400892
};
use futures::channel::mpsc;
use log::warn;
use sc_client_api::{BlockBackend, HeaderBackend};
use sc_consensus::ImportQueue;
use sc_consensus_aura::{ImportQueueParams, SlotProportion, StartAuraParams};
use sc_consensus_slots::BackoffAuthoringBlocksStrategy;
use sc_service::{
    error::Error as ServiceError, Configuration, KeystoreContainer, NetworkStarter, RpcHandlers,
    TFullClient, TaskManager,
};
use sc_telemetry::{Telemetry, TelemetryWorker};
use sp_api::ProvideRuntimeApi;
use sp_arithmetic::traits::BaseArithmetic;
use sp_consensus_aura::{sr25519::AuthorityPair as AuraPair, Slot};

use crate::{
    aleph_cli::AlephCli,
    aleph_primitives::{AlephSessionApi, BlockHash, MAX_BLOCK_SIZE},
    chain_spec::DEFAULT_BACKUP_FOLDER,
    executor::AlephExecutor,
    rpc::{create_full as create_full_rpc, FullDeps as RpcFullDeps},
};

type FullClient = sc_service::TFullClient<Block, RuntimeApi, AlephExecutor>;
type FullBackend = sc_service::TFullBackend<Block>;
type FullSelectChain = sc_consensus::LongestChain<FullBackend, Block>;

struct LimitNonfinalized(u32);

impl<N: BaseArithmetic> BackoffAuthoringBlocksStrategy<N> for LimitNonfinalized {
    fn should_backoff(
        &self,
        chain_head_number: N,
        _chain_head_slot: Slot,
        finalized_number: N,
        _slow_now: Slot,
        _logging_target: &str,
    ) -> bool {
        let nonfinalized_blocks: u32 = chain_head_number
            .saturating_sub(finalized_number)
            .unique_saturated_into();
        match nonfinalized_blocks >= self.0 {
            true => {
                warn!("We have {} nonfinalized blocks, with the limit being {}, delaying block production.", nonfinalized_blocks, self.0);
                true
            }
            false => false,
        }
    }
}

fn backup_path(aleph_config: &AlephCli, base_path: &Path) -> Option<PathBuf> {
    if aleph_config.no_backup() {
        return None;
    }
    if let Some(path) = aleph_config.backup_path() {
        Some(path)
    } else {
        let path = base_path.join(DEFAULT_BACKUP_FOLDER);
        eprintln!("No backup path provided, using default path: {path:?} for AlephBFT backups. Please do not remove this folder");
        Some(path)
    }
}

#[allow(clippy::type_complexity)]
pub fn new_partial(
    config: &Configuration,
) -> Result<
    sc_service::PartialComponents<
        FullClient,
        FullBackend,
        FullSelectChain,
        sc_consensus::DefaultImportQueue<Block>,
        sc_transaction_pool::FullPool<Block, FullClient>,
        (
            mpsc::UnboundedSender<Justification>,
            mpsc::UnboundedReceiver<Justification>,
            Option<Telemetry>,
            AllBlockMetrics,
        ),
    >,
    ServiceError,
> {
    let telemetry = config
        .telemetry_endpoints
        .clone()
        .filter(|x| !x.is_empty())
        .map(|endpoints| -> Result<_, sc_telemetry::Error> {
            let worker = TelemetryWorker::new(16)?;
            let telemetry = worker.handle().new_telemetry(endpoints);
            Ok((worker, telemetry))
        })
        .transpose()?;

    let executor = sc_service::new_native_or_wasm_executor(config);

    let (client, backend, keystore_container, task_manager) =
        sc_service::new_full_parts::<Block, RuntimeApi, AlephExecutor>(
            config,
            telemetry.as_ref().map(|(_, telemetry)| telemetry.handle()),
            executor,
        )?;

    let telemetry = telemetry.map(|(worker, telemetry)| {
        task_manager
            .spawn_handle()
            .spawn("telemetry", None, worker.run());
        telemetry
    });

    let client: Arc<TFullClient<_, _, _>> = Arc::new(client);

    let select_chain = sc_consensus::LongestChain::new(backend.clone());

    let transaction_pool = sc_transaction_pool::BasicPool::new_full(
        config.transaction_pool.clone(),
        config.role.is_authority().into(),
        config.prometheus_registry(),
        task_manager.spawn_essential_handle(),
        client.clone(),
    );

    let timing_metrics = match TimingBlockMetrics::new(config.prometheus_registry(), DefaultClock) {
        Ok(timing_metrics) => timing_metrics,
        Err(e) => {
            warn!(
                "Failed to register Prometheus block timing metrics: {:?}.",
                e
            );
            TimingBlockMetrics::noop()
        }
    };
    let metrics = AllBlockMetrics::new(timing_metrics);

    let (justification_tx, justification_rx) = mpsc::unbounded();
    let tracing_block_import = TracingBlockImport::new(client.clone(), metrics.clone());
    let justification_translator = JustificationTranslator::new(
        SubstrateChainStatus::new(backend.clone())
            .map_err(|e| ServiceError::Other(format!("failed to set up chain status: {e}")))?,
    );
    let aleph_block_import = AlephBlockImport::new(
        tracing_block_import,
        justification_tx.clone(),
        justification_translator,
    );

    let slot_duration = sc_consensus_aura::slot_duration(&*client)?;

    // DO NOT change Aura parameters without updating the finality-aleph sync accordingly,
    // in particular the code responsible for verifying incoming Headers, as it is supposed
    // to duplicate parts of Aura internal logic
    let import_queue = sc_consensus_aura::import_queue::<AuraPair, _, _, _, _, _>(
        ImportQueueParams {
            block_import: aleph_block_import.clone(),
            justification_import: Some(Box::new(aleph_block_import)),
            client: client.clone(),
            create_inherent_data_providers: move |_, ()| async move {
                let timestamp = sp_timestamp::InherentDataProvider::from_system_time();

                let slot =
                    sp_consensus_aura::inherents::InherentDataProvider::from_timestamp_and_slot_duration(
                        *timestamp,
                        slot_duration,
                    );

                Ok((slot, timestamp))
            },
            spawner: &task_manager.spawn_essential_handle(),
            registry: config.prometheus_registry(),
            check_for_equivocation: Default::default(),
            telemetry: telemetry.as_ref().map(|x| x.handle()),
            compatibility_mode: Default::default(),
        },
    )?;

    Ok(sc_service::PartialComponents {
        client,
        backend,
        task_manager,
        import_queue,
        keystore_container,
        select_chain,
        transaction_pool,
        other: (justification_tx, justification_rx, telemetry, metrics),
    })
}

#[allow(clippy::type_complexity)]
#[allow(clippy::too_many_arguments)]
fn setup(
    config: Configuration,
    backend: Arc<FullBackend>,
    chain_status: SubstrateChainStatus,
    keystore_container: &KeystoreContainer,
    import_queue: sc_consensus::DefaultImportQueue<Block>,
    transaction_pool: Arc<sc_transaction_pool::FullPool<Block, FullClient>>,
    task_manager: &mut TaskManager,
    client: Arc<FullClient>,
    telemetry: &mut Option<Telemetry>,
    import_justification_tx: mpsc::UnboundedSender<Justification>,
    collect_extra_debugging_data: bool,
) -> Result<
    (
        RpcHandlers,
        SubstrateNetwork<Block, BlockHash>,
        NetworkStarter,
        SyncOracle,
        Option<ValidatorAddressCache>,
    ),
    ServiceError,
> {
    let genesis_hash = client
        .block_hash(0)
        .ok()
        .flatten()
        .expect("we should have a hash");
    let chain_prefix = match config.chain_spec.fork_id() {
        Some(fork_id) => format!("/{genesis_hash}/{fork_id}"),
        None => format!("/{genesis_hash}"),
    };
    let protocol_naming = ProtocolNaming::new(chain_prefix);
    let mut net_config = sc_network::config::FullNetworkConfiguration::new(&config.network);
    net_config.add_notification_protocol(finality_aleph::peers_set_config(
        protocol_naming.clone(),
        Protocol::Authentication,
    ));
    net_config.add_notification_protocol(finality_aleph::peers_set_config(
        protocol_naming.clone(),
        Protocol::BlockSync,
    ));

    let (network, system_rpc_tx, tx_handler_controller, network_starter, sync_network) =
        sc_service::build_network(sc_service::BuildNetworkParams {
            config: &config,
            net_config,
            client: client.clone(),
            transaction_pool: transaction_pool.clone(),
            spawn_handle: task_manager.spawn_handle(),
            import_queue,
            block_announce_validator_builder: None,
            warp_sync_params: None,
            block_relay: None,
        })?;

    let sync_oracle = SyncOracle::new();

    let validator_address_cache = match collect_extra_debugging_data {
        true => Some(ValidatorAddressCache::new()),
        false => None,
    };

    let rpc_builder = {
        let client = client.clone();
        let pool = transaction_pool.clone();
        let sync_oracle = sync_oracle.clone();
        let validator_address_cache = validator_address_cache.clone();
        Box::new(move |deny_unsafe, _| {
            let deps = RpcFullDeps {
                client: client.clone(),
                pool: pool.clone(),
                deny_unsafe,
                import_justification_tx: import_justification_tx.clone(),
                justification_translator: JustificationTranslator::new(chain_status.clone()),
                sync_oracle: sync_oracle.clone(),
                validator_address_cache: validator_address_cache.clone(),
            };

            Ok(create_full_rpc(deps)?)
        })
    };

    let rpc_handlers = sc_service::spawn_tasks(sc_service::SpawnTasksParams {
        network: network.clone(),
        sync_service: sync_network.clone(),
        client,
        keystore: keystore_container.keystore(),
        task_manager,
        transaction_pool,
        rpc_builder,
        backend,
        system_rpc_tx,
        tx_handler_controller,
        config,
        telemetry: telemetry.as_mut(),
    })?;

    let substrate_network = SubstrateNetwork::new(network, sync_network, protocol_naming);

    Ok((
        rpc_handlers,
        substrate_network,
        network_starter,
        sync_oracle,
        validator_address_cache,
    ))
}

/// Builds a new service for a full client.
pub fn new_authority(
    config: Configuration,
    aleph_config: AlephCli,
) -> Result<TaskManager, ServiceError> {
    let sc_service::PartialComponents {
        client,
        backend,
        mut task_manager,
        import_queue,
        keystore_container,
        select_chain,
        transaction_pool,
        other: (justification_tx, justification_rx, mut telemetry, metrics),
    } = new_partial(&config)?;

    let (block_import, block_rx) = RedirectingBlockImport::new(client.clone());

    let backup_path = backup_path(&aleph_config, config.base_path.path());

    let finalized = client.info().finalized_hash;

    let session_period = SessionPeriod(client.runtime_api().session_period(finalized).unwrap());

    let millisecs_per_block =
        MillisecsPerBlock(client.runtime_api().millisecs_per_block(finalized).unwrap());

    let force_authoring = config.force_authoring;
    let backoff_authoring_blocks = Some(LimitNonfinalized(aleph_config.max_nonfinalized_blocks()));
    let prometheus_registry = config.prometheus_registry().cloned();

    let import_queue_handle = BlockImporter::new(import_queue.service());

    let chain_status = SubstrateChainStatus::new(backend.clone())
        .map_err(|e| ServiceError::Other(format!("failed to set up chain status: {e}")))?;

    let collect_extra_debugging_data = !aleph_config.no_collection_of_extra_debugging_data();

    let (_rpc_handlers, substrate_network, network_starter, sync_oracle, validator_address_cache) =
        setup(
            config,
            backend,
            chain_status.clone(),
            &keystore_container,
            import_queue,
            transaction_pool.clone(),
            &mut task_manager,
            client.clone(),
            &mut telemetry,
            justification_tx,
            collect_extra_debugging_data,
        )?;

    let mut proposer_factory = sc_basic_authorship::ProposerFactory::new(
        task_manager.spawn_handle(),
        client.clone(),
        transaction_pool.clone(),
        prometheus_registry.as_ref(),
        None,
    );
    proposer_factory.set_default_block_size_limit(MAX_BLOCK_SIZE as usize);

    let slot_duration = sc_consensus_aura::slot_duration(&*client)?;

    let aura = sc_consensus_aura::start_aura::<AuraPair, _, _, _, _, _, _, _, _, _, _>(
        StartAuraParams {
            slot_duration,
            client: client.clone(),
            select_chain: select_chain.clone(),
            block_import,
            proposer_factory,
            create_inherent_data_providers: move |_, ()| async move {
                let timestamp = sp_timestamp::InherentDataProvider::from_system_time();

                let slot =
                    sp_consensus_aura::inherents::InherentDataProvider::from_timestamp_and_slot_duration(
                        *timestamp,
                        slot_duration,
                    );

                Ok((slot, timestamp))
            },
            force_authoring,
            backoff_authoring_blocks,
            keystore: keystore_container.keystore(),
            sync_oracle: sync_oracle.clone(),
            justification_sync_link: (),
            block_proposal_slot_portion: SlotProportion::new(2f32 / 3f32),
            max_block_proposal_slot_portion: None,
            telemetry: telemetry.as_ref().map(|x| x.handle()),
            compatibility_mode: Default::default(),
        },
    )?;

    task_manager
        .spawn_essential_handle()
        .spawn_blocking("aura", None, aura);

    if aleph_config.external_addresses().is_empty() {
        panic!("Cannot run a validator node without external addresses, stopping.");
    }

    let rate_limiter_config = RateLimiterConfig {
        alephbft_bit_rate_per_connection: aleph_config
            .alephbft_bit_rate_per_connection()
            .try_into()
            .unwrap_or(usize::MAX),
    };

<<<<<<< HEAD
    let transaction_pool_info_provider = TransactionPoolWrapper::new(transaction_pool);
=======
    // Network event stream needs to be created before starting the network,
    // otherwise some events might be missed.
    let network_event_stream = substrate_network.event_stream();
>>>>>>> 99400892

    let aleph_config = AlephConfig {
        network: substrate_network,
        network_event_stream,
        client,
        chain_status,
        import_queue_handle,
        select_chain,
        session_period,
        millisecs_per_block,
        spawn_handle: task_manager.spawn_handle().into(),
        keystore: keystore_container.keystore(),
        justification_rx,
        block_rx,
        metrics,
        registry: prometheus_registry,
        unit_creation_delay: aleph_config.unit_creation_delay(),
        backup_saving_path: backup_path,
        external_addresses: aleph_config.external_addresses(),
        validator_port: aleph_config.validator_port(),
        rate_limiter_config,
        sync_oracle,
        validator_address_cache,
        transaction_pool_info_provider,
    };

    task_manager.spawn_essential_handle().spawn_blocking(
        "aleph",
        None,
        run_validator_node(aleph_config),
    );

    network_starter.start_network();
    Ok(task_manager)
}<|MERGE_RESOLUTION|>--- conflicted
+++ resolved
@@ -7,18 +7,11 @@
 
 use aleph_runtime::{self, opaque::Block, RuntimeApi};
 use finality_aleph::{
-<<<<<<< HEAD
     metrics::{transaction_pool::TransactionPoolWrapper, TimingBlockMetrics},
-    run_validator_node, AlephBlockImport, AlephConfig, BlockImporter, Justification,
-    JustificationTranslator, MillisecsPerBlock, Protocol, ProtocolNaming, RateLimiterConfig,
-    RedirectingBlockImport, SessionPeriod, SubstrateChainStatus, SyncOracle, TracingBlockImport,
-    ValidatorAddressCache,
-=======
     run_validator_node, AlephBlockImport, AlephConfig, AllBlockMetrics, BlockImporter,
     DefaultClock, Justification, JustificationTranslator, MillisecsPerBlock, Protocol,
     ProtocolNaming, RateLimiterConfig, RedirectingBlockImport, SessionPeriod, SubstrateChainStatus,
-    SubstrateNetwork, SyncOracle, TimingBlockMetrics, TracingBlockImport, ValidatorAddressCache,
->>>>>>> 99400892
+    SubstrateNetwork, SyncOracle, TracingBlockImport, ValidatorAddressCache,
 };
 use futures::channel::mpsc;
 use log::warn;
@@ -426,13 +419,11 @@
             .unwrap_or(usize::MAX),
     };
 
-<<<<<<< HEAD
     let transaction_pool_info_provider = TransactionPoolWrapper::new(transaction_pool);
-=======
+
     // Network event stream needs to be created before starting the network,
     // otherwise some events might be missed.
     let network_event_stream = substrate_network.event_stream();
->>>>>>> 99400892
 
     let aleph_config = AlephConfig {
         network: substrate_network,
