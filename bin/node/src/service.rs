--- conflicted
+++ resolved
@@ -23,13 +23,9 @@
 };
 use sc_telemetry::{Telemetry, TelemetryWorker};
 use sp_api::ProvideRuntimeApi;
-<<<<<<< HEAD
 use sp_arithmetic::traits::BaseArithmetic;
+use sp_blockchain::Backend as _;
 use sp_consensus_aura::{sr25519::AuthorityPair as AuraPair, Slot};
-=======
-use sp_blockchain::Backend as _;
-use sp_consensus_aura::sr25519::AuthorityPair as AuraPair;
->>>>>>> 7867c35b
 use sp_runtime::{
     generic::BlockId,
     traits::{Block as BlockT, Header as HeaderT, Zero},
@@ -41,7 +37,6 @@
 type FullBackend = sc_service::TFullBackend<Block>;
 type FullSelectChain = sc_consensus::LongestChain<FullBackend, Block>;
 
-<<<<<<< HEAD
 struct LimitNonfinalized(u32);
 
 impl<N: BaseArithmetic> BackoffAuthoringBlocksStrategy<N> for LimitNonfinalized {
@@ -66,10 +61,7 @@
     }
 }
 
-fn get_backup_path(aleph_config: &AlephCli, base_path: &Path) -> Option<PathBuf> {
-=======
 fn backup_path(aleph_config: &AlephCli, base_path: &Path) -> Option<PathBuf> {
->>>>>>> 7867c35b
     if aleph_config.no_backup() {
         return None;
     }
