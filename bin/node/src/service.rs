//! Service and ServiceFactory implementation. Specialized wrapper over substrate service.

use std::{
    path::{Path, PathBuf},
    sync::Arc,
};

use aleph_primitives::{AlephSessionApi, MAX_BLOCK_SIZE};
use aleph_runtime::{self, opaque::Block, RuntimeApi};
use finality_aleph::{
    run_nonvalidator_node, run_validator_node, AlephBlockImport, AlephConfig,
    JustificationNotification, Metrics, MillisecsPerBlock, Protocol, ProtocolNaming, SessionPeriod,
};
use futures::channel::mpsc;
use log::warn;
<<<<<<< HEAD
use sc_client_api::{Backend, HeaderBackend};
=======
use sc_client_api::{Backend, BlockBackend, HeaderBackend};
>>>>>>> 7de6e775
use sc_consensus_aura::{ImportQueueParams, SlotProportion, StartAuraParams};
use sc_consensus_slots::BackoffAuthoringBlocksStrategy;
use sc_network::NetworkService;
use sc_service::{
    error::Error as ServiceError, Configuration, KeystoreContainer, NetworkStarter, RpcHandlers,
    TFullClient, TaskManager,
};
use sc_telemetry::{Telemetry, TelemetryWorker};
use sp_api::ProvideRuntimeApi;
use sp_arithmetic::traits::BaseArithmetic;
use sp_blockchain::Backend as _;
use sp_consensus_aura::{sr25519::AuthorityPair as AuraPair, Slot};
use sp_runtime::{
    generic::BlockId,
    traits::{Block as BlockT, Header as HeaderT},
};

use crate::{aleph_cli::AlephCli, chain_spec::DEFAULT_BACKUP_FOLDER, executor::AlephExecutor};

type FullClient = sc_service::TFullClient<Block, RuntimeApi, AlephExecutor>;
type FullBackend = sc_service::TFullBackend<Block>;
type FullSelectChain = sc_consensus::LongestChain<FullBackend, Block>;

struct LimitNonfinalized(u32);

impl<N: BaseArithmetic> BackoffAuthoringBlocksStrategy<N> for LimitNonfinalized {
    fn should_backoff(
        &self,
        chain_head_number: N,
        _chain_head_slot: Slot,
        finalized_number: N,
        _slow_now: Slot,
        _logging_target: &str,
    ) -> bool {
        let nonfinalized_blocks: u32 = chain_head_number
            .saturating_sub(finalized_number)
            .unique_saturated_into();
        match nonfinalized_blocks >= self.0 {
            true => {
                warn!("We have {} nonfinalized blocks, with the limit being {}, delaying block production.", nonfinalized_blocks, self.0);
                true
            }
            false => false,
        }
    }
}

fn backup_path(aleph_config: &AlephCli, base_path: &Path) -> Option<PathBuf> {
    if aleph_config.no_backup() {
        return None;
    }
    if let Some(path) = aleph_config.backup_path() {
        Some(path)
    } else {
        let path = base_path.join(DEFAULT_BACKUP_FOLDER);
        eprintln!("No backup path provided, using default path: {:?} for AlephBFT backups. Please do not remove this folder", path);
        Some(path)
    }
}

#[allow(clippy::type_complexity)]
pub fn new_partial(
    config: &Configuration,
) -> Result<
    sc_service::PartialComponents<
        FullClient,
        FullBackend,
        FullSelectChain,
        sc_consensus::DefaultImportQueue<Block, FullClient>,
        sc_transaction_pool::FullPool<Block, FullClient>,
        (
            AlephBlockImport<Block, FullBackend, FullClient>,
            mpsc::UnboundedSender<JustificationNotification<Block>>,
            mpsc::UnboundedReceiver<JustificationNotification<Block>>,
            Option<Telemetry>,
            Option<Metrics<<<Block as BlockT>::Header as HeaderT>::Hash>>,
        ),
    >,
    ServiceError,
> {
    let telemetry = config
        .telemetry_endpoints
        .clone()
        .filter(|x| !x.is_empty())
        .map(|endpoints| -> Result<_, sc_telemetry::Error> {
            let worker = TelemetryWorker::new(16)?;
            let telemetry = worker.handle().new_telemetry(endpoints);
            Ok((worker, telemetry))
        })
        .transpose()?;

    let executor = AlephExecutor::new(
        config.wasm_method,
        config.default_heap_pages,
        config.max_runtime_instances,
        config.runtime_cache_size,
    );

    let (client, backend, keystore_container, task_manager) =
        sc_service::new_full_parts::<Block, RuntimeApi, AlephExecutor>(
            config,
            telemetry.as_ref().map(|(_, telemetry)| telemetry.handle()),
            executor,
        )?;

    let telemetry = telemetry.map(|(worker, telemetry)| {
        task_manager
            .spawn_handle()
            .spawn("telemetry", None, worker.run());
        telemetry
    });

    let client: Arc<TFullClient<_, _, _>> = Arc::new(client);

    let select_chain = sc_consensus::LongestChain::new(backend.clone());

    let transaction_pool = sc_transaction_pool::BasicPool::new_full(
        config.transaction_pool.clone(),
        config.role.is_authority().into(),
        config.prometheus_registry(),
        task_manager.spawn_essential_handle(),
        client.clone(),
    );

    let metrics = config.prometheus_registry().cloned().and_then(|r| {
        Metrics::register(&r)
            .map_err(|err| {
                warn!("Failed to register Prometheus metrics\n{:?}", err);
            })
            .ok()
    });

    let (justification_tx, justification_rx) = mpsc::unbounded();
    let aleph_block_import = AlephBlockImport::new(
        client.clone() as Arc<_>,
        justification_tx.clone(),
        metrics.clone(),
    );

    let slot_duration = sc_consensus_aura::slot_duration(&*client)?;

    let import_queue = sc_consensus_aura::import_queue::<AuraPair, _, _, _, _, _>(
        ImportQueueParams {
            block_import: aleph_block_import.clone(),
            justification_import: Some(Box::new(aleph_block_import.clone())),
            client: client.clone(),
            create_inherent_data_providers: move |_, ()| async move {
                let timestamp = sp_timestamp::InherentDataProvider::from_system_time();

                let slot =
                    sp_consensus_aura::inherents::InherentDataProvider::from_timestamp_and_slot_duration(
                        *timestamp,
                        slot_duration,
                    );

                Ok((slot, timestamp))
            },
            spawner: &task_manager.spawn_essential_handle(),
            registry: config.prometheus_registry(),
            check_for_equivocation: Default::default(),
            telemetry: telemetry.as_ref().map(|x| x.handle()),
            compatibility_mode: Default::default(),
        },
    )?;

    Ok(sc_service::PartialComponents {
        client,
        backend,
        task_manager,
        import_queue,
        keystore_container,
        select_chain,
        transaction_pool,
        other: (
            aleph_block_import,
            justification_tx,
            justification_rx,
            telemetry,
            metrics,
        ),
    })
}

#[allow(clippy::type_complexity)]
#[allow(clippy::too_many_arguments)]
fn setup(
    mut config: Configuration,
    backend: Arc<FullBackend>,
    keystore_container: &KeystoreContainer,
    import_queue: sc_consensus::DefaultImportQueue<Block, FullClient>,
    transaction_pool: Arc<sc_transaction_pool::FullPool<Block, FullClient>>,
    task_manager: &mut TaskManager,
    client: Arc<FullClient>,
    telemetry: &mut Option<Telemetry>,
    import_justification_tx: mpsc::UnboundedSender<JustificationNotification<Block>>,
) -> Result<
    (
        RpcHandlers,
        Arc<NetworkService<Block, <Block as BlockT>::Hash>>,
        ProtocolNaming,
        NetworkStarter,
    ),
    ServiceError,
> {
    let genesis_hash = client
        .block_hash(0)
        .ok()
        .flatten()
        .expect("we should have a hash");
    let chain_prefix = match config.chain_spec.fork_id() {
        Some(fork_id) => format!("/{}/{}", genesis_hash, fork_id),
        None => format!("/{}", genesis_hash),
    };
    let protocol_naming = ProtocolNaming::new(chain_prefix);
    config
        .network
        .extra_sets
        .push(finality_aleph::peers_set_config(
            protocol_naming.clone(),
            Protocol::Authentication,
        ));
    config
        .network
        .extra_sets
<<<<<<< HEAD
        .push(finality_aleph::peers_set_config(Protocol::Authentication));
=======
        .push(finality_aleph::peers_set_config(
            protocol_naming.clone(),
            Protocol::BlockSync,
        ));
>>>>>>> 7de6e775

    let (network, system_rpc_tx, tx_handler_controller, network_starter) =
        sc_service::build_network(sc_service::BuildNetworkParams {
            config: &config,
            client: client.clone(),
            transaction_pool: transaction_pool.clone(),
            spawn_handle: task_manager.spawn_handle(),
            import_queue,
            block_announce_validator_builder: None,
            warp_sync: None,
        })?;

    let rpc_builder = {
        let client = client.clone();
        let pool = transaction_pool.clone();

        Box::new(move |deny_unsafe, _| {
            let deps = crate::rpc::FullDeps {
                client: client.clone(),
                pool: pool.clone(),
                deny_unsafe,
                import_justification_tx: import_justification_tx.clone(),
            };

            Ok(crate::rpc::create_full(deps)?)
        })
    };

    let rpc_handlers = sc_service::spawn_tasks(sc_service::SpawnTasksParams {
        network: network.clone(),
        client,
        keystore: keystore_container.sync_keystore(),
        task_manager,
        transaction_pool,
        rpc_builder,
        backend,
        system_rpc_tx,
        tx_handler_controller,
        config,
        telemetry: telemetry.as_mut(),
    })?;

    Ok((rpc_handlers, network, protocol_naming, network_starter))
}

/// Builds a new service for a full client.
pub fn new_authority(
    config: Configuration,
    aleph_config: AlephCli,
) -> Result<TaskManager, ServiceError> {
    let sc_service::PartialComponents {
        client,
        backend,
        mut task_manager,
        import_queue,
        keystore_container,
        select_chain,
        transaction_pool,
        other: (block_import, justification_tx, justification_rx, mut telemetry, metrics),
    } = new_partial(&config)?;

    let backup_path = backup_path(
        &aleph_config,
        config
            .base_path
            .as_ref()
            .expect("Please specify base path")
            .path(),
    );

    let finalized = client.info().finalized_number;

    let session_period = SessionPeriod(
        client
            .runtime_api()
            .session_period(&BlockId::Number(finalized))
            .unwrap(),
    );

    let millisecs_per_block = MillisecsPerBlock(
        client
            .runtime_api()
            .millisecs_per_block(&BlockId::Number(finalized))
            .unwrap(),
    );

    let force_authoring = config.force_authoring;
    let backoff_authoring_blocks = Some(LimitNonfinalized(aleph_config.max_nonfinalized_blocks()));
    let prometheus_registry = config.prometheus_registry().cloned();

    let (_rpc_handlers, network, protocol_naming, network_starter) = setup(
        config,
        backend.clone(),
        &keystore_container,
        import_queue,
        transaction_pool.clone(),
        &mut task_manager,
        client.clone(),
        &mut telemetry,
        justification_tx,
    )?;

    let mut proposer_factory = sc_basic_authorship::ProposerFactory::new(
        task_manager.spawn_handle(),
        client.clone(),
        transaction_pool,
        prometheus_registry.as_ref(),
        None,
    );
    proposer_factory.set_default_block_size_limit(MAX_BLOCK_SIZE as usize);

    let slot_duration = sc_consensus_aura::slot_duration(&*client)?;

    let aura = sc_consensus_aura::start_aura::<AuraPair, _, _, _, _, _, _, _, _, _, _>(
        StartAuraParams {
            slot_duration,
            client: client.clone(),
            select_chain: select_chain.clone(),
            block_import,
            proposer_factory,
            create_inherent_data_providers: move |_, ()| async move {
                let timestamp = sp_timestamp::InherentDataProvider::from_system_time();

                let slot =
                    sp_consensus_aura::inherents::InherentDataProvider::from_timestamp_and_slot_duration(
                        *timestamp,
                        slot_duration,
                    );

                Ok((slot, timestamp))
            },
            force_authoring,
            backoff_authoring_blocks,
            keystore: keystore_container.sync_keystore(),
            sync_oracle: network.clone(),
            justification_sync_link: network.clone(),
            block_proposal_slot_portion: SlotProportion::new(2f32 / 3f32),
            max_block_proposal_slot_portion: None,
            telemetry: telemetry.as_ref().map(|x| x.handle()),
            compatibility_mode: Default::default(),
        },
    )?;

    task_manager
        .spawn_essential_handle()
        .spawn_blocking("aura", None, aura);

    if aleph_config.external_addresses().is_empty() {
        panic!("Cannot run a validator node without external addresses, stopping.");
    }
    let blockchain_backend = BlockchainBackendImpl { backend };
    let aleph_config = AlephConfig {
        network,
        client,
        blockchain_backend,
        select_chain,
        session_period,
        millisecs_per_block,
        spawn_handle: task_manager.spawn_handle(),
        keystore: keystore_container.keystore(),
        justification_rx,
        metrics,
        unit_creation_delay: aleph_config.unit_creation_delay(),
        backup_saving_path: backup_path,
        external_addresses: aleph_config.external_addresses(),
        validator_port: aleph_config.validator_port(),
<<<<<<< HEAD
=======
        protocol_naming,
>>>>>>> 7de6e775
    };
    task_manager.spawn_essential_handle().spawn_blocking(
        "aleph",
        None,
        run_validator_node(aleph_config),
    );

    network_starter.start_network();
    Ok(task_manager)
}

pub fn new_full(
    config: Configuration,
    aleph_config: AlephCli,
) -> Result<TaskManager, ServiceError> {
    let sc_service::PartialComponents {
        client,
        backend,
        mut task_manager,
        import_queue,
        keystore_container,
        select_chain,
        transaction_pool,
        other: (_, justification_tx, justification_rx, mut telemetry, metrics),
    } = new_partial(&config)?;

    let backup_path = backup_path(
        &aleph_config,
        config
            .base_path
            .as_ref()
            .expect("Please specify base path")
            .path(),
    );

    let (_rpc_handlers, network, protocol_naming, network_starter) = setup(
        config,
        backend.clone(),
        &keystore_container,
        import_queue,
        transaction_pool,
        &mut task_manager,
        client.clone(),
        &mut telemetry,
        justification_tx,
    )?;

    let finalized = client.info().finalized_number;

    let session_period = SessionPeriod(
        client
            .runtime_api()
            .session_period(&BlockId::Number(finalized))
            .unwrap(),
    );

    let millisecs_per_block = MillisecsPerBlock(
        client
            .runtime_api()
            .millisecs_per_block(&BlockId::Number(finalized))
            .unwrap(),
    );

    let blockchain_backend = BlockchainBackendImpl { backend };
    let aleph_config = AlephConfig {
        network,
        client,
        blockchain_backend,
        select_chain,
        session_period,
        millisecs_per_block,
        spawn_handle: task_manager.spawn_handle(),
        keystore: keystore_container.keystore(),
        justification_rx,
        metrics,
        unit_creation_delay: aleph_config.unit_creation_delay(),
        backup_saving_path: backup_path,
        external_addresses: aleph_config.external_addresses(),
        validator_port: aleph_config.validator_port(),
<<<<<<< HEAD
=======
        protocol_naming,
>>>>>>> 7de6e775
    };

    task_manager.spawn_essential_handle().spawn_blocking(
        "aleph",
        None,
        run_nonvalidator_node(aleph_config),
    );

    network_starter.start_network();
    Ok(task_manager)
}

struct BlockchainBackendImpl {
    backend: Arc<FullBackend>,
}
impl finality_aleph::BlockchainBackend<Block> for BlockchainBackendImpl {
    fn children(&self, parent_hash: <Block as BlockT>::Hash) -> Vec<<Block as BlockT>::Hash> {
        self.backend
            .blockchain()
            .children(parent_hash)
            .unwrap_or_default()
    }
    fn info(&self) -> sp_blockchain::Info<Block> {
        self.backend.blockchain().info()
    }
    fn header(
        &self,
<<<<<<< HEAD
        block_id: sp_api::BlockId<Block>,
    ) -> sp_blockchain::Result<Option<<Block as BlockT>::Header>> {
        self.backend.blockchain().header(block_id)
=======
        block_id: BlockId<Block>,
    ) -> sp_blockchain::Result<Option<<Block as BlockT>::Header>> {
        let hash = match block_id {
            BlockId::Hash(h) => h,
            BlockId::Number(n) => {
                let maybe_hash = self.backend.blockchain().hash(n)?;

                if let Some(h) = maybe_hash {
                    h
                } else {
                    return Ok(None);
                }
            }
        };
        self.backend.blockchain().header(hash)
>>>>>>> 7de6e775
    }
}<|MERGE_RESOLUTION|>--- conflicted
+++ resolved
@@ -13,11 +13,7 @@
 };
 use futures::channel::mpsc;
 use log::warn;
-<<<<<<< HEAD
-use sc_client_api::{Backend, HeaderBackend};
-=======
 use sc_client_api::{Backend, BlockBackend, HeaderBackend};
->>>>>>> 7de6e775
 use sc_consensus_aura::{ImportQueueParams, SlotProportion, StartAuraParams};
 use sc_consensus_slots::BackoffAuthoringBlocksStrategy;
 use sc_network::NetworkService;
@@ -242,14 +238,10 @@
     config
         .network
         .extra_sets
-<<<<<<< HEAD
-        .push(finality_aleph::peers_set_config(Protocol::Authentication));
-=======
         .push(finality_aleph::peers_set_config(
             protocol_naming.clone(),
             Protocol::BlockSync,
         ));
->>>>>>> 7de6e775
 
     let (network, system_rpc_tx, tx_handler_controller, network_starter) =
         sc_service::build_network(sc_service::BuildNetworkParams {
@@ -416,10 +408,7 @@
         backup_saving_path: backup_path,
         external_addresses: aleph_config.external_addresses(),
         validator_port: aleph_config.validator_port(),
-<<<<<<< HEAD
-=======
         protocol_naming,
->>>>>>> 7de6e775
     };
     task_manager.spawn_essential_handle().spawn_blocking(
         "aleph",
@@ -499,10 +488,7 @@
         backup_saving_path: backup_path,
         external_addresses: aleph_config.external_addresses(),
         validator_port: aleph_config.validator_port(),
-<<<<<<< HEAD
-=======
         protocol_naming,
->>>>>>> 7de6e775
     };
 
     task_manager.spawn_essential_handle().spawn_blocking(
@@ -530,11 +516,6 @@
     }
     fn header(
         &self,
-<<<<<<< HEAD
-        block_id: sp_api::BlockId<Block>,
-    ) -> sp_blockchain::Result<Option<<Block as BlockT>::Header>> {
-        self.backend.blockchain().header(block_id)
-=======
         block_id: BlockId<Block>,
     ) -> sp_blockchain::Result<Option<<Block as BlockT>::Header>> {
         let hash = match block_id {
@@ -550,6 +531,5 @@
             }
         };
         self.backend.blockchain().header(hash)
->>>>>>> 7de6e775
     }
 }