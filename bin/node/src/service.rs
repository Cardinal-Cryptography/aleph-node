--- conflicted
+++ resolved
@@ -8,13 +8,8 @@
 use aleph_primitives::{AlephSessionApi, MAX_BLOCK_SIZE};
 use aleph_runtime::{self, opaque::Block, RuntimeApi};
 use finality_aleph::{
-<<<<<<< HEAD
     run_validator_node, AlephBlockImport, AlephConfig, Justification, Metrics, MillisecsPerBlock,
     Protocol, ProtocolNaming, SessionPeriod, SubstrateChainStatus, TracingBlockImport,
-=======
-    run_validator_node, AlephBlockImport, AlephConfig, JustificationNotificationFor, Metrics,
-    MillisecsPerBlock, Protocol, ProtocolNaming, SessionPeriod, TracingBlockImport,
->>>>>>> d786ede0
 };
 use futures::channel::mpsc;
 use log::warn;
@@ -35,7 +30,10 @@
     traits::{Block as BlockT, Header as HeaderT},
 };
 
-use crate::{aleph_cli::AlephCli, chain_spec::DEFAULT_BACKUP_FOLDER, executor::AlephExecutor};
+use crate::{
+    aleph_cli::AlephCli, chain_spec::DEFAULT_BACKUP_FOLDER, executor::AlephExecutor,
+    rpc::FullDeps as RpcFullDeps,
+};
 
 type FullClient = sc_service::TFullClient<Block, RuntimeApi, AlephExecutor>;
 type FullBackend = sc_service::TFullBackend<Block>;
@@ -90,13 +88,8 @@
         sc_transaction_pool::FullPool<Block, FullClient>,
         (
             TracingBlockImport<Block, Arc<FullClient>>,
-<<<<<<< HEAD
             mpsc::UnboundedSender<Justification<<Block as BlockT>::Header>>,
             mpsc::UnboundedReceiver<Justification<<Block as BlockT>::Header>>,
-=======
-            mpsc::UnboundedSender<JustificationNotificationFor<Block>>,
-            mpsc::UnboundedReceiver<JustificationNotificationFor<Block>>,
->>>>>>> d786ede0
             Option<Telemetry>,
             Option<Metrics<<<Block as BlockT>::Header as HeaderT>::Hash>>,
         ),
@@ -220,11 +213,7 @@
     task_manager: &mut TaskManager,
     client: Arc<FullClient>,
     telemetry: &mut Option<Telemetry>,
-<<<<<<< HEAD
     import_justification_tx: mpsc::UnboundedSender<Justification<<Block as BlockT>::Header>>,
-=======
-    import_justification_tx: mpsc::UnboundedSender<JustificationNotificationFor<Block>>,
->>>>>>> d786ede0
 ) -> Result<
     (
         RpcHandlers,
@@ -275,11 +264,7 @@
         let client = client.clone();
         let pool = transaction_pool.clone();
         Box::new(move |deny_unsafe, _| {
-<<<<<<< HEAD
-            let deps: crate::rpc::FullDeps<Block, _, _, _> = crate::rpc::FullDeps {
-=======
-            let deps = crate::rpc::FullDeps::<Block, _, _> {
->>>>>>> d786ede0
+            let deps: RpcFullDeps<Block, _, _, _> = crate::rpc::FullDeps {
                 client: client.clone(),
                 pool: pool.clone(),
                 deny_unsafe,
