--- conflicted
+++ resolved
@@ -7,20 +7,16 @@
     proc_macros::rpc,
     types::error::{CallError, ErrorObject},
 };
-<<<<<<< HEAD
 use primitives::{AccountId, AlephSessionApi, Signature};
 use sp_api::ProvideRuntimeApi;
 use sp_arithmetic::traits::Zero;
 use sp_blockchain::HeaderBackend;
 use sp_consensus_aura::digests::CompatibleDigestItem;
+use sp_core::Bytes;
 use sp_runtime::{
     traits::{Block as BlockT, Header as HeaderT},
     DigestItem,
 };
-=======
-use sp_core::Bytes;
-use sp_runtime::traits::Header;
->>>>>>> 0d3eb7ac
 
 use crate::aleph_primitives::BlockNumber;
 
@@ -107,15 +103,9 @@
     #[method(name = "alephNode_emergencyFinalize")]
     fn aleph_node_emergency_finalize(
         &self,
-<<<<<<< HEAD
-        justification: Vec<u8>,
+        justification: Bytes,
         hash: Block::Hash,
         number: <<Block as BlockT>::Header as HeaderT>::Number,
-=======
-        justification: Bytes,
-        hash: Hash,
-        number: Number,
->>>>>>> 0d3eb7ac
     ) -> RpcResult<()>;
 
     /// Get the author of the block with given hash.
@@ -165,23 +155,13 @@
 {
     fn aleph_node_emergency_finalize(
         &self,
-<<<<<<< HEAD
-        justification: Vec<u8>,
+        justification: Bytes,
         hash: Block::Hash,
         number: <<Block as BlockT>::Header as HeaderT>::Number,
     ) -> RpcResult<()> {
         let justification: AlephJustification =
-            AlephJustification::EmergencySignature(justification.try_into().map_err(|_| {
+            AlephJustification::EmergencySignature(justification.0.try_into().map_err(|_| {
                 Error::MalformedJustificationArg(
-=======
-        justification: Bytes,
-        hash: H::Hash,
-        number: BlockNumber,
-    ) -> RpcResult<()> {
-        let justification: AlephJustification =
-            AlephJustification::EmergencySignature(justification.0.try_into().map_err(|_| {
-                Error::MalformattedJustificationArg(
->>>>>>> 0d3eb7ac
                     "Provided justification cannot be converted into correct type".into(),
                 )
             })?);
