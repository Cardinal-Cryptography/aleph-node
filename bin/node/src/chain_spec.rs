use aleph_primitives::{
    staking::{MIN_NOMINATOR_BOND, MIN_VALIDATOR_BOND},
    AuthorityId as AlephId, ADDRESSES_ENCODING, DEFAULT_MEMBERS_PER_SESSION, TOKEN, TOKEN_DECIMALS,
};
use aleph_runtime::{
    AccountId, AuraConfig, BalancesConfig, ElectionsConfig, GenesisConfig, Perbill, SessionConfig,
    SessionKeys, Signature, StakingConfig, SudoConfig, SystemConfig, VestingConfig, WASM_BINARY,
};
use clap::Args;
use libp2p::PeerId;
use pallet_staking::{Forcing, StakerStatus};
use sc_service::{config::BasePath, ChainType};
use serde::{de::Error, Deserialize, Deserializer, Serialize, Serializer};
use serde_json::{Number, Value};
use sp_application_crypto::Ss58Codec;
use sp_consensus_aura::sr25519::AuthorityId as AuraId;
use sp_core::{sr25519, Pair, Public};
use sp_runtime::traits::{IdentifyAccount, Verify};
use std::{collections::HashSet, path::PathBuf, str::FromStr};

pub const CHAINTYPE_DEV: &str = "dev";
pub const CHAINTYPE_LOCAL: &str = "local";
pub const CHAINTYPE_LIVE: &str = "live";

pub const DEFAULT_CHAIN_ID: &str = "a0dnet1";

// Alice is the default sudo holder.
pub const DEFAULT_SUDO_ACCOUNT: &str = "5GrwvaEF5zXb26Fz9rcQpDWS57CtERHpNehXCPcNoHGKutQY";

/// Specialized `ChainSpec`. This is a specialization of the general Substrate ChainSpec type.
pub type ChainSpec = sc_service::GenericChainSpec<GenesisConfig>;

#[derive(Clone)]
pub struct SerializablePeerId {
    inner: PeerId,
}

impl SerializablePeerId {
    pub fn new(inner: PeerId) -> SerializablePeerId {
        SerializablePeerId { inner }
    }
}

impl Serialize for SerializablePeerId {
    fn serialize<S>(&self, serializer: S) -> Result<S::Ok, S::Error>
    where
        S: Serializer,
    {
        let s: String = format!("{}", self.inner);
        serializer.serialize_str(&s)
    }
}

impl<'de> Deserialize<'de> for SerializablePeerId {
    fn deserialize<D>(deserializer: D) -> Result<Self, D::Error>
    where
        D: Deserializer<'de>,
    {
        let s = String::deserialize(deserializer)?;
        let inner = PeerId::from_str(&s)
            .map_err(|_| D::Error::custom(format!("Could not deserialize as PeerId: {}", s)))?;
        Ok(SerializablePeerId { inner })
    }
}

type AccountPublic = <Signature as Verify>::Signer;

/// Generate a crypto pair from seed.
fn get_from_seed<TPublic: Public>(seed: &str) -> <TPublic::Pair as Pair>::Public {
    TPublic::Pair::from_string(&format!("//{}", seed), None)
        .expect("static values are valid; qed")
        .public()
}

/// Generate an account ID from seed.
pub fn get_account_id_from_seed<TPublic: Public>(seed: &str) -> AccountId
where
    AccountPublic: From<<TPublic::Pair as Pair>::Public>,
{
    AccountPublic::from(get_from_seed::<TPublic>(seed)).into_account()
}

/// Generate AccountId based on string command line argument.
fn parse_account_id(s: &str) -> AccountId {
    AccountId::from_string(s).expect("Passed string is not a hex encoding of a public key")
}

fn parse_chaintype(s: &str) -> ChainType {
    match s {
        CHAINTYPE_DEV => ChainType::Development,
        CHAINTYPE_LOCAL => ChainType::Local,
        CHAINTYPE_LIVE => ChainType::Live,
        s => panic!("Wrong chain type {} Possible values: dev local live", s),
    }
}

#[derive(Clone, Deserialize, Serialize)]
pub struct AuthorityKeys {
    pub account_id: AccountId,
    pub aura_key: AuraId,
    pub aleph_key: AlephId,
    pub peer_id: SerializablePeerId,
}

fn to_account_ids(authorities: &[AuthorityKeys]) -> impl Iterator<Item = AccountId> + '_ {
    authorities.iter().map(|auth| auth.account_id.clone())
}

#[derive(Debug, Args, Clone)]
pub struct ChainParams {
    /// Chain ID is a short identifier of the chain
    #[clap(long, value_name = "ID", default_value = DEFAULT_CHAIN_ID)]
    chain_id: String,

    /// The type of the chain. Possible values: "dev", "local", "live" (default)
    #[clap(long, value_name = "TYPE", parse(from_str = parse_chaintype), default_value = CHAINTYPE_LIVE)]
    chain_type: ChainType,

    /// Specify custom base path
    #[clap(long, short = 'd', value_name = "PATH", parse(from_os_str))]
    base_path: PathBuf,

    /// Specify filename to write node private p2p keys to
    /// Resulting keys will be stored at: base_path/account_id/node_key_file for each node
    #[clap(long, default_value = "p2p_secret")]
    node_key_file: String,

    /// Chain name. Default is "Aleph Zero Development"
    #[clap(long, default_value = "Aleph Zero Development")]
    chain_name: String,

    /// Token symbol. Default is DZERO
    #[clap(long, default_value = "DZERO")]
    token_symbol: String,

    /// AccountIds of authorities forming the committee at the genesis (comma delimited)
    #[clap(long, require_value_delimiter = true, parse(from_str = parse_account_id))]
    account_ids: Vec<AccountId>,

    /// AccountId of the sudo account
    #[clap(long, parse(from_str = parse_account_id), default_value(DEFAULT_SUDO_ACCOUNT))]
    sudo_account_id: AccountId,

    /// AccountId of the optional faucet account
    #[clap(long, parse(from_str = parse_account_id))]
    faucet_account_id: Option<AccountId>,
}

impl ChainParams {
    pub fn chain_id(&self) -> &str {
        &self.chain_id
    }

    pub fn chain_type(&self) -> ChainType {
        self.chain_type.clone()
    }

    pub fn base_path(&self) -> BasePath {
        self.base_path.clone().into()
    }

    pub fn node_key_file(&self) -> &str {
        &self.node_key_file
    }

    pub fn chain_name(&self) -> &str {
        &self.chain_name
    }

    pub fn token_symbol(&self) -> &str {
        &self.token_symbol
    }

    pub fn account_ids(&self) -> Vec<AccountId> {
        self.account_ids.clone()
    }

    pub fn sudo_account_id(&self) -> AccountId {
        self.sudo_account_id.clone()
    }

    pub fn faucet_account_id(&self) -> Option<AccountId> {
        self.faucet_account_id.clone()
    }
}

fn system_properties(token_symbol: String) -> serde_json::map::Map<String, Value> {
    [
        ("tokenSymbol".to_string(), Value::String(token_symbol)),
        (
            "tokenDecimals".to_string(),
            Value::Number(Number::from(TOKEN_DECIMALS)),
        ),
        (
            "ss58Format".to_string(),
            Value::Number(Number::from(ADDRESSES_ENCODING)),
        ),
    ]
    .iter()
    .cloned()
    .collect()
}

/// Generate chain spec.
pub fn config(
    chain_params: ChainParams,
    authorities: Vec<AuthorityKeys>,
) -> Result<ChainSpec, String> {
    generate_chain_spec_config(chain_params, authorities, None, None)
}

/// Generate chain spec for local runs.
/// Stash and controller accounts are generated for the specified authorities.
pub fn local_config(
    chain_params: ChainParams,
    authorities: Vec<AuthorityKeys>,
) -> Result<ChainSpec, String> {
    let authority_accounts: Vec<AccountId> = to_account_ids(&authorities).collect();
    let controller_accounts: Vec<AccountId> =
        generate_staking_accounts(authority_accounts.clone(), StakingAccount::Controller);
    let stash_accounts: Vec<AccountId> =
        generate_staking_accounts(authority_accounts, StakingAccount::Stash);
    generate_chain_spec_config(
        chain_params,
        authorities,
        Some(controller_accounts),
        Some(stash_accounts),
    )
}

fn generate_chain_spec_config(
    chain_params: ChainParams,
    authorities: Vec<AuthorityKeys>,
    controller_accounts: Option<Vec<AccountId>>,
    stash_accounts: Option<Vec<AccountId>>,
) -> Result<ChainSpec, String> {
    let wasm_binary = WASM_BINARY.ok_or_else(|| "Development wasm not available".to_string())?;
    let token_symbol = String::from(chain_params.token_symbol());
    let chain_name = String::from(chain_params.chain_name());
    let chain_id = String::from(chain_params.chain_id());
    let chain_type = chain_params.chain_type();
    let sudo_account = chain_params.sudo_account_id();
    let faucet_account = chain_params.faucet_account_id();

    Ok(ChainSpec::from_genesis(
        // Name
        &chain_name,
        // ID
        &chain_id,
        chain_type,
        move || {
            generate_genesis_config(
                wasm_binary,
                authorities.clone(), // Initial PoA authorities, will receive funds
                sudo_account.clone(), // Sudo account, will also be pre funded
                faucet_account.clone(), // Pre-funded faucet account
                controller_accounts.clone(), // Controller accounts for staking.
                stash_accounts.clone(), // Stash accounts for staking.
            )
        },
        // Bootnodes
        vec![],
        // Telemetry
        None,
        // Protocol ID
        None,
        // Fork ID
        None,
        // Properties
        Some(system_properties(token_symbol)),
        // Extensions
        None,
    ))
}

/// Given a Vec<AccountIds> returns a unique collection
fn deduplicate(accounts: Vec<AccountId>) -> Vec<AccountId> {
    let set: HashSet<_> = accounts.into_iter().collect();
    set.into_iter().collect()
}

/// Type of staking account: stash or controller.
enum StakingAccount {
    Controller,
    Stash,
}

/// Given a set of accounts and an account type returns the corresponding staking accounts.
fn generate_staking_accounts(
    accounts: Vec<AccountId>,
    account_type: StakingAccount,
) -> Vec<AccountId> {
    let account_suffix = match account_type {
        StakingAccount::Controller => "Controller",
        StakingAccount::Stash => "Stash",
    };
    accounts
        .into_iter()
        .enumerate()
        .map(|(index, _account)| {
            get_account_id_from_seed::<sr25519::Public>(
                format!("//{}//{}", index, account_suffix).as_str(),
            )
        })
        .collect()
}

// total issuance of 300M (for devnet/tests/local runs only)
const TOTAL_ISSUANCE: u128 = 300_000_000u128 * 10u128.pow(TOKEN_DECIMALS);

/// Calculate initial endowments such that total issuance is kept approximately constant.
fn calculate_initial_endowment(accounts: &[AccountId]) -> u128 {
    TOTAL_ISSUANCE / (accounts.len() as u128)
}

/// Provides configuration for staking by defining balances, members, keys and stakers.
struct AccountsConfig {
    balances: Vec<(AccountId, u128)>,
    members: Vec<AccountId>,
    keys: Vec<(AccountId, AccountId, SessionKeys)>,
    stakers: Vec<(AccountId, AccountId, u128, StakerStatus<AccountId>)>,
}

/// Provides accounts for GenesisConfig setup based on distinct staking accounts.
/// Assumes validator, controller and stash are all separate accounts.
fn configure_distinct_staking_accounts(
    unique_accounts_balances: Vec<(AccountId, u128)>,
    authorities: Vec<AuthorityKeys>,
    controllers: Vec<AccountId>,
    stashes: Vec<AccountId>,
) -> AccountsConfig {
    let balances = unique_accounts_balances
        .into_iter()
        .chain(
            controllers
                .clone()
                .into_iter()
                .map(|account| (account, TOKEN)),
        )
        .chain(
            stashes
                .clone()
                .into_iter()
                .map(|account| (account, MIN_VALIDATOR_BOND + TOKEN)),
        )
        .collect();

    let keys = authorities
        .iter()
        .zip(stashes.clone())
        .map(|(auth, stash)| {
            (
                stash.clone(),
                stash,
                SessionKeys {
                    aura: auth.aura_key.clone(),
                    aleph: auth.aleph_key.clone(),
                },
            )
        })
        .collect();

    let stakers = stashes
        .clone()
        .into_iter()
        .zip(controllers)
        .map(|(stash, controller)| {
            (
                stash,
                controller,
                MIN_VALIDATOR_BOND,
                StakerStatus::Validator,
            )
        })
        .collect();

    AccountsConfig {
        balances,
        members: stashes,
        keys,
        stakers,
    }
}

/// Provides accounts for GenesisConfig setup based on non-distinct staking accounts.
/// Assumes validator, controller and stash are all the same account.
fn configure_non_distinct_staking_accounts(
    unique_accounts_balances: Vec<(AccountId, u128)>,
    authorities: Vec<AuthorityKeys>,
) -> AccountsConfig {
    let members = to_account_ids(&authorities).collect();
    let keys = authorities
        .iter()
        .map(|auth| {
            (
                auth.account_id.clone(),
                auth.account_id.clone(),
                SessionKeys {
                    aura: auth.aura_key.clone(),
                    aleph: auth.aleph_key.clone(),
                },
            )
        })
        .collect();

    AccountsConfig {
        balances: unique_accounts_balances,
        members,
        keys,
        stakers: vec![],
    }
}

/// Configure initial storage state for FRAME modules.
/// Possible to provide distinct controller and stash accounts.
fn generate_genesis_config(
    wasm_binary: &[u8],
    authorities: Vec<AuthorityKeys>,
    sudo_account: AccountId,
    faucet_account: Option<AccountId>,
    controller_accounts: Option<Vec<AccountId>>,
    stash_accounts: Option<Vec<AccountId>>,
) -> GenesisConfig {
    let special_accounts = match faucet_account {
        Some(faucet_id) => vec![sudo_account.clone(), faucet_id],
        None => vec![sudo_account.clone()],
    };

    // NOTE: some combinations of bootstrap chain arguments can potentially
    // lead to duplicated rich accounts, e.g. if a sudo account is also an authority
    // which is why we remove the duplicates if any here
    let unique_accounts = deduplicate(
        to_account_ids(&authorities)
            .chain(special_accounts)
            .collect(),
    );

    let endowment = calculate_initial_endowment(&unique_accounts);

    let unique_accounts_balances = unique_accounts
        .into_iter()
        .map(|account| (account, endowment))
        .collect::<Vec<_>>();

    let validator_count = authorities.len() as u32;

    let accounts_config = match (controller_accounts, stash_accounts) {
        (Some(controllers), Some(stashes)) => configure_distinct_staking_accounts(
            unique_accounts_balances,
            authorities,
            controllers,
            stashes,
        ),
        (_, _) => configure_non_distinct_staking_accounts(unique_accounts_balances, authorities),
    };

    GenesisConfig {
        system: SystemConfig {
            // Add Wasm runtime to storage.
            code: wasm_binary.to_vec(),
        },
        balances: BalancesConfig {
            // Configure endowed accounts with an initial, significant balance
            balances: accounts_config.balances,
        },
        aura: AuraConfig {
            authorities: vec![],
        },
        sudo: SudoConfig {
            // Assign network admin rights.
            key: Some(sudo_account),
        },
        elections: ElectionsConfig {
            members: accounts_config.members.clone(),
<<<<<<< HEAD
            members_per_session: 4,
=======
            members_per_session: DEFAULT_MEMBERS_PER_SESSION,
>>>>>>> a0827ffa
        },
        session: SessionConfig {
            keys: accounts_config.keys,
        },
        staking: StakingConfig {
            force_era: Forcing::NotForcing,
            validator_count,
            // to satisfy some e2e tests as this cannot be changed during runtime
            minimum_validator_count: 4,
            // we set first 2 members as invulnerables for testing purposes
            invulnerables: accounts_config.members[0..2].to_vec(),
            slash_reward_fraction: Perbill::from_percent(10),
            stakers: accounts_config.stakers,
            min_validator_bond: MIN_VALIDATOR_BOND,
            min_nominator_bond: MIN_NOMINATOR_BOND,
            ..Default::default()
        },
        treasury: Default::default(),
        vesting: VestingConfig { vesting: vec![] },
    }
}

pub fn mainnet_config() -> Result<ChainSpec, String> {
    ChainSpec::from_json_bytes(crate::resources::mainnet_chainspec())
}

pub fn testnet_config() -> Result<ChainSpec, String> {
    ChainSpec::from_json_bytes(crate::resources::testnet_chainspec())
}<|MERGE_RESOLUTION|>--- conflicted
+++ resolved
@@ -472,11 +472,7 @@
         },
         elections: ElectionsConfig {
             members: accounts_config.members.clone(),
-<<<<<<< HEAD
-            members_per_session: 4,
-=======
             members_per_session: DEFAULT_MEMBERS_PER_SESSION,
->>>>>>> a0827ffa
         },
         session: SessionConfig {
             keys: accounts_config.keys,
