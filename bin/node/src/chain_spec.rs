use aleph_primitives::{
    staking::{MIN_NOMINATOR_BOND, MIN_VALIDATOR_BOND},
    AuthorityId as AlephId, ADDRESSES_ENCODING, DEFAULT_COMMITTEE_SIZE, TOKEN, TOKEN_DECIMALS,
};
use aleph_runtime::{
    AccountId, AuraConfig, BalancesConfig, ElectionsConfig, GenesisConfig, Perbill, SessionConfig,
    SessionKeys, StakingConfig, SudoConfig, SystemConfig, VestingConfig, WASM_BINARY,
};
use clap::Args;
use libp2p::PeerId;
use pallet_staking::{Forcing, StakerStatus};
use sc_service::{config::BasePath, ChainType};
use serde::{de::Error, Deserialize, Deserializer, Serialize, Serializer};
use serde_json::{Number, Value};
use sp_application_crypto::Ss58Codec;
use sp_consensus_aura::sr25519::AuthorityId as AuraId;
use sp_core::{sr25519, Pair};
use std::{collections::HashSet, path::PathBuf, str::FromStr};

pub const CHAINTYPE_DEV: &str = "dev";
pub const CHAINTYPE_LOCAL: &str = "local";
pub const CHAINTYPE_LIVE: &str = "live";

pub const DEFAULT_CHAIN_ID: &str = "a0dnet1";

// Alice is the default sudo holder.
pub const DEFAULT_SUDO_ACCOUNT: &str = "5GrwvaEF5zXb26Fz9rcQpDWS57CtERHpNehXCPcNoHGKutQY";

/// Specialized `ChainSpec`. This is a specialization of the general Substrate ChainSpec type.
pub type ChainSpec = sc_service::GenericChainSpec<GenesisConfig>;

#[derive(Clone)]
pub struct SerializablePeerId {
    inner: PeerId,
}

impl SerializablePeerId {
    pub fn new(inner: PeerId) -> SerializablePeerId {
        SerializablePeerId { inner }
    }
}

impl Serialize for SerializablePeerId {
    fn serialize<S>(&self, serializer: S) -> Result<S::Ok, S::Error>
    where
        S: Serializer,
    {
        let s: String = format!("{}", self.inner);
        serializer.serialize_str(&s)
    }
}

impl<'de> Deserialize<'de> for SerializablePeerId {
    fn deserialize<D>(deserializer: D) -> Result<Self, D::Error>
    where
        D: Deserializer<'de>,
    {
        let s = String::deserialize(deserializer)?;
        let inner = PeerId::from_str(&s)
            .map_err(|_| D::Error::custom(format!("Could not deserialize as PeerId: {}", s)))?;
        Ok(SerializablePeerId { inner })
    }
}

/// Generate an account ID from seed.
pub fn account_id_from_string(seed: &str) -> AccountId {
    AccountId::from(
        sr25519::Pair::from_string(seed, None)
            .expect("Can't create pair from seed value")
            .public(),
    )
}

/// Generate AccountId based on string command line argument.
fn parse_account_id(s: &str) -> AccountId {
    AccountId::from_string(s).expect("Passed string is not a hex encoding of a public key")
}

fn parse_chaintype(s: &str) -> ChainType {
    match s {
        CHAINTYPE_DEV => ChainType::Development,
        CHAINTYPE_LOCAL => ChainType::Local,
        CHAINTYPE_LIVE => ChainType::Live,
        s => panic!("Wrong chain type {} Possible values: dev local live", s),
    }
}

#[derive(Clone, Deserialize, Serialize)]
pub struct AuthorityKeys {
    pub account_id: AccountId,
    pub aura_key: AuraId,
    pub aleph_key: AlephId,
    pub peer_id: SerializablePeerId,
}

fn to_account_ids(authorities: &[AuthorityKeys]) -> impl Iterator<Item = AccountId> + '_ {
    authorities.iter().map(|auth| auth.account_id.clone())
}

#[derive(Debug, Args, Clone)]
pub struct ChainParams {
    /// Chain ID is a short identifier of the chain
    #[clap(long, value_name = "ID", default_value = DEFAULT_CHAIN_ID)]
    chain_id: String,

    /// The type of the chain. Possible values: "dev", "local", "live" (default)
    #[clap(long, value_name = "TYPE", parse(from_str = parse_chaintype), default_value = CHAINTYPE_LIVE)]
    chain_type: ChainType,

    /// Specify custom base path
    #[clap(long, short = 'd', value_name = "PATH", parse(from_os_str))]
    base_path: PathBuf,

    /// Specify filename to write node private p2p keys to
    /// Resulting keys will be stored at: base_path/account_id/node_key_file for each node
    #[clap(long, default_value = "p2p_secret")]
    node_key_file: String,

    /// Chain name. Default is "Aleph Zero Development"
    #[clap(long, default_value = "Aleph Zero Development")]
    chain_name: String,

    /// Token symbol. Default is DZERO
    #[clap(long, default_value = "DZERO")]
    token_symbol: String,

    /// AccountIds of authorities forming the committee at the genesis (comma delimited)
    #[clap(long, require_value_delimiter = true, parse(from_str = parse_account_id))]
    account_ids: Vec<AccountId>,

    /// AccountId of the sudo account
    #[clap(long, parse(from_str = parse_account_id), default_value(DEFAULT_SUDO_ACCOUNT))]
    sudo_account_id: AccountId,

    /// AccountId of the optional faucet account
    #[clap(long, parse(from_str = parse_account_id))]
    faucet_account_id: Option<AccountId>,
}

impl ChainParams {
    pub fn chain_id(&self) -> &str {
        &self.chain_id
    }

    pub fn chain_type(&self) -> ChainType {
        self.chain_type.clone()
    }

    pub fn base_path(&self) -> BasePath {
        self.base_path.clone().into()
    }

    pub fn node_key_file(&self) -> &str {
        &self.node_key_file
    }

    pub fn chain_name(&self) -> &str {
        &self.chain_name
    }

    pub fn token_symbol(&self) -> &str {
        &self.token_symbol
    }

    pub fn account_ids(&self) -> Vec<AccountId> {
        self.account_ids.clone()
    }

    pub fn sudo_account_id(&self) -> AccountId {
        self.sudo_account_id.clone()
    }

    pub fn faucet_account_id(&self) -> Option<AccountId> {
        self.faucet_account_id.clone()
    }
}

fn system_properties(token_symbol: String) -> serde_json::map::Map<String, Value> {
    [
        ("tokenSymbol".to_string(), Value::String(token_symbol)),
        (
            "tokenDecimals".to_string(),
            Value::Number(Number::from(TOKEN_DECIMALS)),
        ),
        (
            "ss58Format".to_string(),
            Value::Number(Number::from(ADDRESSES_ENCODING)),
        ),
    ]
    .iter()
    .cloned()
    .collect()
}

/// Generate chain spec for local runs.
/// Controller accounts are generated for the specified authorities.
pub fn config(
    chain_params: ChainParams,
    authorities: Vec<AuthorityKeys>,
) -> Result<ChainSpec, String> {
    let controller_accounts: Vec<AccountId> = to_account_ids(&authorities)
        .into_iter()
        .enumerate()
        .map(|(index, _account)| {
            account_id_from_string(format!("//{}//Controller", index).as_str())
        })
        .collect();
    generate_chain_spec_config(chain_params, authorities, controller_accounts)
}

fn generate_chain_spec_config(
    chain_params: ChainParams,
    authorities: Vec<AuthorityKeys>,
    controller_accounts: Vec<AccountId>,
) -> Result<ChainSpec, String> {
    let wasm_binary = WASM_BINARY.ok_or_else(|| "Development wasm not available".to_string())?;
    let token_symbol = String::from(chain_params.token_symbol());
    let chain_name = String::from(chain_params.chain_name());
    let chain_id = String::from(chain_params.chain_id());
    let chain_type = chain_params.chain_type();
    let sudo_account = chain_params.sudo_account_id();
    let faucet_account = chain_params.faucet_account_id();

    Ok(ChainSpec::from_genesis(
        // Name
        &chain_name,
        // ID
        &chain_id,
        chain_type,
        move || {
            generate_genesis_config(
                wasm_binary,
                authorities.clone(), // Initial PoA authorities, will receive funds
                sudo_account.clone(), // Sudo account, will also be pre funded
                faucet_account.clone(), // Pre-funded faucet account
                controller_accounts.clone(), // Controller accounts for staking.
            )
        },
        // Bootnodes
        vec![],
        // Telemetry
        None,
        // Protocol ID
        None,
        // Fork ID
        None,
        // Properties
        Some(system_properties(token_symbol)),
        // Extensions
        None,
    ))
}

/// Given a Vec<AccountIds> returns a unique collection
fn deduplicate(accounts: Vec<AccountId>) -> Vec<AccountId> {
    let set: HashSet<_> = accounts.into_iter().collect();
    set.into_iter().collect()
}

// total issuance of 300M (for devnet/tests/local runs only)
const TOTAL_ISSUANCE: u128 = 300_000_000u128 * 10u128.pow(TOKEN_DECIMALS);

/// Calculate initial endowments such that total issuance is kept approximately constant.
fn calculate_initial_endowment(accounts: &[AccountId]) -> u128 {
    TOTAL_ISSUANCE / (accounts.len() as u128)
}

/// Provides configuration for staking by defining balances, members, keys and stakers.
struct AccountsConfig {
    balances: Vec<(AccountId, u128)>,
    members: Vec<AccountId>,
    keys: Vec<(AccountId, AccountId, SessionKeys)>,
    stakers: Vec<(AccountId, AccountId, u128, StakerStatus<AccountId>)>,
}

/// Provides accounts for GenesisConfig setup based on distinct staking accounts.
/// Assumes validator == stash, but controller is a distinct account
fn configure_chain_spec_fields(
    unique_accounts_balances: Vec<(AccountId, u128)>,
    authorities: Vec<AuthorityKeys>,
    controllers: Vec<AccountId>,
) -> AccountsConfig {
    let balances = unique_accounts_balances
        .into_iter()
        .chain(
            controllers
                .clone()
                .into_iter()
                .map(|account| (account, TOKEN)),
        )
        .collect();

    let keys = authorities
        .iter()
        .map(|auth| {
            (
                auth.account_id.clone(),
                auth.account_id.clone(),
                SessionKeys {
                    aura: auth.aura_key.clone(),
                    aleph: auth.aleph_key.clone(),
                },
            )
        })
        .collect();

    let stakers = authorities
        .iter()
        .zip(controllers)
        .map(|(validator, controller)| {
            (
                validator.account_id.clone(),
                controller,
                MIN_VALIDATOR_BOND,
                StakerStatus::Validator,
            )
        })
        .collect();

    let members = to_account_ids(&authorities).collect();

    AccountsConfig {
        balances,
        members,
        keys,
        stakers,
    }
}

/// Configure initial storage state for FRAME modules.
fn generate_genesis_config(
    wasm_binary: &[u8],
    authorities: Vec<AuthorityKeys>,
    sudo_account: AccountId,
    faucet_account: Option<AccountId>,
    controller_accounts: Vec<AccountId>,
) -> GenesisConfig {
    let special_accounts = match faucet_account {
        Some(faucet_id) => vec![sudo_account.clone(), faucet_id],
        None => vec![sudo_account.clone()],
    };

    // NOTE: some combinations of bootstrap chain arguments can potentially
    // lead to duplicated rich accounts, e.g. if a sudo account is also an authority
    // which is why we remove the duplicates if any here
    let unique_accounts = deduplicate(
        to_account_ids(&authorities)
            .chain(special_accounts)
            .collect(),
    );

    let endowment = calculate_initial_endowment(&unique_accounts);

    let unique_accounts_balances = unique_accounts
        .into_iter()
        .map(|account| (account, endowment))
        .collect::<Vec<_>>();

    let validator_count = authorities.len() as u32;

    let accounts_config =
        configure_chain_spec_fields(unique_accounts_balances, authorities, controller_accounts);

    GenesisConfig {
        system: SystemConfig {
            // Add Wasm runtime to storage.
            code: wasm_binary.to_vec(),
        },
        balances: BalancesConfig {
            // Configure endowed accounts with an initial, significant balance
            balances: accounts_config.balances,
        },
        aura: AuraConfig {
            authorities: vec![],
        },
        sudo: SudoConfig {
            // Assign network admin rights.
            key: Some(sudo_account),
        },
        elections: ElectionsConfig {
<<<<<<< HEAD
            members: accounts_config.members.clone(),
            committee_size: DEFAULT_COMMITTEE_SIZE,
            next_era_reserved_validators: vec![],
=======
            non_reserved_members: accounts_config.members.clone(),
            members_per_session: DEFAULT_MEMBERS_PER_SESSION,
            reserved_members: vec![],
>>>>>>> 1d799234
        },
        session: SessionConfig {
            keys: accounts_config.keys,
        },
        staking: StakingConfig {
            force_era: Forcing::NotForcing,
            validator_count,
            // to satisfy some e2e tests as this cannot be changed during runtime
            minimum_validator_count: 4,
            slash_reward_fraction: Perbill::from_percent(10),
            stakers: accounts_config.stakers,
            min_validator_bond: MIN_VALIDATOR_BOND,
            min_nominator_bond: MIN_NOMINATOR_BOND,
            ..Default::default()
        },
        treasury: Default::default(),
        vesting: VestingConfig { vesting: vec![] },
    }
}

pub fn mainnet_config() -> Result<ChainSpec, String> {
    ChainSpec::from_json_bytes(crate::resources::mainnet_chainspec())
}

pub fn testnet_config() -> Result<ChainSpec, String> {
    ChainSpec::from_json_bytes(crate::resources::testnet_chainspec())
}<|MERGE_RESOLUTION|>--- conflicted
+++ resolved
@@ -378,15 +378,9 @@
             key: Some(sudo_account),
         },
         elections: ElectionsConfig {
-<<<<<<< HEAD
-            members: accounts_config.members.clone(),
+            non_reserved_validators: accounts_config.members.clone(),
             committee_size: DEFAULT_COMMITTEE_SIZE,
-            next_era_reserved_validators: vec![],
-=======
-            non_reserved_members: accounts_config.members.clone(),
-            members_per_session: DEFAULT_MEMBERS_PER_SESSION,
-            reserved_members: vec![],
->>>>>>> 1d799234
+            reserved_validators: vec![],
         },
         session: SessionConfig {
             keys: accounts_config.keys,
