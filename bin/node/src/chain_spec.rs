--- conflicted
+++ resolved
@@ -131,15 +131,9 @@
     #[arg(long, value_parser = parse_account_id, default_value(DEFAULT_SUDO_ACCOUNT))]
     sudo_account_id: AccountId,
 
-<<<<<<< HEAD
     /// AccountIds of the optional rich account
     #[arg(long, value_delimiter = ',', value_parser = parse_account_id, num_args=1..)]
     rich_account_ids: Option<Vec<AccountId>>,
-=======
-    /// AccountId of the optional faucet account
-    #[arg(long, value_parser = parse_account_id)]
-    faucet_account_id: Option<AccountId>,
->>>>>>> 7de6e775
 
     /// Minimum number of stakers before chain enters emergency state.
     #[arg(long, default_value = "4")]
