--- conflicted
+++ resolved
@@ -471,12 +471,8 @@
             key: Some(sudo_account),
         },
         elections: ElectionsConfig {
-<<<<<<< HEAD
-            members: to_account_ids(&authorities).collect(),
+            members: accounts_config.members.clone(),
             members_per_session: 4,
-=======
-            members: accounts_config.members.clone(),
->>>>>>> 91f95cc0
         },
         session: SessionConfig {
             keys: accounts_config.keys,
@@ -486,11 +482,7 @@
             validator_count,
             // to satisfy some e2e tests as this cannot be changed during runtime
             minimum_validator_count: 4,
-<<<<<<< HEAD
-            invulnerables: to_account_ids(&authorities[..2]).collect(),
-=======
-            invulnerables: accounts_config.members,
->>>>>>> 91f95cc0
+            invulnerables: accounts_config.members[0..2].to_vec(),
             slash_reward_fraction: Perbill::from_percent(10),
             stakers: accounts_config.stakers,
             min_validator_bond: MIN_VALIDATOR_BOND,
