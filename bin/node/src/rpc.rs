//! A collection of node-specific RPC methods.
//! Substrate provides the `sc-rpc` crate, which defines the core RPC layer
//! used by Substrate nodes. This file extends those RPC definitions with
//! capabilities that are specific to this project's runtime configuration.

#![warn(missing_docs)]

use std::sync::Arc;

use aleph_primitives::BlockNumber;
use aleph_runtime::{opaque::Block, AccountId, Balance, Index};
<<<<<<< HEAD
use finality_aleph::{Justification, JustificationTranslator};
=======
use finality_aleph::JustificationNotificationFor;
>>>>>>> d786ede0
use futures::channel::mpsc;
use jsonrpsee::RpcModule;
pub use sc_rpc_api::DenyUnsafe;
use sc_transaction_pool_api::TransactionPool;
use sp_api::{BlockT, HeaderT, ProvideRuntimeApi};
use sp_block_builder::BlockBuilder;
use sp_blockchain::{Error as BlockChainError, HeaderBackend, HeaderMetadata};
use sp_runtime::traits::Header;

/// Full client dependencies.
<<<<<<< HEAD
pub struct FullDeps<B, C, P, JT>
where
    B: BlockT,
    B::Header: Header<Number = BlockNumber>,
    JT: JustificationTranslator<B::Header> + Send + Sync + Clone + 'static,
=======
pub struct FullDeps<B, C, P>
where
    B: BlockT,
    B::Header: HeaderT<Number = BlockNumber>,
>>>>>>> d786ede0
{
    /// The client instance to use.
    pub client: Arc<C>,
    /// Transaction pool instance.
    pub pool: Arc<P>,
    /// Whether to deny unsafe calls
    pub deny_unsafe: DenyUnsafe,
<<<<<<< HEAD
    pub import_justification_tx: mpsc::UnboundedSender<Justification<B::Header>>,
    pub justification_translator: JT,
=======
    pub import_justification_tx: mpsc::UnboundedSender<JustificationNotificationFor<B>>,
>>>>>>> d786ede0
}

/// Instantiate all full RPC extensions.
pub fn create_full<B, C, P, JT>(
    deps: FullDeps<B, C, P, JT>,
) -> Result<RpcModule<()>, Box<dyn std::error::Error + Send + Sync>>
where
    C: ProvideRuntimeApi<Block>,
    C: HeaderBackend<Block> + HeaderMetadata<Block, Error = BlockChainError> + 'static,
    C: Send + Sync + 'static,
    C::Api: substrate_frame_rpc_system::AccountNonceApi<Block, AccountId, Index>,
    C::Api: pallet_transaction_payment_rpc::TransactionPaymentRuntimeApi<Block, Balance>,
    C::Api: BlockBuilder<Block>,
    P: TransactionPool + 'static,
    B: BlockT,
<<<<<<< HEAD
    B::Header: Header<Number = BlockNumber>,
    JT: JustificationTranslator<B::Header> + Send + Sync + Clone + 'static,
=======
    B::Header: HeaderT<Number = BlockNumber>,
>>>>>>> d786ede0
{
    use pallet_transaction_payment_rpc::{TransactionPayment, TransactionPaymentApiServer};
    use substrate_frame_rpc_system::{System, SystemApiServer};

    let mut module = RpcModule::new(());
    let FullDeps {
        client,
        pool,
        deny_unsafe,
        import_justification_tx,
        justification_translator,
    } = deps;

    module.merge(System::new(client.clone(), pool, deny_unsafe).into_rpc())?;

    module.merge(TransactionPayment::new(client.clone()).into_rpc())?;

    use crate::aleph_node_rpc::{AlephNode, AlephNodeApiServer};
<<<<<<< HEAD
    module.merge(
        AlephNode::<B, JT>::new(import_justification_tx, justification_translator).into_rpc(),
    )?;
=======
    module.merge(AlephNode::<B>::new(import_justification_tx).into_rpc())?;
>>>>>>> d786ede0

    Ok(module)
}<|MERGE_RESOLUTION|>--- conflicted
+++ resolved
@@ -9,33 +9,22 @@
 
 use aleph_primitives::BlockNumber;
 use aleph_runtime::{opaque::Block, AccountId, Balance, Index};
-<<<<<<< HEAD
 use finality_aleph::{Justification, JustificationTranslator};
-=======
-use finality_aleph::JustificationNotificationFor;
->>>>>>> d786ede0
 use futures::channel::mpsc;
 use jsonrpsee::RpcModule;
 pub use sc_rpc_api::DenyUnsafe;
 use sc_transaction_pool_api::TransactionPool;
-use sp_api::{BlockT, HeaderT, ProvideRuntimeApi};
+use sp_api::{BlockT, ProvideRuntimeApi};
 use sp_block_builder::BlockBuilder;
 use sp_blockchain::{Error as BlockChainError, HeaderBackend, HeaderMetadata};
 use sp_runtime::traits::Header;
 
 /// Full client dependencies.
-<<<<<<< HEAD
 pub struct FullDeps<B, C, P, JT>
 where
     B: BlockT,
     B::Header: Header<Number = BlockNumber>,
     JT: JustificationTranslator<B::Header> + Send + Sync + Clone + 'static,
-=======
-pub struct FullDeps<B, C, P>
-where
-    B: BlockT,
-    B::Header: HeaderT<Number = BlockNumber>,
->>>>>>> d786ede0
 {
     /// The client instance to use.
     pub client: Arc<C>,
@@ -43,12 +32,8 @@
     pub pool: Arc<P>,
     /// Whether to deny unsafe calls
     pub deny_unsafe: DenyUnsafe,
-<<<<<<< HEAD
     pub import_justification_tx: mpsc::UnboundedSender<Justification<B::Header>>,
     pub justification_translator: JT,
-=======
-    pub import_justification_tx: mpsc::UnboundedSender<JustificationNotificationFor<B>>,
->>>>>>> d786ede0
 }
 
 /// Instantiate all full RPC extensions.
@@ -64,12 +49,8 @@
     C::Api: BlockBuilder<Block>,
     P: TransactionPool + 'static,
     B: BlockT,
-<<<<<<< HEAD
     B::Header: Header<Number = BlockNumber>,
     JT: JustificationTranslator<B::Header> + Send + Sync + Clone + 'static,
-=======
-    B::Header: HeaderT<Number = BlockNumber>,
->>>>>>> d786ede0
 {
     use pallet_transaction_payment_rpc::{TransactionPayment, TransactionPaymentApiServer};
     use substrate_frame_rpc_system::{System, SystemApiServer};
@@ -85,16 +66,12 @@
 
     module.merge(System::new(client.clone(), pool, deny_unsafe).into_rpc())?;
 
-    module.merge(TransactionPayment::new(client.clone()).into_rpc())?;
+    module.merge(TransactionPayment::new(client).into_rpc())?;
 
     use crate::aleph_node_rpc::{AlephNode, AlephNodeApiServer};
-<<<<<<< HEAD
     module.merge(
         AlephNode::<B, JT>::new(import_justification_tx, justification_translator).into_rpc(),
     )?;
-=======
-    module.merge(AlephNode::<B>::new(import_justification_tx).into_rpc())?;
->>>>>>> d786ede0
 
     Ok(module)
 }