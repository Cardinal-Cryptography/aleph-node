use std::{
    fs,
    io::{self, Write},
    path::{Path, PathBuf},
};

use aleph_primitives::AuthorityId as AlephId;
use aleph_runtime::AccountId;
use libp2p::identity::{ed25519 as libp2p_ed25519, PublicKey};
use sc_cli::{
    clap::{self, Args, Parser},
    CliConfiguration, DatabaseParams, Error, KeystoreParams, SharedParams,
};
use sc_keystore::LocalKeystore;
use sc_service::{
    config::{BasePath, KeystoreConfig},
    DatabaseSource,
};
use sp_application_crypto::{key_types, Ss58Codec};
use sp_consensus_aura::sr25519::AuthorityId as AuraId;
use sp_keystore::SyncCryptoStore;

use crate::chain_spec::{
    self, account_id_from_string, AuthorityKeys, ChainParams, ChainSpec, SerializablePeerId,
    DEFAULT_BACKUP_FOLDER,
};

#[derive(Debug, Args)]
pub struct NodeParams {
    /// For `bootstrap-node` and `purge-chain` it works with this directory as base.
    /// For `bootstrap-chain` the base path is appended with an account id for each node.
    #[arg(long, short = 'd', value_name = "PATH")]
    base_path: PathBuf,

    /// Specify filename to write node private p2p keys to
    /// Resulting keys will be stored at: base_path/account_id/node_key_file for each node
    #[arg(long, default_value = "p2p_secret")]
    node_key_file: String,

    /// Directory under which AlephBFT backup is stored
    #[arg(long, default_value = DEFAULT_BACKUP_FOLDER)]
    backup_dir: String,
}

impl NodeParams {
    pub fn base_path(&self) -> BasePath {
        BasePath::new(&self.base_path)
    }

    pub fn node_key_file(&self) -> &str {
        &self.node_key_file
    }

    pub fn backup_dir(&self) -> &str {
        &self.backup_dir
    }
}

/// returns Aura key, if absent a new key is generated
fn aura_key(keystore: &impl SyncCryptoStore) -> AuraId {
    SyncCryptoStore::sr25519_public_keys(keystore, key_types::AURA)
        .pop()
        .unwrap_or_else(|| {
            SyncCryptoStore::sr25519_generate_new(keystore, key_types::AURA, None)
                .expect("Could not create Aura key")
        })
        .into()
}

/// returns Aleph key, if absent a new key is generated
fn aleph_key(keystore: &impl SyncCryptoStore) -> AlephId {
    SyncCryptoStore::ed25519_public_keys(keystore, aleph_primitives::KEY_TYPE)
        .pop()
        .unwrap_or_else(|| {
            SyncCryptoStore::ed25519_generate_new(keystore, aleph_primitives::KEY_TYPE, None)
                .expect("Could not create Aleph key")
        })
        .into()
}

/// Returns peer id, if not p2p key found under base_path/node-key-file a new private key gets generated
fn p2p_key(node_key_path: &Path) -> SerializablePeerId {
    if node_key_path.exists() {
        let mut file_content =
            hex::decode(fs::read(node_key_path).unwrap()).expect("Failed to decode secret as hex");
        let secret =
            libp2p_ed25519::SecretKey::from_bytes(&mut file_content).expect("Bad node key file");
        let keypair = libp2p_ed25519::Keypair::from(secret);
        SerializablePeerId::new(PublicKey::Ed25519(keypair.public()).to_peer_id())
    } else {
        let keypair = libp2p_ed25519::Keypair::generate();
        let secret = keypair.secret();
        let secret_hex = hex::encode(secret.as_ref());
        fs::write(node_key_path, secret_hex).expect("Could not write p2p secret");
        SerializablePeerId::new(PublicKey::Ed25519(keypair.public()).to_peer_id())
    }
}

fn backup_path(base_path: &Path, backup_dir: &str) -> PathBuf {
    base_path.join(backup_dir)
}

fn open_keystore(
    keystore_params: &KeystoreParams,
    chain_id: &str,
    base_path: &BasePath,
) -> impl SyncCryptoStore {
    let config_dir = base_path.config_dir(chain_id);
    match keystore_params
        .keystore_config(&config_dir)
        .expect("keystore configuration should be available")
    {
        (_, KeystoreConfig::Path { path, password }) => {
            LocalKeystore::open(path, password).expect("Keystore open should succeed")
        }
        _ => unreachable!("keystore_config always returns path and password; qed"),
    }
}

fn bootstrap_backup(base_path_with_account_id: &Path, backup_dir: &str) {
    let backup_path = backup_path(base_path_with_account_id, backup_dir);

    if backup_path.exists() {
        if !backup_path.is_dir() {
            panic!(
                "Could not create backup directory at {:?}. Path is already a file.",
                backup_path
            );
        }
    } else {
        fs::create_dir_all(backup_path).expect("Could not create backup directory.");
    }
}

fn authority_keys(
    keystore: &impl SyncCryptoStore,
    base_path: &Path,
    node_key_file: &str,
    account_id: AccountId,
) -> AuthorityKeys {
    let aura_key = aura_key(keystore);
    let aleph_key = aleph_key(keystore);
    let node_key_path = base_path.join(node_key_file);
    let peer_id = p2p_key(node_key_path.as_path());

    AuthorityKeys {
        account_id,
        aura_key,
        aleph_key,
        peer_id,
    }
}

/// The `bootstrap-chain` command is used to generate private keys for the genesis authorities
/// keys are written to the keystore of the authorities
/// and the chain specification is printed to stdout in the JSON format
#[derive(Debug, Parser)]
pub struct BootstrapChainCmd {
    /// Force raw genesis storage output.
    #[arg(long = "raw")]
    pub raw: bool,

    #[clap(flatten)]
    pub keystore_params: KeystoreParams,

    #[clap(flatten)]
    pub chain_params: ChainParams,

    #[clap(flatten)]
    pub node_params: NodeParams,
}

/// Assumes an input path: some_path/, which is appended to finally become: some_path/account_id
impl BootstrapChainCmd {
    pub fn run(&self) -> Result<(), Error> {
        let base_path = self.node_params.base_path();
        let backup_dir = self.node_params.backup_dir();
        let node_key_file = self.node_params.node_key_file();
        let chain_id = self.chain_params.chain_id();
        let genesis_authorities = self
            .chain_params
            .account_ids()
            .into_iter()
            .map(|account_id| {
                let account_base_path: BasePath =
                    base_path.path().join(account_id.to_string()).into();
                bootstrap_backup(account_base_path.path(), backup_dir);
                let keystore = open_keystore(&self.keystore_params, chain_id, &account_base_path);
                authority_keys(
                    &keystore,
                    account_base_path.path(),
                    node_key_file,
                    account_id,
                )
            })
            .collect();

        let chain_spec = chain_spec::config(self.chain_params.clone(), genesis_authorities)?;

        let json = sc_service::chain_ops::build_spec(&chain_spec, self.raw)?;
        if std::io::stdout().write_all(json.as_bytes()).is_err() {
            let _ = std::io::stderr().write_all(b"Error writing to stdout\n");
        }

        Ok(())
    }
}

/// The `bootstrap-node` command is used to generate key pairs and AlephBFT backup folder for a single authority
/// private keys are stored in a specified keystore, and the public keys are written to stdout.
#[derive(Debug, Parser)]
pub struct BootstrapNodeCmd {
    /// Pass the account id of a new node
    ///
    /// Expects a string with an account id (hex encoding of an sr2559 public key)
    /// If this argument is not passed a random account id will be generated using account-seed argument as a seed
    #[arg(long)]
    account_id: Option<String>,

    /// Pass seed used to generate the account private key (sr2559) and the corresponding AccountId
    #[arg(long, required_unless_present = "account_id")]
    pub account_seed: Option<String>,

    #[clap(flatten)]
    pub keystore_params: KeystoreParams,

    #[clap(flatten)]
    pub chain_params: ChainParams,

    #[clap(flatten)]
    pub node_params: NodeParams,
}

/// Assumes an input path: some_path/account_id/, which is not appended with an account id
impl BootstrapNodeCmd {
    pub fn run(&self) -> Result<(), Error> {
        let base_path = self.node_params.base_path();
        let backup_dir = self.node_params.backup_dir();
        let node_key_file = self.node_params.node_key_file();

        bootstrap_backup(base_path.path(), backup_dir);
        let chain_id = self.chain_params.chain_id();
        let keystore = open_keystore(&self.keystore_params, chain_id, &base_path);

        // Does not rely on the account id in the path
        let account_id = self.account_id();
        let authority_keys = authority_keys(&keystore, base_path.path(), node_key_file, account_id);
        let keys_json = serde_json::to_string_pretty(&authority_keys)
            .expect("serialization of authority keys should have succeeded");
        println!("{}", keys_json);
        Ok(())
    }

    fn account_id(&self) -> AccountId {
        match &self.account_id {
            Some(id) => AccountId::from_string(id.as_str())
                .expect("Passed string is not a hex encoding of a public key"),
            None => account_id_from_string(
                self.account_seed
                    .clone()
                    .expect("Pass account-seed argument")
                    .as_str(),
            ),
        }
    }
}

/// Command used to go from chainspec to the raw chainspec format
#[derive(Debug, Parser)]
pub struct ConvertChainspecToRawCmd {
    /// Specify path to JSON chainspec
    #[arg(long)]
    pub chain: PathBuf,
}

impl ConvertChainspecToRawCmd {
    pub fn run(&self) -> Result<(), Error> {
        let spec = ChainSpec::from_json_file(self.chain.to_owned()).expect("Cannot read chainspec");

        let raw_chainspec = sc_service::chain_ops::build_spec(&spec, true)?;
        if std::io::stdout()
            .write_all(raw_chainspec.as_bytes())
            .is_err()
        {
            let _ = std::io::stderr().write_all(b"Error writing to stdout\n");
        }

        Ok(())
    }
}

/// The `purge-chain` command used to remove the whole chain and backup made by AlephBFT.
/// First runs substrate PurgeChainCmd and after that removes AlephBFT backup.
#[derive(Debug, Parser)]
pub struct PurgeChainCmd {
    #[clap(flatten)]
    pub purge_backup: PurgeBackupCmd,

    #[clap(flatten)]
    pub purge_chain: sc_cli::PurgeChainCmd,
}

impl PurgeChainCmd {
    pub fn run(&self, database_config: DatabaseSource) -> Result<(), Error> {
<<<<<<< HEAD
        self.purge_chain.run(database_config)?;
        self.purge_backup.run(self.purge_chain.yes)
=======
        self.purge_backup.run(
            self.purge_chain.yes,
            self.purge_chain
                .shared_params
                .base_path()?
                .ok_or_else(|| Error::Input("need base-path to be provided".to_string()))?,
        )?;
        self.purge_chain.run(database_config)
>>>>>>> 7de6e775
    }
}

impl CliConfiguration for PurgeChainCmd {
    fn shared_params(&self) -> &SharedParams {
        self.purge_chain.shared_params()
    }

    fn database_params(&self) -> Option<&DatabaseParams> {
        self.purge_chain.database_params()
    }
}

#[derive(Debug, Parser)]
pub struct PurgeBackupCmd {
<<<<<<< HEAD
    #[clap(flatten)]
    pub node_params: NodeParams,
}

impl PurgeBackupCmd {
    pub fn run(&self, skip_prompt: bool) -> Result<(), Error> {
        let backup_path = backup_path(
            self.node_params.base_path().path(),
            self.node_params.backup_dir(),
        );
=======
    /// Directory under which AlephBFT backup is stored
    #[arg(long, default_value = DEFAULT_BACKUP_FOLDER)]
    pub backup_dir: String,
}

impl PurgeBackupCmd {
    pub fn run(&self, skip_prompt: bool, base_path: BasePath) -> Result<(), Error> {
        let backup_path = backup_path(base_path.path(), &self.backup_dir);
>>>>>>> 7de6e775

        if !skip_prompt {
            print!(
                "Are you sure you want to remove {:?}? [y/N]: ",
                &backup_path
            );
            io::stdout().flush().expect("failed to flush stdout");

            let mut input = String::new();
            io::stdin().read_line(&mut input)?;
            let input = input.trim();

            match input.chars().next() {
                Some('y') | Some('Y') => {}
                _ => {
                    println!("Aborted");
                    return Ok(());
                }
            }
        }

        for entry in fs::read_dir(&backup_path)? {
            let path = entry?.path();
            match fs::remove_dir_all(&path) {
                Ok(_) => {
                    println!("{:?} removed.", &path);
                }
                Err(ref err) if err.kind() == io::ErrorKind::NotFound => {
                    eprintln!("{:?} did not exist.", &path);
                }
                Err(err) => return Err(err.into()),
            }
        }
        Ok(())
    }
}<|MERGE_RESOLUTION|>--- conflicted
+++ resolved
@@ -302,10 +302,6 @@
 
 impl PurgeChainCmd {
     pub fn run(&self, database_config: DatabaseSource) -> Result<(), Error> {
-<<<<<<< HEAD
-        self.purge_chain.run(database_config)?;
-        self.purge_backup.run(self.purge_chain.yes)
-=======
         self.purge_backup.run(
             self.purge_chain.yes,
             self.purge_chain
@@ -314,7 +310,6 @@
                 .ok_or_else(|| Error::Input("need base-path to be provided".to_string()))?,
         )?;
         self.purge_chain.run(database_config)
->>>>>>> 7de6e775
     }
 }
 
@@ -330,18 +325,6 @@
 
 #[derive(Debug, Parser)]
 pub struct PurgeBackupCmd {
-<<<<<<< HEAD
-    #[clap(flatten)]
-    pub node_params: NodeParams,
-}
-
-impl PurgeBackupCmd {
-    pub fn run(&self, skip_prompt: bool) -> Result<(), Error> {
-        let backup_path = backup_path(
-            self.node_params.base_path().path(),
-            self.node_params.backup_dir(),
-        );
-=======
     /// Directory under which AlephBFT backup is stored
     #[arg(long, default_value = DEFAULT_BACKUP_FOLDER)]
     pub backup_dir: String,
@@ -350,7 +333,6 @@
 impl PurgeBackupCmd {
     pub fn run(&self, skip_prompt: bool, base_path: BasePath) -> Result<(), Error> {
         let backup_path = backup_path(base_path.path(), &self.backup_dir);
->>>>>>> 7de6e775
 
         if !skip_prompt {
             print!(
