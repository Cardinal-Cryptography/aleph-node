[package]
name = "cliain"
<<<<<<< HEAD
version = "0.10.0"
=======
version = "0.11.0"
>>>>>>> 7de6e775
edition = "2021"
license = "GPL-3.0-or-later"

[dependencies]
anyhow = "1.0"
clap = { version = "3.0", features = ["derive"] }
codec = { package = 'parity-scale-codec', version = "3.0.0", features = ['derive'] }
<<<<<<< HEAD
contract-transcode = { version = "2.0.0-beta" }
=======
contract-metadata = { git = "https://github.com/paritytech/cargo-contract.git", tag = "v1.4.0"}
contract-transcode = { version = "=2.0.0-beta" }
>>>>>>> 7de6e775
dialoguer = "0.10.0"
env_logger = "0.8"
hex = "0.4.3"
ink_metadata = { version = "4.0.0-beta", features = ["derive"] }
log = "0.4"
<<<<<<< HEAD
serde = { version = "1.0.137", features = ["derive"] }
serde_json = "1.0.81"
tokio = { version = "1.21.2", features = ["full"] }
subxt = "0.25.0"

contract-metadata = { git = "https://github.com/paritytech/cargo-contract.git", tag = "v1.4.0"}
pallet-staking = { git = "https://github.com/Cardinal-Cryptography/substrate.git", branch = "liminal-v0.9.32" }
sp-core = { git = "https://github.com/Cardinal-Cryptography/substrate.git", branch = "liminal-v0.9.32", features = ["full_crypto"] }

aleph_client = { path = "../../aleph-client" }
primitives = { path = "../../primitives" }
liminal-ark-relations = { path = "../../relations" }
=======
pallet-staking = { git = "https://github.com/Cardinal-Cryptography/substrate.git", branch = "aleph-v0.9.38" }
primitives = { path = "../../primitives" }
serde = { version = "1.0.137", features = ["derive"] }
serde_json = "1.0.81"
sp-core = { git = "https://github.com/Cardinal-Cryptography/substrate.git", branch = "aleph-v0.9.38", features = ["full_crypto"] }
tokio = { version = "1.21.2", features = ["full"] }
subxt = "0.25.0"
>>>>>>> 7de6e775

[features]
default = ["std"]
std = []<|MERGE_RESOLUTION|>--- conflicted
+++ resolved
@@ -1,42 +1,21 @@
 [package]
 name = "cliain"
-<<<<<<< HEAD
-version = "0.10.0"
-=======
 version = "0.11.0"
->>>>>>> 7de6e775
 edition = "2021"
 license = "GPL-3.0-or-later"
 
 [dependencies]
+aleph_client = { path = "../../aleph-client" }
 anyhow = "1.0"
 clap = { version = "3.0", features = ["derive"] }
 codec = { package = 'parity-scale-codec', version = "3.0.0", features = ['derive'] }
-<<<<<<< HEAD
-contract-transcode = { version = "2.0.0-beta" }
-=======
 contract-metadata = { git = "https://github.com/paritytech/cargo-contract.git", tag = "v1.4.0"}
 contract-transcode = { version = "=2.0.0-beta" }
->>>>>>> 7de6e775
 dialoguer = "0.10.0"
 env_logger = "0.8"
 hex = "0.4.3"
 ink_metadata = { version = "4.0.0-beta", features = ["derive"] }
 log = "0.4"
-<<<<<<< HEAD
-serde = { version = "1.0.137", features = ["derive"] }
-serde_json = "1.0.81"
-tokio = { version = "1.21.2", features = ["full"] }
-subxt = "0.25.0"
-
-contract-metadata = { git = "https://github.com/paritytech/cargo-contract.git", tag = "v1.4.0"}
-pallet-staking = { git = "https://github.com/Cardinal-Cryptography/substrate.git", branch = "liminal-v0.9.32" }
-sp-core = { git = "https://github.com/Cardinal-Cryptography/substrate.git", branch = "liminal-v0.9.32", features = ["full_crypto"] }
-
-aleph_client = { path = "../../aleph-client" }
-primitives = { path = "../../primitives" }
-liminal-ark-relations = { path = "../../relations" }
-=======
 pallet-staking = { git = "https://github.com/Cardinal-Cryptography/substrate.git", branch = "aleph-v0.9.38" }
 primitives = { path = "../../primitives" }
 serde = { version = "1.0.137", features = ["derive"] }
@@ -44,7 +23,6 @@
 sp-core = { git = "https://github.com/Cardinal-Cryptography/substrate.git", branch = "aleph-v0.9.38", features = ["full_crypto"] }
 tokio = { version = "1.21.2", features = ["full"] }
 subxt = "0.25.0"
->>>>>>> 7de6e775
 
 [features]
 default = ["std"]
