[package]
name = "cliain"
version = "0.10.0"
edition = "2021"
license = "GPL-3.0-or-later"

[dependencies]
aleph_client = { path = "../../aleph-client" }
anyhow = "1.0"
clap = { version = "3.0", features = ["derive"] }
codec = { package = 'parity-scale-codec', version = "3.0.0", features = ['derive'] }
contract-metadata = { git = "https://github.com/paritytech/cargo-contract.git", tag = "v1.4.0"}
contract-transcode = { version = "2.0.0-beta" }
dialoguer = "0.10.0"
env_logger = "0.8"
hex = "0.4.3"
ink_metadata = { version = "4.0.0-beta", features = ["derive"] }
log = "0.4"
<<<<<<< HEAD
pallet-staking = { git = "https://github.com/Cardinal-Cryptography/substrate.git", branch = "liminal" }
primitives = { path = "../../primitives" }
serde = { version = "1.0.137", features = ["derive"] }
serde_json = "1.0.81"
sp-core = { git = "https://github.com/Cardinal-Cryptography/substrate.git", branch = "liminal", features = ["full_crypto"] }
substrate-api-client = { git = "https://github.com/Cardinal-Cryptography/substrate-api-client.git", branch = "liminal", features = ["staking-xt"] }
=======
pallet-staking = { git = "https://github.com/Cardinal-Cryptography/substrate.git", branch = "aleph-v0.9.32" }
primitives = { path = "../../primitives" }
serde = { version = "1.0.137", features = ["derive"] }
serde_json = "1.0.81"
sp-core = { git = "https://github.com/Cardinal-Cryptography/substrate.git", branch = "aleph-v0.9.32", features = ["full_crypto"] }
tokio = { version = "1.21.2", features = ["full"] }
subxt = "0.25.0"
>>>>>>> 5acf27dc

[features]
default = ["std"]
std = []<|MERGE_RESOLUTION|>--- conflicted
+++ resolved
@@ -16,22 +16,13 @@
 hex = "0.4.3"
 ink_metadata = { version = "4.0.0-beta", features = ["derive"] }
 log = "0.4"
-<<<<<<< HEAD
-pallet-staking = { git = "https://github.com/Cardinal-Cryptography/substrate.git", branch = "liminal" }
+pallet-staking = { git = "https://github.com/Cardinal-Cryptography/substrate.git", branch = "liminal-v0.9.32" }
 primitives = { path = "../../primitives" }
 serde = { version = "1.0.137", features = ["derive"] }
 serde_json = "1.0.81"
-sp-core = { git = "https://github.com/Cardinal-Cryptography/substrate.git", branch = "liminal", features = ["full_crypto"] }
-substrate-api-client = { git = "https://github.com/Cardinal-Cryptography/substrate-api-client.git", branch = "liminal", features = ["staking-xt"] }
-=======
-pallet-staking = { git = "https://github.com/Cardinal-Cryptography/substrate.git", branch = "aleph-v0.9.32" }
-primitives = { path = "../../primitives" }
-serde = { version = "1.0.137", features = ["derive"] }
-serde_json = "1.0.81"
-sp-core = { git = "https://github.com/Cardinal-Cryptography/substrate.git", branch = "aleph-v0.9.32", features = ["full_crypto"] }
+sp-core = { git = "https://github.com/Cardinal-Cryptography/substrate.git", branch = "liminal-v0.9.32", features = ["full_crypto"] }
 tokio = { version = "1.21.2", features = ["full"] }
 subxt = "0.25.0"
->>>>>>> 5acf27dc
 
 [features]
 default = ["std"]
