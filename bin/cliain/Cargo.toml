--- conflicted
+++ resolved
@@ -1,10 +1,6 @@
 [package]
 name = "cliain"
-<<<<<<< HEAD
-version = "0.5.2"
-=======
 version = "0.5.3"
->>>>>>> a1138ec0
 edition = "2021"
 license = "GPL-3.0-or-later"
 
