--- conflicted
+++ resolved
@@ -18,24 +18,14 @@
 
 /// Delegates to `aleph_client::approve_treasury_proposal`.
 pub async fn approve(connection: RootConnection, proposal_id: u32) {
-<<<<<<< HEAD
-    connection
-        .approve(proposal_id, TxStatus::Finalized)
-=======
     TreasurySudoApi::approve(&connection, proposal_id, TxStatus::Finalized)
->>>>>>> 7de6e775
         .await
         .unwrap();
 }
 
 /// Delegates to `aleph_client::reject_treasury_proposal`.
 pub async fn reject(connection: RootConnection, proposal_id: u32) {
-<<<<<<< HEAD
-    connection
-        .reject(proposal_id, TxStatus::Finalized)
-=======
     TreasurySudoApi::reject(&connection, proposal_id, TxStatus::Finalized)
->>>>>>> 7de6e775
         .await
         .unwrap();
 }