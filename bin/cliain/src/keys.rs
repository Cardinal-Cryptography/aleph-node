--- conflicted
+++ resolved
@@ -1,20 +1,16 @@
-<<<<<<< HEAD
+use crate::ConnectionConfig;
 use aleph_client::{
-    create_connection, rotate_keys, rotate_keys_raw_result, set_keys, staking_bond, KeyPair,
-    SessionKeys,
+    rotate_keys, rotate_keys_raw_result, set_keys, staking_bond, Connection, SessionKeys,
 };
 use log::info;
-=======
-use aleph_client::{rotate_keys, set_keys, staking_bond, Connection, KeyPair};
->>>>>>> fac45e32
 use primitives::staking::MIN_VALIDATOR_BOND;
-use sp_core::Pair;
+use sp_core::crypto::Ss58Codec;
 use substrate_api_client::{AccountId, XtStatus};
 
-<<<<<<< HEAD
-pub fn prepare(node: String, key: KeyPair) {
-    let connection = create_connection(&node).set_signer(key.clone());
-    let controller_account_id = AccountId::from(key.public());
+pub fn prepare(connection_config: ConnectionConfig) {
+    let controller_account_id =
+        AccountId::from_ss58check(&connection_config.signer_seed).expect("Address is valid");
+    let connection: Connection = connection_config.into();
     staking_bond(
         &connection,
         MIN_VALIDATOR_BOND,
@@ -22,20 +18,10 @@
         XtStatus::Finalized,
     );
     let new_keys = rotate_keys(&connection).expect("Failed to retrieve keys");
-=======
-pub fn prepare(connection: Connection, key: KeyPair) {
-    staking_bond(&connection, MIN_VALIDATOR_BOND, &key, XtStatus::Finalized);
-    let new_keys = rotate_keys(&connection)
-        .expect("Connection works")
-        .expect("Received new keys");
->>>>>>> fac45e32
     set_keys(&connection, new_keys, XtStatus::Finalized);
 }
 
-pub fn set_keys_command(node: String, new_keys: String, controller_seed: String) {
-    let controller_key =
-        KeyPair::from_string(&controller_seed, None).expect("Can't create pair from seed value");
-    let connection = create_connection(&node).set_signer(controller_key);
+pub fn set_keys_command(connection: Connection, new_keys: String) {
     set_keys(
         &connection,
         SessionKeys::try_from(new_keys).expect("Failed to parse keys"),
@@ -43,8 +29,7 @@
     );
 }
 
-pub fn rotate_keys_command(node: String, key: KeyPair) {
-    let connection = create_connection(&node).set_signer(key.clone());
+pub fn rotate_keys_command(connection: Connection) {
     let new_keys = rotate_keys_raw_result(&connection).expect("Failed to retrieve keys");
     info!("Rotated keys: {:?}", new_keys);
 }