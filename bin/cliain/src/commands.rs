--- conflicted
+++ resolved
@@ -3,15 +3,9 @@
     path::{Path, PathBuf},
 };
 
-<<<<<<< HEAD
-use aleph_client::AccountId;
-use clap::{Args, Subcommand};
-use primitives::{Balance, BlockNumber, CommitteeSeats};
-=======
-use aleph_client::{BlockNumber, XtStatus};
+use aleph_client::{AccountId, TxStatus};
 use clap::{clap_derive::ValueEnum, Args, Subcommand};
-use primitives::{Balance, CommitteeSeats, SessionIndex};
->>>>>>> 4a817b9c
+use primitives::{Balance, BlockNumber, CommitteeSeats, SessionIndex};
 use serde::{Deserialize, Serialize};
 use sp_core::H256;
 
@@ -137,11 +131,11 @@
     Finalized,
 }
 
-impl From<ExtrinsicState> for XtStatus {
+impl From<ExtrinsicState> for TxStatus {
     fn from(state: ExtrinsicState) -> Self {
         match state {
-            ExtrinsicState::InBlock => XtStatus::InBlock,
-            ExtrinsicState::Finalized => XtStatus::Finalized,
+            ExtrinsicState::InBlock => TxStatus::InBlock,
+            ExtrinsicState::Finalized => TxStatus::Finalized,
         }
     }
 }
