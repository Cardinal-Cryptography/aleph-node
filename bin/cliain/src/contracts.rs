--- conflicted
+++ resolved
@@ -11,14 +11,10 @@
 use log::{debug, info};
 use serde::{Deserialize, Serialize};
 use sp_core::{Pair, H256};
-<<<<<<< HEAD
-use substrate_api_client::{compose_extrinsic, AccountId, GenericAddress, XtStatus};
-=======
 use substrate_api_client::{
     compose_extrinsic, utils::storage_key, AccountId, ExtrinsicParams, GenericAddress, StorageKey,
     XtStatus,
 };
->>>>>>> e093fd25
 
 use crate::commands::{
     ContractCall, ContractInstantiate, ContractInstantiateWithCode, ContractOptions,
