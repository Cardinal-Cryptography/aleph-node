use std::{
    fs::{self, File},
    path::Path,
};

use aleph_client::{
    api::contracts::events::{CodeRemoved, CodeStored, Instantiated},
    frame_support::weights::weight_v2::Weight,
    pallet_contracts::wasm::OwnerInfo,
    pallets::contract::{ContractsApi, ContractsUserApi},
    sp_weights::weight_v2::Weight,
    waiting::{AlephWaiting, BlockStatus},
    AccountId, Connection, SignedConnection, TxStatus,
};
use codec::{Compact, Decode};
use contract_metadata::ContractMetadata;
use contract_transcode::ContractMessageTranscoder;
use log::{debug, info};
use serde::{Deserialize, Serialize};
use subxt::ext::sp_core::H256;

use crate::commands::{
    ContractCall, ContractInstantiate, ContractInstantiateWithCode, ContractOptions,
    ContractOwnerInfo, ContractRemoveCode, ContractUploadCode,
};

#[derive(Debug, Decode, Clone, Serialize, Deserialize)]
pub struct InstantiateWithCodeReturnValue {
    pub contract: AccountId,
    pub code_hash: H256,
}

fn storage_deposit(storage_deposit_limit: Option<u128>) -> Option<Compact<u128>> {
    storage_deposit_limit.map(Compact)
}

pub async fn upload_code(
    signed_connection: SignedConnection,
    command: ContractUploadCode,
) -> anyhow::Result<CodeStored> {
    let ContractUploadCode {
        wasm_path,
        storage_deposit_limit,
    } = command;

    let wasm = fs::read(wasm_path).expect("WASM artifact not found");
    debug!(target: "contracts", "Found WASM contract code {:?}", wasm);

    let connection = signed_connection.connection.clone();
    let event_handler = tokio::spawn(async move {
        connection
            .wait_for_event(
                |e: &CodeStored| {
                    info!(target : "contracts", "Received CodeStored event {:?}", e);
                    true
                },
                BlockStatus::Finalized,
            )
            .await
    });

    let _block_hash = signed_connection
        .upload_code(
            wasm,
            storage_deposit(storage_deposit_limit),
            TxStatus::InBlock,
        )
        .await?;
    let code_stored_event = event_handler.await?;

    Ok(code_stored_event)
}

pub async fn instantiate(
    signed_connection: SignedConnection,
    command: ContractInstantiate,
) -> anyhow::Result<Instantiated> {
    let ContractInstantiate {
        code_hash,
        metadata_path,
        constructor,
        args,
        options,
    } = command;

    let ContractOptions {
        balance,
        gas_limit,
        storage_deposit_limit,
    } = options;

    let metadata = load_metadata(&metadata_path)?;
    let transcoder = ContractMessageTranscoder::new(metadata);
    let data = transcoder.encode(&constructor, args.unwrap_or_default())?;

    debug!("Encoded constructor data {:?}", data);

    let connection = signed_connection.connection.clone();
    let signer_id = signed_connection.signer.account_id().clone();

    let event_handler = tokio::spawn(async move {
        connection
            .wait_for_event(
                |e: &Instantiated| {
                    info!(target : "contracts", "Received ContractInstantiated event {:?}", e);
                    signer_id.eq(&e.deployer)
                },
                BlockStatus::Finalized,
            )
            .await
    });

    let _block_hash = signed_connection
        .instantiate(
            code_hash,
            balance,
<<<<<<< HEAD
            Weight::new(gas_limit),
=======
            Weight::new(gas_limit, u64::MAX),
>>>>>>> 7d41148e
            storage_deposit(storage_deposit_limit),
            data,
            vec![],
            TxStatus::InBlock,
        )
        .await?;

    let contract_instantiated_event = event_handler.await?;

    Ok(contract_instantiated_event)
}

pub async fn instantiate_with_code(
    signed_connection: SignedConnection,
    command: ContractInstantiateWithCode,
) -> anyhow::Result<InstantiateWithCodeReturnValue> {
    let ContractInstantiateWithCode {
        wasm_path,
        metadata_path,
        constructor,
        args,
        options,
    } = command;

    let ContractOptions {
        balance,
        gas_limit,
        storage_deposit_limit,
    } = options;

    let wasm = fs::read(wasm_path).expect("WASM artifact not found");
    debug!(target: "contracts", "Found WASM contract code {:?}", wasm);

    let metadata = load_metadata(&metadata_path)?;
    let transcoder = ContractMessageTranscoder::new(metadata);
    let data = transcoder.encode(&constructor, args.unwrap_or_default())?;

    debug!("Encoded constructor data {:?}", data);

    let signer_id = signed_connection.signer.account_id().clone();
    let connection_0 = signed_connection.connection.clone();
    let connection_1 = signed_connection.connection.clone();

    let event_handler_0 = tokio::spawn(async move {
        connection_0
            .wait_for_event(
                |e: &CodeStored| {
                    info!(target : "contracts", "Received CodeStored event {:?}", e);
                    // TODO : can we pre-calculate what the code hash will be?
                    true
                },
                BlockStatus::Finalized,
            )
            .await
    });

    let event_handler_1 = tokio::spawn(async move {
        connection_1
            .wait_for_event(
                |e: &Instantiated| {
                    info!(target : "contracts", "Received ContractInstantiated event {:?}", e);
                    signer_id.eq(&e.deployer)
                },
                BlockStatus::Finalized,
            )
            .await
    });

    let _block_hash = signed_connection
        .instantiate_with_code(
            wasm,
            balance,
<<<<<<< HEAD
            Weight::new(gas_limit),
=======
            Weight::new(gas_limit, u64::MAX),
>>>>>>> 7d41148e
            storage_deposit(storage_deposit_limit),
            data,
            vec![],
            TxStatus::InBlock,
        )
        .await?;

    let code_stored_event = event_handler_0.await?;
    let contract_instantiated_event = event_handler_1.await?;

    Ok(InstantiateWithCodeReturnValue {
        contract: contract_instantiated_event.contract,
        code_hash: code_stored_event.code_hash,
    })
}

pub async fn call(
    signed_connection: SignedConnection,
    command: ContractCall,
) -> anyhow::Result<()> {
    let ContractCall {
        destination,
        message,
        args,
        metadata_path,
        options,
    } = command;

    let ContractOptions {
        balance,
        gas_limit,
        storage_deposit_limit,
    } = options;

    let metadata = load_metadata(&metadata_path)?;
    let transcoder = ContractMessageTranscoder::new(metadata);
    let data = transcoder.encode(&message, args.unwrap_or_default())?;

    debug!("Encoded call data {:?}", data);

    let _block_hash = signed_connection
        .call(
            destination,
            balance,
<<<<<<< HEAD
            Weight::new(gas_limit),
=======
            Weight::new(gas_limit, u64::MAX),
>>>>>>> 7d41148e
            storage_deposit(storage_deposit_limit),
            data,
            TxStatus::InBlock,
        )
        .await?;

    Ok(())
}

pub async fn owner_info(connection: Connection, command: ContractOwnerInfo) -> Option<OwnerInfo> {
    let ContractOwnerInfo { code_hash } = command;

    connection.get_owner_info(code_hash, None).await
}

pub async fn remove_code(
    signed_connection: SignedConnection,
    command: ContractRemoveCode,
) -> anyhow::Result<CodeRemoved> {
    let ContractRemoveCode { code_hash } = command;

    let connection = signed_connection.connection.clone();

    let event_handler = tokio::spawn(async move {
        connection
            .wait_for_event(
                |e: &CodeRemoved| {
                    info!(target : "contracts", "Received ContractCodeRemoved event {:?}", e);
                    e.code_hash.eq(&code_hash)
                },
                BlockStatus::Finalized,
            )
            .await
    });

    let _block_hash = signed_connection
        .remove_code(code_hash, TxStatus::InBlock)
        .await?;

    let contract_removed_event = event_handler.await?;

    Ok(contract_removed_event)
}

fn load_metadata(path: &Path) -> anyhow::Result<ink_metadata::InkProject> {
    let file = File::open(path).expect("Failed to open metadata file");
    let metadata: ContractMetadata =
        serde_json::from_reader(file).expect("Failed to deserialize metadata file");
    let ink_metadata = serde_json::from_value(serde_json::Value::Object(metadata.abi))
        .expect("Failed to deserialize ink project metadata");

    Ok(ink_metadata)
}<|MERGE_RESOLUTION|>--- conflicted
+++ resolved
@@ -5,7 +5,6 @@
 
 use aleph_client::{
     api::contracts::events::{CodeRemoved, CodeStored, Instantiated},
-    frame_support::weights::weight_v2::Weight,
     pallet_contracts::wasm::OwnerInfo,
     pallets::contract::{ContractsApi, ContractsUserApi},
     sp_weights::weight_v2::Weight,
@@ -114,11 +113,7 @@
         .instantiate(
             code_hash,
             balance,
-<<<<<<< HEAD
-            Weight::new(gas_limit),
-=======
             Weight::new(gas_limit, u64::MAX),
->>>>>>> 7d41148e
             storage_deposit(storage_deposit_limit),
             data,
             vec![],
@@ -191,11 +186,7 @@
         .instantiate_with_code(
             wasm,
             balance,
-<<<<<<< HEAD
-            Weight::new(gas_limit),
-=======
             Weight::new(gas_limit, u64::MAX),
->>>>>>> 7d41148e
             storage_deposit(storage_deposit_limit),
             data,
             vec![],
@@ -240,11 +231,7 @@
         .call(
             destination,
             balance,
-<<<<<<< HEAD
-            Weight::new(gas_limit),
-=======
             Weight::new(gas_limit, u64::MAX),
->>>>>>> 7d41148e
             storage_deposit(storage_deposit_limit),
             data,
             TxStatus::InBlock,
