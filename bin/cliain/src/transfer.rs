<<<<<<< HEAD
use aleph_client::{pallets::balances::BalanceUserApi, AccountId, SignedConnection, TxStatus};
=======
use aleph_client::{
    pallets::balances::BalanceUserApi, AccountId, Balance, SignedConnection, TxStatus,
};
>>>>>>> 7de6e775
use primitives::TOKEN;
use subxt::ext::sp_core::crypto::Ss58Codec;

pub async fn transfer(connection: SignedConnection, amount_in_tokens: u64, to_account: String) {
    let to_account = AccountId::from_ss58check(&to_account).expect("Address is valid");
    connection
        .transfer(
            to_account,
<<<<<<< HEAD
            amount_in_tokens as u128 * TOKEN,
=======
            amount_in_tokens as Balance * TOKEN,
>>>>>>> 7de6e775
            TxStatus::Finalized,
        )
        .await
        .unwrap();
}<|MERGE_RESOLUTION|>--- conflicted
+++ resolved
@@ -1,10 +1,6 @@
-<<<<<<< HEAD
-use aleph_client::{pallets::balances::BalanceUserApi, AccountId, SignedConnection, TxStatus};
-=======
 use aleph_client::{
     pallets::balances::BalanceUserApi, AccountId, Balance, SignedConnection, TxStatus,
 };
->>>>>>> 7de6e775
 use primitives::TOKEN;
 use subxt::ext::sp_core::crypto::Ss58Codec;
 
@@ -13,11 +9,7 @@
     connection
         .transfer(
             to_account,
-<<<<<<< HEAD
-            amount_in_tokens as u128 * TOKEN,
-=======
             amount_in_tokens as Balance * TOKEN,
->>>>>>> 7de6e775
             TxStatus::Finalized,
         )
         .await
