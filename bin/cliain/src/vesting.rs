use aleph_client::{
    account_from_keypair, keypair_from_string, pallet_vesting::vesting_info::VestingInfo,
    pallets::vesting::VestingUserApi, SignedConnection, TxStatus,
};
use log::{error, info};
use primitives::{Balance, BlockNumber, TOKEN};

/// Delegates to `aleph_client::vest`.
///
/// Vesting is performed for the signer of `connection`.
pub async fn vest(connection: SignedConnection) {
    match connection.vest(TxStatus::Finalized).await {
        Ok(_) => info!("Vesting has succeeded"),
        Err(e) => error!("Vesting has failed with:\n {:?}", e),
    }
}

/// Delegates to `aleph_client::vest_other`.
///
/// Vesting is performed by the signer of `connection` for `vesting_account_seed`.
pub async fn vest_other(connection: SignedConnection, vesting_account_seed: String) {
    let vester = account_from_keypair(keypair_from_string(vesting_account_seed.as_str()).signer());
    match connection.vest_other(TxStatus::Finalized, vester).await {
        Ok(_) => info!("Vesting on behalf has succeeded"),
        Err(e) => error!("Vesting on behalf has failed with:\n {:?}", e),
    }
}

/// Delegates to `aleph_client::vested_transfer`.
///
/// The transfer is performed from the signer of `connection` to `target_seed`.
/// `amount_in_tokens`, `per_block` and `starting_block` corresponds to the fields of
/// `aleph_client::VestingSchedule` struct.
pub async fn vested_transfer(
    connection: SignedConnection,
    target_seed: String,
    amount_in_tokens: u64,
    per_block: Balance,
    starting_block: BlockNumber,
) {
    let receiver = account_from_keypair(keypair_from_string(target_seed.as_str()).signer());
    let schedule = VestingInfo {
<<<<<<< HEAD
        locked: amount_in_tokens as u128 * TOKEN,
=======
        locked: amount_in_tokens as Balance * TOKEN,
>>>>>>> 7de6e775
        per_block,
        starting_block,
    };
    match connection
        .vested_transfer(receiver, schedule, TxStatus::Finalized)
        .await
    {
        Ok(_) => info!("Vested transfer has succeeded"),
        Err(e) => error!("Vested transfer has failed with:\n {:?}", e),
    }
}<|MERGE_RESOLUTION|>--- conflicted
+++ resolved
@@ -40,11 +40,7 @@
 ) {
     let receiver = account_from_keypair(keypair_from_string(target_seed.as_str()).signer());
     let schedule = VestingInfo {
-<<<<<<< HEAD
-        locked: amount_in_tokens as u128 * TOKEN,
-=======
         locked: amount_in_tokens as Balance * TOKEN,
->>>>>>> 7de6e775
         per_block,
         starting_block,
     };
