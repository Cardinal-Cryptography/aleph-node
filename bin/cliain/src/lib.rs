<<<<<<< HEAD
extern crate core;

=======
#[cfg(feature = "liminal")]
>>>>>>> 2d881b00
mod baby_liminal;
mod commands;
mod contracts;
mod finalization;
mod keys;
mod runtime;
mod secret;
<<<<<<< HEAD
=======
#[cfg(feature = "liminal")]
>>>>>>> 2d881b00
mod snark_relations;
mod staking;
mod transfer;
mod treasury;
mod validators;
mod version_upgrade;
mod vesting;

use aleph_client::{keypair_from_string, Connection, RootConnection, SignedConnection};
pub use baby_liminal::{delete_key, overwrite_key, store_key, verify};
pub use commands::{BabyLiminal, Command, SnarkRelation};
pub use contracts::{
    call, instantiate, instantiate_with_code, owner_info, remove_code, upload_code,
};
pub use finalization::{finalize, set_emergency_finalizer};
pub use keys::{next_session_keys, prepare_keys, rotate_keys, set_keys};
pub use runtime::update_runtime;
pub use secret::prompt_password_hidden;
pub use snark_relations::{
    generate_keys, generate_keys_from_srs, generate_proof, generate_srs, verify as verify_proof,
};
pub use staking::{bond, force_new_era, nominate, set_staking_limits, validate};
pub use transfer::transfer;
pub use treasury::{
    approve as treasury_approve, propose as treasury_propose, reject as treasury_reject,
};
pub use validators::change_validators;
pub use version_upgrade::schedule_upgrade;
pub use vesting::{vest, vest_other, vested_transfer};
#[cfg(feature = "liminal")]
pub use {
    baby_liminal::{delete_key, overwrite_key, store_key, verify},
    commands::{BabyLiminal, SnarkRelation},
    snark_relations::{
        generate_keys, generate_keys_from_srs, generate_proof, generate_srs, verify as verify_proof,
    },
};

pub struct ConnectionConfig {
    node_endpoint: String,
    signer_seed: String,
}

impl ConnectionConfig {
    pub fn new(node_endpoint: String, signer_seed: String) -> Self {
        ConnectionConfig {
            node_endpoint,
            signer_seed,
        }
    }

    pub async fn get_connection(&self) -> Connection {
        Connection::new(&self.node_endpoint).await
    }

    pub async fn get_signed_connection(&self) -> SignedConnection {
        SignedConnection::new(&self.node_endpoint, keypair_from_string(&self.signer_seed)).await
    }

    pub async fn get_root_connection(&self) -> RootConnection {
        RootConnection::new(&self.node_endpoint, keypair_from_string(&self.signer_seed))
            .await
            .expect("signer should be root")
    }
}<|MERGE_RESOLUTION|>--- conflicted
+++ resolved
@@ -1,9 +1,4 @@
-<<<<<<< HEAD
-extern crate core;
-
-=======
 #[cfg(feature = "liminal")]
->>>>>>> 2d881b00
 mod baby_liminal;
 mod commands;
 mod contracts;
@@ -11,10 +6,7 @@
 mod keys;
 mod runtime;
 mod secret;
-<<<<<<< HEAD
-=======
 #[cfg(feature = "liminal")]
->>>>>>> 2d881b00
 mod snark_relations;
 mod staking;
 mod transfer;
@@ -24,8 +16,7 @@
 mod vesting;
 
 use aleph_client::{keypair_from_string, Connection, RootConnection, SignedConnection};
-pub use baby_liminal::{delete_key, overwrite_key, store_key, verify};
-pub use commands::{BabyLiminal, Command, SnarkRelation};
+pub use commands::Command;
 pub use contracts::{
     call, instantiate, instantiate_with_code, owner_info, remove_code, upload_code,
 };
@@ -33,9 +24,6 @@
 pub use keys::{next_session_keys, prepare_keys, rotate_keys, set_keys};
 pub use runtime::update_runtime;
 pub use secret::prompt_password_hidden;
-pub use snark_relations::{
-    generate_keys, generate_keys_from_srs, generate_proof, generate_srs, verify as verify_proof,
-};
 pub use staking::{bond, force_new_era, nominate, set_staking_limits, validate};
 pub use transfer::transfer;
 pub use treasury::{
