<<<<<<< HEAD
use aleph_client::{from as parse_to_protocol, print_storages, KeyPair, Protocol};
=======
use aleph_client::KeyPair;
>>>>>>> 57623da6
use clap::{Parser, Subcommand};
use log::{error, info};
use sp_core::Pair;
use std::env;
use substrate_api_client::AccountId;

use cliain::{
    bond, change_validators, force_new_era, prepare_keys, prompt_password_hidden, rotate_keys,
    set_keys, set_staking_limits, transfer, update_runtime, validate, ConnectionConfig,
};

#[derive(Debug, Parser, Clone)]
#[clap(version = "1.0")]
struct Config {
    /// WS endpoint address of the node to connect to
    #[clap(long, default_value = "127.0.0.1:9944")]
    pub node: String,

    /// The seed of the key to use for signing calls
    /// If not given, an user is prompted to provide seed
    #[clap(long)]
    pub seed: Option<String>,

    /// Specific command that executes either a signed transaction or is an auxiliary command
    #[clap(subcommand)]
    pub command: Command,
}

#[derive(Debug, Clone, Subcommand)]
enum Command {
    /// Staking call to bond stash with controller
    Bond {
        /// SS58 id of the controller account
        #[clap(long)]
        controller_account: String,

        /// a Stake to bond (in tokens)
        #[clap(long)]
        initial_stake_tokens: u32,
    },

    /// Change the validator set for the session after the next
    ChangeValidators {
        /// The new validators
        #[clap(long, value_delimiter = ',')]
        validators: Vec<String>,
    },

    /// Force new era in staking world. Requires sudo.
    ForceNewEra,

    /// Associate the node with a specific staking account.
    PrepareKeys,

    /// Call rotate_keys() RPC call and prints them to stdout
    RotateKeys,

    /// Sets given keys for origin controller
    SetKeys {
        /// 64 byte hex encoded string in form 0xaabbcc..
        /// where aabbcc...  must be exactly 128 characters long
        #[clap(long)]
        new_keys: String,
    },

    /// Command to convert given seed to SS58 Account id
    SeedToSS58,

    /// Sets lower bound for nominator and validator. Requires root account.
    SetStakingLimits {
        /// Nominator lower bound
        #[clap(long)]
        minimal_nominator_stake: u64,

        /// Validator lower bound
        #[clap(long)]
        minimal_validator_stake: u64,
    },

    /// Transfer funds via balances pallet
    Transfer {
        /// Number of tokens to send,
        #[clap(long)]
        amount_in_tokens: u64,

        /// SS58 id of target account
        #[clap(long)]
        to_account: String,
    },

    /// Send new runtime (requires sudo account)
    UpdateRuntime {
        #[clap(long)]
        /// Path to WASM file with runtime
        runtime: String,
    },

    /// Call staking validate call for a given controller
    Validate {
        /// Validator commission percentage
        #[clap(long)]
        commission_percentage: u8,
    },

    /// print debug info of storage
    DebugStorage,
}

fn main() {
    init_env();

    let Config {
        node,
        seed,
        command,
    } = Config::parse();

    let seed = match seed {
        Some(seed) => seed,
        None => match prompt_password_hidden("Provide seed for the signer account:") {
            Ok(seed) => seed,
            Err(e) => {
                error!("Failed to parse prompt with error {:?}! Exiting.", e);
                std::process::exit(1);
            }
        },
    };
    let cfg = ConnectionConfig::new(node, seed.clone());
    match command {
        Command::ChangeValidators { validators } => change_validators(cfg.into(), validators),
        Command::PrepareKeys => {
            let key = KeyPair::from_string(&seed, None).expect("Can't create pair from seed value");
            let controller_account_id = AccountId::from(key.public());
            prepare_keys(cfg.into(), controller_account_id);
        }
        Command::Bond {
            controller_account,
            initial_stake_tokens,
        } => bond(cfg.into(), initial_stake_tokens, controller_account),
        Command::SetKeys { new_keys } => set_keys(cfg.into(), new_keys),
        Command::Validate {
            commission_percentage,
        } => validate(cfg.into(), commission_percentage),
        Command::Transfer {
            amount_in_tokens,
            to_account,
        } => transfer(cfg.into(), amount_in_tokens, to_account),
        Command::RotateKeys => rotate_keys(cfg.into()),
        Command::SetStakingLimits {
            minimal_nominator_stake,
            minimal_validator_stake,
        } => set_staking_limits(cfg.into(), minimal_nominator_stake, minimal_validator_stake),
        Command::ForceNewEra => {
            force_new_era(cfg.into());
        }
        Command::SeedToSS58 => info!(
            "SS58 Address: {}",
            KeyPair::from_string(&seed, None)
                .expect("Can't create pair from seed value")
                .public()
                .to_string()
        ),
<<<<<<< HEAD
        Command::DebugStorage => print_storages(&cfg.into()),
=======
        Command::UpdateRuntime { runtime } => update_runtime(cfg.into(), runtime),
>>>>>>> 57623da6
    }
}

fn init_env() {
    if env::var(env_logger::DEFAULT_FILTER_ENV).is_err() {
        env::set_var(env_logger::DEFAULT_FILTER_ENV, "info");
    }
    env_logger::init();
}<|MERGE_RESOLUTION|>--- conflicted
+++ resolved
@@ -1,8 +1,4 @@
-<<<<<<< HEAD
-use aleph_client::{from as parse_to_protocol, print_storages, KeyPair, Protocol};
-=======
-use aleph_client::KeyPair;
->>>>>>> 57623da6
+use aleph_client::{print_storages, KeyPair};
 use clap::{Parser, Subcommand};
 use log::{error, info};
 use sp_core::Pair;
@@ -165,11 +161,8 @@
                 .public()
                 .to_string()
         ),
-<<<<<<< HEAD
         Command::DebugStorage => print_storages(&cfg.into()),
-=======
         Command::UpdateRuntime { runtime } => update_runtime(cfg.into(), runtime),
->>>>>>> 57623da6
     }
 }
 
