use std::env;

use aleph_client::{account_from_keypair, aleph_keypair_from_string, keypair_from_string, Pair};
use clap::Parser;
use cliain::{
    bond, call, change_validators, delete_key, finalize, force_new_era, generate_keys,
    generate_keys_from_srs, generate_proof, generate_srs, instantiate, instantiate_with_code,
    next_session_keys, nominate, overwrite_key, owner_info, prepare_keys, prompt_password_hidden,
    remove_code, rotate_keys, schedule_upgrade, set_emergency_finalizer, set_keys,
    set_staking_limits, store_key, transfer, treasury_approve, treasury_propose, treasury_reject,
    update_runtime, upload_code, validate, verify, verify_proof, vest, vest_other, vested_transfer,
    BabyLiminal, Command, ConnectionConfig, SnarkRelation,
};
#[cfg(feature = "liminal")]
use cliain::{
    delete_key, generate_keys, generate_keys_from_srs, generate_proof, generate_srs, overwrite_key,
    store_key, verify, verify_proof, BabyLiminal, SnarkRelation,
};
use log::{error, info};

#[derive(Debug, Parser, Clone)]
#[clap(version = "1.0")]
struct Config {
    /// WS endpoint address of the node to connect to
    #[clap(long, default_value = "ws://127.0.0.1:9944")]
    pub node: String,

    /// The seed of the key to use for signing calls.
    /// If not given and the command is not rpc call,
    /// a user is prompted to provide seed
    #[clap(long)]
    pub seed: Option<String>,

    /// Specific command that executes either a signed transaction or is an auxiliary command
    #[clap(subcommand)]
    pub command: Command,
}

fn read_seed(command: &Command, seed: Option<String>) -> String {
    match command {
        Command::Finalize {
            block: _,
            hash: _,
            finalizer_seed: _,
        }
        | Command::NextSessionKeys { .. }
        | Command::RotateKeys
        | Command::SeedToSS58 { .. }
<<<<<<< HEAD
        | Command::SnarkRelation { .. }
=======
>>>>>>> 2d881b00
        | Command::ContractOwnerInfo { .. } => String::new(),
        #[cfg(feature = "liminal")]
        Command::SnarkRelation { .. } => String::new(),
        _ => read_secret(seed, "Provide seed for the signer account:"),
    }
}

fn read_secret(secret: Option<String>, message: &str) -> String {
    match secret {
        Some(secret) => secret,
        None => match prompt_password_hidden(message) {
            Ok(secret) => secret,
            Err(e) => {
                error!("Failed to parse prompt with error {:?}! Exiting.", e);
                std::process::exit(1);
            }
        },
    }
}

#[tokio::main]
async fn main() -> anyhow::Result<()> {
    init_env();

    let Config {
        node,
        seed,
        command,
    } = Config::parse();

    let seed = read_seed(&command, seed);
    let cfg = ConnectionConfig::new(node, seed.clone());
    match command {
        Command::ChangeValidators {
            change_validators_args,
        } => change_validators(cfg.get_root_connection().await, change_validators_args).await,
        Command::PrepareKeys => {
            let key = keypair_from_string(&seed);
            let controller_account_id = account_from_keypair(key.signer());
            prepare_keys(cfg.get_root_connection().await, controller_account_id).await?
        }
        Command::Bond {
            controller_account,
            initial_stake_tokens,
        } => {
            bond(
                cfg.get_signed_connection().await,
                initial_stake_tokens,
                controller_account,
            )
            .await
        }
        Command::Finalize {
            block,
            hash,
            finalizer_seed,
        } => {
            let finalizer_seed = read_secret(finalizer_seed, "Provide finalizer seed:");
            let finalizer = aleph_keypair_from_string(&finalizer_seed);
            finalize(cfg.get_connection().await, block, hash, finalizer).await;
        }
        Command::SetEmergencyFinalizer { finalizer_seed } => {
            let finalizer_seed = read_secret(finalizer_seed, "Provide finalizer seed:");
            let finalizer = aleph_keypair_from_string(&finalizer_seed);
            let finalizer = account_from_keypair(&finalizer);
            set_emergency_finalizer(cfg.get_root_connection().await, finalizer).await;
        }
        Command::SetKeys { new_keys } => {
            set_keys(cfg.get_signed_connection().await, new_keys).await
        }
        Command::Validate {
            commission_percentage,
        } => validate(cfg.get_signed_connection().await, commission_percentage).await,
        Command::Transfer {
            amount_in_tokens,
            to_account,
        } => {
            transfer(
                cfg.get_signed_connection().await,
                amount_in_tokens,
                to_account,
            )
            .await
        }
        Command::TreasuryPropose {
            amount_in_tokens,
            beneficiary,
        } => {
            treasury_propose(
                cfg.get_signed_connection().await,
                amount_in_tokens,
                beneficiary,
            )
            .await
        }
        Command::TreasuryApprove { proposal_id } => {
            treasury_approve(cfg.get_root_connection().await, proposal_id).await
        }
        Command::TreasuryReject { proposal_id } => {
            treasury_reject(cfg.get_root_connection().await, proposal_id).await
        }
        Command::RotateKeys => rotate_keys(cfg.get_connection().await).await,
        Command::NextSessionKeys { account_id } => {
            next_session_keys(cfg.get_connection().await, account_id).await
        }
        Command::SetStakingLimits {
            minimal_nominator_stake,
            minimal_validator_stake,
            max_nominators_count,
            max_validators_count,
        } => {
            set_staking_limits(
                cfg.get_root_connection().await,
                minimal_nominator_stake,
                minimal_validator_stake,
                max_nominators_count,
                max_validators_count,
            )
            .await
        }
        Command::ForceNewEra => {
            force_new_era(cfg.get_root_connection().await).await;
        }
        Command::SeedToSS58 { input } => {
            let input = read_secret(input, "Provide seed:");
            info!(
                "SS58 Address: {}",
                keypair_from_string(&input).signer().public().to_string()
            )
        }
        Command::UpdateRuntime { runtime } => {
            update_runtime(cfg.get_root_connection().await, runtime).await
        }
        Command::Vest => vest(cfg.get_signed_connection().await).await,
        Command::VestOther { vesting_account } => {
            vest_other(cfg.get_signed_connection().await, vesting_account).await
        }
        Command::VestedTransfer {
            to_account,
            amount_in_tokens,
            per_block,
            starting_block,
        } => {
            vested_transfer(
                cfg.get_signed_connection().await,
                to_account,
                amount_in_tokens,
                per_block,
                starting_block,
            )
            .await
        }
        Command::Nominate { nominee } => nominate(cfg.get_signed_connection().await, nominee).await,
        Command::ContractInstantiateWithCode(command) => {
            match instantiate_with_code(cfg.get_signed_connection().await, command).await {
                Ok(result) => println!(
                    "{}",
                    serde_json::to_string(&result).expect("Can't encode the result as JSON")
                ),
                Err(why) => error!("Contract deployment failed {:?}", why),
            };
        }
        Command::ContractUploadCode(command) => {
            match upload_code(cfg.get_signed_connection().await, command).await {
                Ok(result) => println!("{:?}", result),
                Err(why) => error!("Contract upload failed {:?}", why),
            }
        }
        Command::ContractCall(command) => {
            match call(cfg.get_signed_connection().await, command).await {
                Ok(result) => println!("{:?}", result),
                Err(why) => error!("Contract call failed {:?}", why),
            }
        }
        Command::ContractInstantiate(command) => {
            match instantiate(cfg.get_signed_connection().await, command).await {
                Ok(result) => println!("{:?}", result),
                Err(why) => error!("Contract instantiate failed {:?}", why),
            }
        }
        Command::ContractOwnerInfo(command) => {
            println!(
                "{:#?}",
                owner_info(cfg.get_connection().await, command).await
            )
        }
        Command::ContractRemoveCode(command) => {
            match remove_code(cfg.get_signed_connection().await, command).await {
                Ok(result) => println!("{:?}", result),
                Err(why) => error!("Contract remove code failed {:?}", why),
            }
        }
        Command::VersionUpgradeSchedule {
            version,
            session: session_for_upgrade,
            expected_state,
        } => match schedule_upgrade(
            cfg.get_root_connection().await,
            version,
            session_for_upgrade,
            expected_state,
        )
        .await
        {
            Ok(_) => {}
            Err(why) => error!("Unable to schedule an upgrade {:?}", why),
        },

<<<<<<< HEAD
=======
        #[cfg(feature = "liminal")]
>>>>>>> 2d881b00
        Command::BabyLiminal(cmd) => match cmd {
            BabyLiminal::StoreKey {
                identifier,
                vk_file,
            } => {
                if let Err(why) =
                    store_key(cfg.get_signed_connection().await, identifier, vk_file).await
                {
                    error!("Unable to store key: {why:?}")
                }
            }
            BabyLiminal::DeleteKey { identifier } => {
                if let Err(why) = delete_key(cfg.get_root_connection().await, identifier).await {
                    error!("Unable to delete key: {why:?}")
                }
            }
            BabyLiminal::OverwriteKey {
                identifier,
                vk_file,
            } => {
                if let Err(why) =
                    overwrite_key(cfg.get_root_connection().await, identifier, vk_file).await
                {
                    error!("Unable to overwrite key: {why:?}")
                }
            }
            BabyLiminal::Verify {
                identifier,
                proof_file,
                input_file,
                system,
            } => {
                if let Err(why) = verify(
                    cfg.get_signed_connection().await,
                    identifier,
                    proof_file,
                    input_file,
                    system,
                )
                .await
                {
                    error!("Unable to verify proof: {why:?}")
                }
            }
        },

<<<<<<< HEAD
=======
        #[cfg(feature = "liminal")]
>>>>>>> 2d881b00
        Command::SnarkRelation(cmd) => match *cmd {
            SnarkRelation::GenerateSrs {
                system,
                num_constraints,
                num_variables,
                degree,
            } => generate_srs(system, num_constraints, num_variables, degree),
            SnarkRelation::GenerateKeysFromSrs {
                relation,
                system,
                srs_file,
            } => generate_keys_from_srs(relation, system, srs_file),
            SnarkRelation::GenerateKeys { relation, system } => generate_keys(relation, system),
            SnarkRelation::GenerateProof {
                relation,
                system,
                proving_key_file,
            } => generate_proof(relation, system, proving_key_file),
            SnarkRelation::Verify {
                verifying_key_file,
                proof_file,
                public_input_file,
                system,
            } => {
                if verify_proof(verifying_key_file, proof_file, public_input_file, system) {
<<<<<<< HEAD
                    println!("Proof is correct.")
=======
                    println!("Proof is correct")
>>>>>>> 2d881b00
                } else {
                    error!("Incorrect proof!")
                }
            }
        },
    }
    Ok(())
}

fn init_env() {
    if env::var(env_logger::DEFAULT_FILTER_ENV).is_err() {
        env::set_var(env_logger::DEFAULT_FILTER_ENV, "info");
    }
    env_logger::init();
}<|MERGE_RESOLUTION|>--- conflicted
+++ resolved
@@ -3,13 +3,11 @@
 use aleph_client::{account_from_keypair, aleph_keypair_from_string, keypair_from_string, Pair};
 use clap::Parser;
 use cliain::{
-    bond, call, change_validators, delete_key, finalize, force_new_era, generate_keys,
-    generate_keys_from_srs, generate_proof, generate_srs, instantiate, instantiate_with_code,
-    next_session_keys, nominate, overwrite_key, owner_info, prepare_keys, prompt_password_hidden,
-    remove_code, rotate_keys, schedule_upgrade, set_emergency_finalizer, set_keys,
-    set_staking_limits, store_key, transfer, treasury_approve, treasury_propose, treasury_reject,
-    update_runtime, upload_code, validate, verify, verify_proof, vest, vest_other, vested_transfer,
-    BabyLiminal, Command, ConnectionConfig, SnarkRelation,
+    bond, call, change_validators, finalize, force_new_era, instantiate, instantiate_with_code,
+    next_session_keys, nominate, owner_info, prepare_keys, prompt_password_hidden, remove_code,
+    rotate_keys, schedule_upgrade, set_emergency_finalizer, set_keys, set_staking_limits, transfer,
+    treasury_approve, treasury_propose, treasury_reject, update_runtime, upload_code, validate,
+    vest, vest_other, vested_transfer, Command, ConnectionConfig,
 };
 #[cfg(feature = "liminal")]
 use cliain::{
@@ -46,10 +44,6 @@
         | Command::NextSessionKeys { .. }
         | Command::RotateKeys
         | Command::SeedToSS58 { .. }
-<<<<<<< HEAD
-        | Command::SnarkRelation { .. }
-=======
->>>>>>> 2d881b00
         | Command::ContractOwnerInfo { .. } => String::new(),
         #[cfg(feature = "liminal")]
         Command::SnarkRelation { .. } => String::new(),
@@ -258,10 +252,7 @@
             Err(why) => error!("Unable to schedule an upgrade {:?}", why),
         },
 
-<<<<<<< HEAD
-=======
         #[cfg(feature = "liminal")]
->>>>>>> 2d881b00
         Command::BabyLiminal(cmd) => match cmd {
             BabyLiminal::StoreKey {
                 identifier,
@@ -308,10 +299,7 @@
             }
         },
 
-<<<<<<< HEAD
-=======
         #[cfg(feature = "liminal")]
->>>>>>> 2d881b00
         Command::SnarkRelation(cmd) => match *cmd {
             SnarkRelation::GenerateSrs {
                 system,
@@ -337,11 +325,7 @@
                 system,
             } => {
                 if verify_proof(verifying_key_file, proof_file, public_input_file, system) {
-<<<<<<< HEAD
-                    println!("Proof is correct.")
-=======
                     println!("Proof is correct")
->>>>>>> 2d881b00
                 } else {
                     error!("Incorrect proof!")
                 }
