use std::{
    collections::HashMap,
    fmt::{Display, Error as FmtError, Formatter},
};

use aleph_primitives::AuthorityId;
use futures::channel::{mpsc, oneshot};

use crate::validator_network::Data;

/// Network component responsible for holding the list of peers that we
/// want to connect to, and managing the established connections.
pub struct Manager<A: Data, D: Data> {
    addresses: HashMap<AuthorityId, Vec<A>>,
    outgoing: HashMap<AuthorityId, mpsc::UnboundedSender<D>>,
    incoming: HashMap<AuthorityId, oneshot::Sender<()>>,
}

/// Error during sending data through the Manager
#[derive(Debug, PartialEq, Eq)]
pub enum SendError {
    /// Outgoing network connection closed
    ConnectionClosed,
    /// Peer not added to the manager
    PeerNotFound,
}

impl Display for SendError {
    fn fmt(&self, f: &mut Formatter<'_>) -> Result<(), FmtError> {
        use SendError::*;
        match self {
            ConnectionClosed => write!(f, "worker dead"),
            PeerNotFound => write!(f, "peer not found"),
        }
    }
}

struct ManagerStatus {
    wanted_peers: usize,
    incoming_peers: usize,
    outgoing_peers: usize,
}

impl Display for ManagerStatus {
    fn fmt(&self, f: &mut Formatter<'_>) -> Result<(), FmtError> {
        if self.wanted_peers == 0 {
            return write!(f, "not maintaining any connections");
        }
        if self.incoming_peers == 0 {
            write!(f, "WARNING! No incoming peers even though we expected tham, maybe connecting to us is impossible.")?;
        }
        write!(
            f,
            "maintaining {} connections, incoming connections {}, outgoing connections {}",
            self.wanted_peers, self.incoming_peers, self.outgoing_peers,
        )
    }
}

/// Possible results of adding connections.
#[derive(Debug, PartialEq, Eq)]
pub enum AddResult {
    /// We do not want to maintain a connection with this peer.
    Uninterested,
    /// Connection added.
    Added,
    /// Old connection replaced with new one.
    Replaced,
}

impl<A: Data, D: Data> Manager<A, D> {
    /// Create a new Manager with empty list of peers.
    pub fn new() -> Self {
        Manager {
            addresses: HashMap::new(),
            outgoing: HashMap::new(),
            incoming: HashMap::new(),
        }
    }

    /// Add a peer to the list of peers we want to stay connected to, or
    /// update the list of addresses if the peer was already added.
    /// Returns whether this peer is a new peer.
    pub fn add_peer(&mut self, peer_id: AuthorityId, addresses: Vec<A>) -> bool {
        self.addresses.insert(peer_id, addresses).is_none()
    }

    /// Return Option containing addresses of the given peer, or None if
    /// the peer is unknown.
    pub fn peer_addresses(&self, peer_id: &AuthorityId) -> Option<Vec<A>> {
        self.addresses.get(peer_id).cloned()
    }

    /// Add an established outgoing connection with a known peer,
    /// but only if the peer is on the list of peers that we want to stay connected with.
    pub fn add_outgoing(
        &mut self,
        peer_id: AuthorityId,
        data_for_network: mpsc::UnboundedSender<D>,
    ) -> AddResult {
        use AddResult::*;
        if !self.addresses.contains_key(&peer_id) {
            return Uninterested;
        }
        match self.outgoing.insert(peer_id, data_for_network) {
            Some(_) => Replaced,
            None => Added,
        }
    }

    /// Add an established incoming connection with a known peer,
    /// but only if the peer is on the list of peers that we want to stay connected with.
    pub fn add_incoming(&mut self, peer_id: AuthorityId, exit: oneshot::Sender<()>) -> AddResult {
        use AddResult::*;
        if !self.addresses.contains_key(&peer_id) {
            return Uninterested;
        };
        match self.incoming.insert(peer_id, exit) {
            Some(_) => Replaced,
            None => Added,
        }
    }

    /// Remove a peer from the list of peers that we want to stay connected with.
    /// Close any incoming and outgoing connections that were established.
    pub fn remove_peer(&mut self, peer_id: &AuthorityId) {
        self.addresses.remove(peer_id);
        self.incoming.remove(peer_id);
        self.outgoing.remove(peer_id);
    }

    /// Send data to a peer.
    /// Returns error if there is no outgoing connection to the peer,
    /// or if the connection is dead.
    pub fn send_to(&mut self, peer_id: &AuthorityId, data: D) -> Result<(), SendError> {
        self.outgoing
            .get(peer_id)
            .ok_or(SendError::PeerNotFound)?
            .unbounded_send(data)
            .map_err(|_| SendError::ConnectionClosed)
    }

    /// A status of the manager, to be displayed somewhere.
    pub fn status_report(&self) -> impl Display {
        ManagerStatus {
            wanted_peers: self.addresses.len(),
            incoming_peers: self
                .incoming
                .values()
                .filter(|exit| !exit.is_canceled())
                .count(),
            outgoing_peers: self
                .outgoing
                .values()
                .filter(|sender| !sender.is_closed())
                .count(),
        }
    }
}

#[cfg(test)]
mod tests {
    use futures::{
        channel::{mpsc, oneshot},
        StreamExt,
    };

<<<<<<< HEAD
    use super::{Manager, SendError};
    use crate::validator_network::mock::key;
=======
    use super::{AddResult::*, Manager, SendError};
    use crate::validator_network::mock::keys;
>>>>>>> 32d679d1

    type Data = String;
    type Address = String;

    #[tokio::test]
    async fn add_remove() {
        let mut manager = Manager::<Address, Data>::new();
        let (peer_id, _) = key().await;
        let (peer_id_b, _) = key().await;
        let addresses = vec![
            String::from(""),
            String::from("a/b/c"),
            String::from("43.43.43.43:43000"),
        ];
        // add new peer - returns true
        assert!(manager.add_peer(peer_id.clone(), addresses.clone()));
        // add known peer - returns false
        assert!(!manager.add_peer(peer_id.clone(), addresses.clone()));
        // get address
        assert_eq!(manager.peer_addresses(&peer_id), Some(addresses));
        // try to get address of an unknown peer
        assert_eq!(manager.peer_addresses(&peer_id_b), None);
        // remove peer
        manager.remove_peer(&peer_id);
        // try to get address of removed peer
        assert_eq!(manager.peer_addresses(&peer_id), None);
        // remove again
        manager.remove_peer(&peer_id);
        // remove unknown peer
        manager.remove_peer(&peer_id_b);
    }

    #[tokio::test]
    async fn outgoing() {
        let mut manager = Manager::<Address, Data>::new();
        let data = String::from("DATA");
        let (peer_id, _) = key().await;
        let addresses = vec![
            String::from(""),
            String::from("a/b/c"),
            String::from("43.43.43.43:43000"),
        ];
        let (tx, _rx) = mpsc::unbounded();
        // try add unknown peer
        manager.add_outgoing(peer_id.clone(), tx);
        // sending should fail
        assert_eq!(
            manager.send_to(&peer_id, data.clone()),
            Err(SendError::PeerNotFound)
        );
        // add peer, this time for real
        assert!(manager.add_peer(peer_id.clone(), addresses.clone()));
        let (tx, mut rx) = mpsc::unbounded();
        assert_eq!(manager.add_outgoing(peer_id.clone(), tx), Added);
        // send and receive
        assert!(manager.send_to(&peer_id, data.clone()).is_ok());
        assert_eq!(data, rx.next().await.expect("should receive"));
        // remove peer
        manager.remove_peer(&peer_id);
        // receiving should fail
        assert!(rx.next().await.is_none());
    }

    #[tokio::test]
    async fn incoming() {
        let mut manager = Manager::<Address, Data>::new();
        let (peer_id, _) = key().await;
        let addresses = vec![
            String::from(""),
            String::from("a/b/c"),
            String::from("43.43.43.43:43000"),
        ];
        let (tx, rx) = oneshot::channel();
        // try add unknown peer
        assert_eq!(manager.add_incoming(peer_id.clone(), tx), Uninterested);
        // rx should fail
        assert!(rx.await.is_err());
        // add peer, this time for real
        assert!(manager.add_peer(peer_id.clone(), addresses.clone()));
        let (tx, mut rx) = oneshot::channel();
        // should just add
        assert_eq!(manager.add_incoming(peer_id.clone(), tx), Added);
        // the exit channel should be open
        assert!(rx.try_recv().is_ok());
        let (tx, mut rx2) = oneshot::channel();
        // should replace now
        assert_eq!(manager.add_incoming(peer_id.clone(), tx), Replaced);
        // receiving should fail on old, but work on new channel
        assert!(rx.try_recv().is_err());
        assert!(rx2.try_recv().is_ok());
        // remove peer
        manager.remove_peer(&peer_id);
        // receiving should fail
        assert!(rx2.try_recv().is_err());
    }
}<|MERGE_RESOLUTION|>--- conflicted
+++ resolved
@@ -165,13 +165,8 @@
         StreamExt,
     };
 
-<<<<<<< HEAD
-    use super::{Manager, SendError};
+    use super::{AddResult::*, Manager, SendError};
     use crate::validator_network::mock::key;
-=======
-    use super::{AddResult::*, Manager, SendError};
-    use crate::validator_network::mock::keys;
->>>>>>> 32d679d1
 
     type Data = String;
     type Address = String;
