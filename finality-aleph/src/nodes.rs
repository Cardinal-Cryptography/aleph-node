use std::{marker::PhantomData, sync::Arc};

use bip39::{Language, Mnemonic, MnemonicType};
use futures::channel::oneshot;
use log::{debug, error};
use network_clique::{RateLimitingDialer, RateLimitingListener, Service, SpawnHandleT};
use pallet_aleph_runtime_api::AlephSessionApi;
use rate_limiter::SleepingRateLimiter;
use sc_client_api::Backend;
use sc_keystore::{Keystore, LocalKeystore};
use sc_transaction_pool_api::TransactionPool;
use sp_consensus_aura::AuraApi;
use sp_core::H256;

use crate::{
    aleph_primitives::{AuraId, Block},
    block::{
        substrate::{JustificationTranslator, SubstrateFinalizationInfo, VerifierCache},
        BlockchainEvents, ChainStatus, FinalizationStatus, Justification,
    },
    crypto::AuthorityPen,
    finalization::AlephFinalizer,
    idx_to_account::ValidatorIndexToAccountIdConverterImpl,
    metrics::{run_metrics_service, SloMetrics},
    network::{
        address_cache::validator_address_cache_updater,
        session::{ConnectionManager, ConnectionManagerConfig},
        tcp::{new_tcp_network, KEY_TYPE},
    },
    party::{
        impls::ChainStateImpl, manager::NodeSessionManagerImpl, ConsensusParty,
        ConsensusPartyParams,
    },
    runtime_api::RuntimeApiImpl,
    session::SessionBoundaryInfo,
    session_map::{AuthorityProviderImpl, FinalityNotifierImpl, SessionMapUpdater},
    sync::{DatabaseIO as SyncDatabaseIO, Service as SyncService, IO as SyncIO},
    AlephConfig,
};

// How many sessions we remember.
// Keep in mind that Aura stores authority info in the parent block,
// so the actual size probably needs to be increased by one.
pub const VERIFIER_CACHE_SIZE: usize = 3;

const LOG_TARGET: &str = "aleph-party";

pub fn new_pen(mnemonic: &str, keystore: Arc<LocalKeystore>) -> AuthorityPen {
    let validator_peer_id = keystore
        .ed25519_generate_new(KEY_TYPE, Some(mnemonic))
        .expect("generating a key should work");
    AuthorityPen::new_with_key_type(validator_peer_id.into(), keystore, KEY_TYPE)
        .expect("we just generated this key so everything should work")
}

pub async fn run_validator_node<C, BE, TP>(aleph_config: AlephConfig<C, TP>)
where
    C: crate::ClientForAleph<Block, BE> + Send + Sync + 'static,
    C::Api: AlephSessionApi<Block> + AuraApi<Block, AuraId>,
    BE: Backend<Block> + 'static,
<<<<<<< HEAD
    SC: SelectChain<Block> + 'static,
    TP: TransactionPool<Block = Block, Hash = H256> + 'static,
=======
    TP: TransactionPool<Block = Block> + 'static,
>>>>>>> afbd11d7
{
    let AlephConfig {
        authentication_network,
        block_sync_network,
        client,
        chain_status,
        mut import_queue_handle,
        select_chain_provider,
        spawn_handle,
        keystore,
        registry,
        unit_creation_delay,
        session_period,
        millisecs_per_block,
        justification_channel_provider,
        block_rx,
        backup_saving_path,
        external_addresses,
        validator_port,
        rate_limiter_config,
        sync_oracle,
        validator_address_cache,
        transaction_pool,
    } = aleph_config;

    // We generate the phrase manually to only save the key in RAM, we don't want to have these
    // relatively low-importance keys getting spammed around the absolutely crucial Aleph keys.
    // The interface of `ed25519_generate_new` only allows to save in RAM by providing a mnemonic.
    let network_authority_pen = new_pen(
        Mnemonic::new(MnemonicType::Words12, Language::English).phrase(),
        keystore.clone(),
    );

    debug!(
        target: LOG_TARGET,
        "Initializing rate-limiter for the validator-network with {} byte(s) per second.",
        rate_limiter_config.alephbft_bit_rate_per_connection
    );

    let (dialer, listener, network_identity) = new_tcp_network(
        ("0.0.0.0", validator_port),
        external_addresses,
        &network_authority_pen,
    )
    .await
    .expect("we should have working networking");

    let alephbft_rate_limiter =
        SleepingRateLimiter::new(rate_limiter_config.alephbft_bit_rate_per_connection);
    let dialer = RateLimitingDialer::new(dialer, alephbft_rate_limiter.clone());
    let listener = RateLimitingListener::new(listener, alephbft_rate_limiter);

    let (validator_network_service, validator_network) = Service::new(
        dialer,
        listener,
        network_authority_pen,
        spawn_handle.clone(),
        registry.clone(),
    );
    let (_validator_network_exit, exit) = oneshot::channel();
    spawn_handle.spawn("aleph/validator_network", async move {
        debug!(target: LOG_TARGET, "Validator network has started.");
        match validator_network_service.run(exit).await {
            Ok(_) => debug!(target: LOG_TARGET, "Validator network finished."),
            Err(err) => error!(
                target: LOG_TARGET,
                "Validator network finished with error: {err}."
            ),
        }
    });

    let map_updater = SessionMapUpdater::new(
        AuthorityProviderImpl::new(client.clone(), RuntimeApiImpl::new(client.clone())),
        FinalityNotifierImpl::new(client.clone()),
        session_period,
    );
    let session_authorities = map_updater.readonly_session_map();
    spawn_handle.spawn("aleph/updater", async move {
        debug!(target: LOG_TARGET, "SessionMapUpdater has started.");
        map_updater.run().await;
        debug!(target: LOG_TARGET, "SessionMapUpdater finished.");
    });

    let chain_events = client.chain_status_notifier();

    let slo_metrics = SloMetrics::new(registry.as_ref(), chain_status.clone());
    let timing_metrics = slo_metrics.timing_metrics().clone();

    spawn_handle.spawn("aleph/slo-metrics", {
        let client = client.clone();
        async move {
            if let Err(e) = run_metrics_service(
                &slo_metrics,
                &mut client.import_notification_stream(),
                &mut client.finality_notification_stream(),
                &mut transaction_pool.import_notification_stream(),
            )
            .await
            {
                error!(target: LOG_TARGET, "Metrics service finished with error: {e}.");
            }
        }
    });

    let session_info = SessionBoundaryInfo::new(session_period);
    let genesis_header = match chain_status.finalized_at(0) {
        Ok(FinalizationStatus::FinalizedWithJustification(justification)) => {
            justification.header().clone()
        }
        _ => panic!("the genesis block should be finalized"),
    };
    let verifier = VerifierCache::new(
        session_info.clone(),
        SubstrateFinalizationInfo::new(client.clone()),
        AuthorityProviderImpl::new(client.clone(), RuntimeApiImpl::new(client.clone())),
        VERIFIER_CACHE_SIZE,
        genesis_header,
    );
    let finalizer = AlephFinalizer::new(client.clone());
    import_queue_handle.attach_metrics(timing_metrics.clone());

    let justifications_for_sync = justification_channel_provider.get_sender();
    let sync_io = SyncIO::new(
        SyncDatabaseIO::new(chain_status.clone(), finalizer, import_queue_handle),
        block_sync_network,
        chain_events,
        sync_oracle.clone(),
        justification_channel_provider.into_receiver(),
        block_rx,
    );
    let select_chain = select_chain_provider.select_chain();
    let favourite_block_user_requests = select_chain_provider.favourite_block_user_requests();
    let (sync_service, request_block) = match SyncService::new(
        verifier.clone(),
        session_info.clone(),
        sync_io,
        registry.clone(),
        favourite_block_user_requests,
    ) {
        Ok(x) => x,
        Err(e) => panic!("Failed to initialize Sync service: {e}"),
    };
    let sync_task = async move {
        if let Err(err) = sync_service.run().await {
            error!(
                target: LOG_TARGET,
                "Sync service finished with error: {err}."
            );
        }
    };

    let validator_address_cache_updater = validator_address_cache_updater(
        validator_address_cache,
        ValidatorIndexToAccountIdConverterImpl::new(
            client.clone(),
            session_info.clone(),
            RuntimeApiImpl::new(client.clone()),
        ),
    );

    let (connection_manager_service, connection_manager) = ConnectionManager::new(
        network_identity,
        validator_network,
        authentication_network,
        validator_address_cache_updater,
        ConnectionManagerConfig::with_session_period(&session_period, &millisecs_per_block),
    );

    let connection_manager_task = async move {
        if let Err(e) = connection_manager_service.run().await {
            panic!("Failed to run connection manager: {e}");
        }
    };

    spawn_handle.spawn("aleph/sync", sync_task);
    debug!(target: LOG_TARGET, "Sync has started.");

    spawn_handle.spawn("aleph/connection_manager", connection_manager_task);
    debug!(target: LOG_TARGET, "Sync network has started.");

    let party = ConsensusParty::new(ConsensusPartyParams {
        session_authorities,
        sync_oracle,
        backup_saving_path,
        chain_state: ChainStateImpl {
            client: client.clone(),
            _phantom: PhantomData,
        },
        session_manager: NodeSessionManagerImpl::new(
            client,
            chain_status.clone(),
            select_chain,
            verifier,
            session_period,
            unit_creation_delay,
            justifications_for_sync,
            JustificationTranslator::new(chain_status.clone()),
            request_block,
            timing_metrics,
            spawn_handle,
            connection_manager,
            keystore,
        ),
        session_info,
    });

    debug!(target: LOG_TARGET, "Consensus party has started.");
    party.run().await;
    error!(
        target: LOG_TARGET,
        "Consensus party has finished unexpectedly."
    );
}<|MERGE_RESOLUTION|>--- conflicted
+++ resolved
@@ -58,12 +58,7 @@
     C: crate::ClientForAleph<Block, BE> + Send + Sync + 'static,
     C::Api: AlephSessionApi<Block> + AuraApi<Block, AuraId>,
     BE: Backend<Block> + 'static,
-<<<<<<< HEAD
-    SC: SelectChain<Block> + 'static,
     TP: TransactionPool<Block = Block, Hash = H256> + 'static,
-=======
-    TP: TransactionPool<Block = Block> + 'static,
->>>>>>> afbd11d7
 {
     let AlephConfig {
         authentication_network,
