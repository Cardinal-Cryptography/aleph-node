use std::{marker::PhantomData, sync::Arc};

<<<<<<< HEAD
use aleph_primitives::{Block as AlephBlock, Block, Header};
=======
>>>>>>> 646c82a0
use bip39::{Language, Mnemonic, MnemonicType};
use futures::channel::oneshot;
use log::{debug, error};
use network_clique::{Service, SpawnHandleT};
use sc_client_api::Backend;
use sc_consensus::import_queue::ImportQueueService;
use sp_api::ProvideRuntimeApi;
use sp_consensus::SelectChain;
use sp_keystore::CryptoStore;

use crate::{
    aleph_primitives::BlockNumber,
    crypto::AuthorityPen,
    finalization::AlephFinalizer,
    justification::Requester,
    network::{
        session::{ConnectionManager, ConnectionManagerConfig},
        tcp::{new_tcp_network, KEY_TYPE},
        GossipService, SubstrateNetwork,
    },
    party::{
        impls::ChainStateImpl, manager::NodeSessionManagerImpl, ConsensusParty,
        ConsensusPartyParams,
    },
    session::SessionBoundaryInfo,
    session_map::{AuthorityProviderImpl, FinalityNotifierImpl, SessionMapUpdater},
    sync::{
        ChainStatus, Justification, JustificationTranslator, Service as SyncService,
        SubstrateChainStatusNotifier, SubstrateFinalizationInfo, SubstrateJustification,
        VerifierCache,
    },
    AlephConfig,
};

// How many sessions we remember.
const VERIFIER_CACHE_SIZE: usize = 2;

pub async fn new_pen(mnemonic: &str, keystore: Arc<dyn CryptoStore>) -> AuthorityPen {
    let validator_peer_id = keystore
        .ed25519_generate_new(KEY_TYPE, Some(mnemonic))
        .await
        .expect("generating a key should work");
    AuthorityPen::new_with_key_type(validator_peer_id.into(), keystore, KEY_TYPE)
        .await
        .expect("we just generated this key so everything should work")
}

pub async fn run_validator_node<A, C, CS, BE, SC>(aleph_config: AlephConfig<C, SC, CS>)
where
<<<<<<< HEAD
    C: crate::ClientForAleph<Block, BE> + ProvideRuntimeApi<Block, Api = A> + Send + Sync + 'static,
    A: aleph_primitives::AlephSessionApi<Block> + Send + 'static,
    BE: Backend<Block> + 'static,
    CS: ChainStatus<SubstrateJustification<Header>> + JustificationTranslator<Header>,
    SC: SelectChain<Block> + 'static,
=======
    B: Block,
    B::Header: Header<Number = BlockNumber>,
    H: ExHashT,
    C: crate::ClientForAleph<B, BE> + Send + Sync + 'static,
    C::Api: crate::aleph_primitives::AlephSessionApi<B>,
    BE: Backend<B> + 'static,
    CS: ChainStatus<SubstrateJustification<B::Header>> + JustificationTranslator<B::Header>,
    SC: SelectChain<B> + 'static,
>>>>>>> 646c82a0
{
    let AlephConfig {
        network,
        client,
        chain_status,
        import_queue_handle,
        select_chain,
        spawn_handle,
        keystore,
        metrics,
        unit_creation_delay,
        session_period,
        millisecs_per_block,
        justification_rx,
        backup_saving_path,
        external_addresses,
        validator_port,
        protocol_naming,
        ..
    } = aleph_config;

    // We generate the phrase manually to only save the key in RAM, we don't want to have these
    // relatively low-importance keys getting spammed around the absolutely crucial Aleph keys.
    // The interface of `ed25519_generate_new` only allows to save in RAM by providing a mnemonic.
    let network_authority_pen = new_pen(
        Mnemonic::new(MnemonicType::Words12, Language::English).phrase(),
        keystore.clone(),
    )
    .await;
    let (dialer, listener, network_identity) = new_tcp_network(
        ("0.0.0.0", validator_port),
        external_addresses,
        &network_authority_pen,
    )
    .await
    .expect("we should have working networking");
    let (validator_network_service, validator_network) = Service::new(
        dialer,
        listener,
        network_authority_pen,
        spawn_handle.clone(),
    );
    let (_validator_network_exit, exit) = oneshot::channel();
    spawn_handle.spawn("aleph/validator_network", async move {
        debug!(target: "aleph-party", "Validator network has started.");
        validator_network_service.run(exit).await
    });

    let (gossip_network_service, authentication_network, block_sync_network) = GossipService::new(
        SubstrateNetwork::new(network.clone(), protocol_naming),
        spawn_handle.clone(),
    );
    let gossip_network_task = async move { gossip_network_service.run().await };

    let block_requester = network.clone();
    let auxilliary_requester = Requester::new(
        block_requester.clone(),
        chain_status.clone(),
        SessionBoundaryInfo::new(session_period),
    );
    spawn_handle.spawn("aleph/requester", async move {
        debug!(target: "aleph-party", "Auxiliary justification requester has started.");
        auxilliary_requester.run().await
    });

    let map_updater = SessionMapUpdater::new(
        AuthorityProviderImpl::new(client.clone()),
        FinalityNotifierImpl::new(client.clone()),
        session_period,
    );
    let session_authorities = map_updater.readonly_session_map();
    spawn_handle.spawn("aleph/updater", async move {
        debug!(target: "aleph-party", "SessionMapUpdater has started.");
        map_updater.run().await
    });

    let chain_events = SubstrateChainStatusNotifier::new(
        client.finality_notification_stream(),
        client.import_notification_stream(),
    );

    let genesis_header = match chain_status.finalized_at(0) {
        Ok(Some(justification)) => justification.header().clone(),
        _ => panic!("the genesis block should be finalized"),
    };
    let verifier = VerifierCache::new(
        session_period,
        SubstrateFinalizationInfo::new(client.clone()),
        AuthorityProviderImpl::new(client.clone()),
        VERIFIER_CACHE_SIZE,
        genesis_header,
    );
    let finalizer = AlephFinalizer::new(client.clone(), metrics.clone());

    let (sync_service, justifications_for_sync, _): (
        SyncService<
            aleph_primitives::Block,
            _,
            _,
            _,
            _,
            _,
            _,
            Box<dyn ImportQueueService<AlephBlock>>,
        >,
        _,
        _,
    ) = match SyncService::new(
        block_sync_network,
        chain_events,
        chain_status.clone(),
        verifier,
        finalizer,
        import_queue_handle,
        session_period,
        justification_rx,
    ) {
        Ok(x) => x,
        Err(e) => panic!("Failed to initialize Sync service: {}", e),
    };
    let sync_task = async move { sync_service.run().await };

    let (connection_manager_service, connection_manager) = ConnectionManager::new(
        network_identity,
        validator_network,
        authentication_network,
        ConnectionManagerConfig::with_session_period(&session_period, &millisecs_per_block),
    );

    let connection_manager_task = async move {
        if let Err(e) = connection_manager_service.run().await {
            panic!("Failed to run connection manager: {}", e);
        }
    };

    spawn_handle.spawn("aleph/sync", sync_task);
    debug!(target: "aleph-party", "Sync has started.");

    spawn_handle.spawn("aleph/connection_manager", connection_manager_task);
    spawn_handle.spawn("aleph/gossip_network", gossip_network_task);
    debug!(target: "aleph-party", "Gossip network has started.");

    let party = ConsensusParty::new(ConsensusPartyParams {
        session_authorities,
        sync_state: block_requester.clone(),
        backup_saving_path,
        chain_state: ChainStateImpl {
            client: client.clone(),
            _phantom: PhantomData,
        },
        session_manager: NodeSessionManagerImpl::new(
            client,
            select_chain,
            session_period,
            unit_creation_delay,
            justifications_for_sync,
            chain_status.clone(),
            block_requester,
            metrics,
            spawn_handle,
            connection_manager,
            keystore,
        ),
        session_info: SessionBoundaryInfo::new(session_period),
    });

    debug!(target: "aleph-party", "Consensus party has started.");
    party.run().await;
    error!(target: "aleph-party", "Consensus party has finished unexpectedly.");
}<|MERGE_RESOLUTION|>--- conflicted
+++ resolved
@@ -1,9 +1,5 @@
 use std::{marker::PhantomData, sync::Arc};
 
-<<<<<<< HEAD
-use aleph_primitives::{Block as AlephBlock, Block, Header};
-=======
->>>>>>> 646c82a0
 use bip39::{Language, Mnemonic, MnemonicType};
 use futures::channel::oneshot;
 use log::{debug, error};
@@ -15,7 +11,7 @@
 use sp_keystore::CryptoStore;
 
 use crate::{
-    aleph_primitives::BlockNumber,
+    aleph_primitives::{Block, Header},
     crypto::AuthorityPen,
     finalization::AlephFinalizer,
     justification::Requester,
@@ -53,22 +49,11 @@
 
 pub async fn run_validator_node<A, C, CS, BE, SC>(aleph_config: AlephConfig<C, SC, CS>)
 where
-<<<<<<< HEAD
+    A: crate::aleph_primitives::AlephSessionApi<Block> + Send + 'static,
     C: crate::ClientForAleph<Block, BE> + ProvideRuntimeApi<Block, Api = A> + Send + Sync + 'static,
-    A: aleph_primitives::AlephSessionApi<Block> + Send + 'static,
     BE: Backend<Block> + 'static,
     CS: ChainStatus<SubstrateJustification<Header>> + JustificationTranslator<Header>,
     SC: SelectChain<Block> + 'static,
-=======
-    B: Block,
-    B::Header: Header<Number = BlockNumber>,
-    H: ExHashT,
-    C: crate::ClientForAleph<B, BE> + Send + Sync + 'static,
-    C::Api: crate::aleph_primitives::AlephSessionApi<B>,
-    BE: Backend<B> + 'static,
-    CS: ChainStatus<SubstrateJustification<B::Header>> + JustificationTranslator<B::Header>,
-    SC: SelectChain<B> + 'static,
->>>>>>> 646c82a0
 {
     let AlephConfig {
         network,
@@ -164,16 +149,7 @@
     let finalizer = AlephFinalizer::new(client.clone(), metrics.clone());
 
     let (sync_service, justifications_for_sync, _): (
-        SyncService<
-            aleph_primitives::Block,
-            _,
-            _,
-            _,
-            _,
-            _,
-            _,
-            Box<dyn ImportQueueService<AlephBlock>>,
-        >,
+        SyncService<Block, _, _, _, _, _, _, Box<dyn ImportQueueService<Block>>>,
         _,
         _,
     ) = match SyncService::new(
