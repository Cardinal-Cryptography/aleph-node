--- conflicted
+++ resolved
@@ -149,16 +149,11 @@
         genesis_header,
     );
     let finalizer = AlephFinalizer::new(client.clone(), metrics.clone());
-<<<<<<< HEAD
+    import_queue_handle.attach_metrics(metrics.clone());
     let sync_io = SyncIO::new(
         chain_status.clone(),
         finalizer,
         import_queue_handle,
-=======
-    import_queue_handle.attach_metrics(metrics.clone());
-    let database_io = SyncDatabaseIO::new(chain_status.clone(), finalizer, import_queue_handle);
-    let (sync_service, justifications_for_sync, request_block) = match SyncService::new(
->>>>>>> f8bea2a2
         block_sync_network,
         chain_events,
         sync_oracle,
