use std::{marker::PhantomData, sync::Arc};

use bip39::{Language, Mnemonic, MnemonicType};
use futures::channel::oneshot;
use log::{debug, error};
use network_clique::{RateLimitingDialer, RateLimitingListener, Service, SpawnHandleT};
use rate_limiter::SleepingRateLimiter;
use sc_client_api::Backend;
use sp_consensus::SelectChain;
use sp_keystore::Keystore;

use crate::{
    aleph_primitives::{Block, Header},
    crypto::AuthorityPen,
    finalization::AlephFinalizer,
    network::{
        session::{ConnectionManager, ConnectionManagerConfig},
        tcp::{new_tcp_network, KEY_TYPE},
        GossipService, SubstrateNetwork,
    },
    party::{
        impls::ChainStateImpl, manager::NodeSessionManagerImpl, ConsensusParty,
        ConsensusPartyParams,
    },
    session::SessionBoundaryInfo,
    session_map::{AuthorityProviderImpl, FinalityNotifierImpl, SessionMapUpdater},
    sync::{
        ChainStatus, DatabaseIO as SyncDatabaseIO, Justification, JustificationTranslator,
        Service as SyncService, SubstrateChainStatusNotifier, SubstrateFinalizationInfo,
        SubstrateJustification, SubstrateSyncBlock, VerifierCache,
    },
    AlephConfig,
};

// How many sessions we remember.
const VERIFIER_CACHE_SIZE: usize = 2;

pub fn new_pen(mnemonic: &str, keystore: Arc<dyn Keystore>) -> AuthorityPen {
    let validator_peer_id = keystore
        .ed25519_generate_new(KEY_TYPE, Some(mnemonic))
        .expect("generating a key should work");
    AuthorityPen::new_with_key_type(validator_peer_id.into(), keystore, KEY_TYPE)
        .expect("we just generated this key so everything should work")
}

pub async fn run_validator_node<C, CS, BE, SC>(aleph_config: AlephConfig<C, SC, CS>)
where
    C: crate::ClientForAleph<Block, BE> + Send + Sync + 'static,
    C::Api: crate::aleph_primitives::AlephSessionApi<Block>,
    BE: Backend<Block> + 'static,
    CS: ChainStatus<SubstrateSyncBlock, SubstrateJustification<Header>>
        + JustificationTranslator<Header>,
    SC: SelectChain<Block> + 'static,
{
    let AlephConfig {
        network,
        sync_network,
        client,
        chain_status,
        import_queue_handle,
        select_chain,
        spawn_handle,
        keystore,
        metrics,
        unit_creation_delay,
        session_period,
        millisecs_per_block,
        justification_rx,
        backup_saving_path,
        external_addresses,
        validator_port,
        protocol_naming,
        rate_limiter_config,
    } = aleph_config;

    // We generate the phrase manually to only save the key in RAM, we don't want to have these
    // relatively low-importance keys getting spammed around the absolutely crucial Aleph keys.
    // The interface of `ed25519_generate_new` only allows to save in RAM by providing a mnemonic.
    let network_authority_pen = new_pen(
        Mnemonic::new(MnemonicType::Words12, Language::English).phrase(),
        keystore.clone(),
<<<<<<< HEAD
    );
=======
    )
    .await;

    debug!(target: "aleph-party", "Initializing rate-limiter for the validator-network with {} byte(s) per second.", rate_limiter_config.alephbft_bit_rate_per_connection);

>>>>>>> 8fcbc52b
    let (dialer, listener, network_identity) = new_tcp_network(
        ("0.0.0.0", validator_port),
        external_addresses,
        &network_authority_pen,
    )
    .await
    .expect("we should have working networking");

    let alephbft_rate_limiter =
        SleepingRateLimiter::new(rate_limiter_config.alephbft_bit_rate_per_connection);
    let dialer = RateLimitingDialer::new(dialer, alephbft_rate_limiter.clone());
    let listener = RateLimitingListener::new(listener, alephbft_rate_limiter);

    let (validator_network_service, validator_network) = Service::new(
        dialer,
        listener,
        network_authority_pen,
        spawn_handle.clone(),
    );
    let (_validator_network_exit, exit) = oneshot::channel();
    spawn_handle.spawn("aleph/validator_network", async move {
        debug!(target: "aleph-party", "Validator network has started.");
        validator_network_service.run(exit).await
    });

    let (gossip_network_service, authentication_network, block_sync_network) = GossipService::new(
        SubstrateNetwork::new(network.clone(), sync_network.clone(), protocol_naming),
        spawn_handle.clone(),
    );
    let gossip_network_task = async move { gossip_network_service.run().await };

    let block_requester = sync_network.clone();

    let map_updater = SessionMapUpdater::new(
        AuthorityProviderImpl::new(client.clone()),
        FinalityNotifierImpl::new(client.clone()),
        session_period,
    );
    let session_authorities = map_updater.readonly_session_map();
    spawn_handle.spawn("aleph/updater", async move {
        debug!(target: "aleph-party", "SessionMapUpdater has started.");
        map_updater.run().await
    });

    let chain_events = SubstrateChainStatusNotifier::new(
        client.finality_notification_stream(),
        client.import_notification_stream(),
    );

    let session_info = SessionBoundaryInfo::new(session_period);
    let genesis_header = match chain_status.finalized_at(0) {
        Ok(Some(justification)) => justification.header().clone(),
        _ => panic!("the genesis block should be finalized"),
    };
    let verifier = VerifierCache::new(
        session_info.clone(),
        SubstrateFinalizationInfo::new(client.clone()),
        AuthorityProviderImpl::new(client.clone()),
        VERIFIER_CACHE_SIZE,
        genesis_header,
    );
    let finalizer = AlephFinalizer::new(client.clone(), metrics.clone());
    let database_io = SyncDatabaseIO::new(chain_status.clone(), finalizer, import_queue_handle);
    let (sync_service, justifications_for_sync, _) = match SyncService::new(
        block_sync_network,
        chain_events,
        verifier,
        database_io,
        session_info.clone(),
        justification_rx,
    ) {
        Ok(x) => x,
        Err(e) => panic!("Failed to initialize Sync service: {}", e),
    };
    let sync_task = async move { sync_service.run().await };

    let (connection_manager_service, connection_manager) = ConnectionManager::new(
        network_identity,
        validator_network,
        authentication_network,
        ConnectionManagerConfig::with_session_period(&session_period, &millisecs_per_block),
    );

    let connection_manager_task = async move {
        if let Err(e) = connection_manager_service.run().await {
            panic!("Failed to run connection manager: {}", e);
        }
    };

    spawn_handle.spawn("aleph/sync", sync_task);
    debug!(target: "aleph-party", "Sync has started.");

    spawn_handle.spawn("aleph/connection_manager", connection_manager_task);
    spawn_handle.spawn("aleph/gossip_network", gossip_network_task);
    debug!(target: "aleph-party", "Gossip network has started.");

    let party = ConsensusParty::new(ConsensusPartyParams {
        session_authorities,
        sync_state: block_requester.clone(),
        backup_saving_path,
        chain_state: ChainStateImpl {
            client: client.clone(),
            _phantom: PhantomData,
        },
        session_manager: NodeSessionManagerImpl::new(
            client,
            select_chain,
            session_period,
            unit_creation_delay,
            justifications_for_sync,
            chain_status.clone(),
            block_requester,
            metrics,
            spawn_handle,
            connection_manager,
            keystore,
        ),
        session_info,
    });

    debug!(target: "aleph-party", "Consensus party has started.");
    party.run().await;
    error!(target: "aleph-party", "Consensus party has finished unexpectedly.");
}<|MERGE_RESOLUTION|>--- conflicted
+++ resolved
@@ -79,15 +79,10 @@
     let network_authority_pen = new_pen(
         Mnemonic::new(MnemonicType::Words12, Language::English).phrase(),
         keystore.clone(),
-<<<<<<< HEAD
-    );
-=======
-    )
-    .await;
+    );
 
     debug!(target: "aleph-party", "Initializing rate-limiter for the validator-network with {} byte(s) per second.", rate_limiter_config.alephbft_bit_rate_per_connection);
 
->>>>>>> 8fcbc52b
     let (dialer, listener, network_identity) = new_tcp_network(
         ("0.0.0.0", validator_port),
         external_addresses,
