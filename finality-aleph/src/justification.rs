use crate::{
    crypto::{AuthorityVerifier, Signature, SignatureV1},
    finalization::BlockFinalizer,
    metrics::Checkpoint,
    network, Metrics, SessionId,
};
use aleph_bft::{PartialMultisignature, SignatureSet};
use aleph_primitives::ALEPH_ENGINE_ID;
use codec::{Decode, DecodeAll, Encode};
use futures::{channel::mpsc, Stream, StreamExt};
use futures_timer::Delay;
use log::{debug, error, warn};
use sc_client_api::{Backend, Finalizer, HeaderBackend, LockImportRun};
use sp_api::{BlockId, BlockT, NumberFor};
use sp_runtime::traits::Header;
use std::time::Instant;
use std::{marker::PhantomData, sync::Arc, time::Duration};
use tokio::time::timeout;

/// A proof of block finality, currently in the form of a sufficiently long list of signatures.
#[derive(Clone, Encode, Decode, Debug, PartialEq)]
pub struct AlephJustification {
    pub(crate) signature: SignatureSet<Signature>,
}

impl AlephJustification {
    pub(crate) fn verify<Block: BlockT>(
        &self,
        block_hash: Block::Hash,
        multi_verifier: &AuthorityVerifier,
    ) -> bool {
        if !multi_verifier.is_complete(&block_hash.encode()[..], &self.signature) {
            debug!(target: "afa", "Bad justification for block hash #{:?} {:?}", block_hash, self);
            return false;
        }
        true
    }
}

/// Bunch of methods for managing frequency of sending justification requests.
pub(crate) trait JustificationRequestDelay {
    /// Decides whether enough time has elapsed.
    fn can_request_now(&self) -> bool;
    /// Notice block finalization.
    fn on_block_finalized(&mut self);
    /// Notice request sending.
    fn on_request_sent(&mut self);
}

pub(crate) struct SessionInfo<B: BlockT> {
    pub(crate) current_session: SessionId,
    pub(crate) last_block_height: NumberFor<B>,
    pub(crate) verifier: Option<AuthorityVerifier>,
}

/// Returns `SessionInfo` for the session regarding block with no. `number`.
pub(crate) trait SessionInfoProvider<B: BlockT> {
    fn for_block_num(&self, number: NumberFor<B>) -> SessionInfo<B>;
}

impl<F, B> SessionInfoProvider<B> for F
where
    B: BlockT,
    F: Fn(NumberFor<B>) -> SessionInfo<B>,
{
    fn for_block_num(&self, number: NumberFor<B>) -> SessionInfo<B> {
        self(number)
    }
}

/// A notification for sending justifications over the network.
pub struct JustificationNotification<Block>
where
    Block: BlockT,
{
    /// The justification itself.
    pub justification: AlephJustification,
    /// The hash of the finalized block.
    pub hash: Block::Hash,
    /// The ID of the finalized block.
    pub number: NumberFor<Block>,
}

pub(crate) struct JustificationHandlerConfig<B: BlockT, D: JustificationRequestDelay> {
    pub(crate) justification_request_delay: D,
    pub(crate) metrics: Option<Metrics<B::Header>>,
    /// How long should we wait when the session verifier is not yet available.
    pub(crate) verifier_timeout: Duration,
    /// How long should we wait for any notification.
    pub(crate) notification_timeout: Duration,
}

pub(crate) struct JustificationHandler<B, RB, C, BE, D, SI, F>
where
    B: BlockT,
    RB: network::RequestBlocks<B> + 'static,
    C: HeaderBackend<B> + LockImportRun<B, BE> + Finalizer<B, BE> + Send + Sync + 'static,
    BE: Backend<B> + 'static,
    D: JustificationRequestDelay,
    SI: SessionInfoProvider<B>,
    F: BlockFinalizer<BE, B, C>,
{
    session_info_provider: SI,
    block_requester: RB,
    client: Arc<C>,
<<<<<<< HEAD
    last_request_time: Instant,
    last_finalization_time: Instant,
    metrics: Option<Metrics<<B::Header as Header>::Hash>>,
=======
    finalizer: F,
    config: JustificationHandlerConfig<B, D>,
>>>>>>> 90e52544
    phantom: PhantomData<BE>,
}

impl<B, RB, C, BE, D, SI, F> JustificationHandler<B, RB, C, BE, D, SI, F>
where
    B: BlockT,
    RB: network::RequestBlocks<B> + 'static,
    C: HeaderBackend<B> + LockImportRun<B, BE> + Finalizer<B, BE> + Send + Sync + 'static,
    BE: Backend<B> + 'static,
    D: JustificationRequestDelay,
    SI: SessionInfoProvider<B>,
    F: BlockFinalizer<BE, B, C>,
{
    pub(crate) fn new(
        session_info_provider: SI,
        block_requester: RB,
        client: Arc<C>,
<<<<<<< HEAD
        metrics: Option<Metrics<<B::Header as Header>::Hash>>,
=======
        finalizer: F,
        config: JustificationHandlerConfig<B, D>,
>>>>>>> 90e52544
    ) -> Self {
        Self {
            session_info_provider,
            block_requester,
            client,
            finalizer,
            config,
            phantom: PhantomData,
        }
    }

    fn handle_justification_notification(
        &mut self,
        notification: JustificationNotification<B>,
        verifier: AuthorityVerifier,
        last_finalized: NumberFor<B>,
        stop_h: NumberFor<B>,
    ) {
        let JustificationNotification {
            justification,
            number,
            hash,
        } = notification;

        if number <= last_finalized || number > stop_h {
            debug!(target: "afa", "Not finalizing block {:?}. Last finalized {:?}, stop_h {:?}", number, last_finalized, stop_h);
            return;
        };

        if !(justification.verify::<B>(hash, &verifier)) {
            warn!(target: "afa", "Error when verifying justification for block {:?} {:?}", number, hash);
            return;
        };

        debug!(target: "afa", "Finalizing block {:?} {:?}", number, hash);
        let finalization_res = self.finalizer.finalize_block(
            self.client.clone(),
            hash,
            number,
            Some((ALEPH_ENGINE_ID, justification.encode())),
        );
        match finalization_res {
            Ok(()) => {
                self.config.justification_request_delay.on_block_finalized();
                debug!(target: "afa", "Successfully finalized {:?}", number);
                if let Some(metrics) = &self.config.metrics {
                    metrics.report_block(hash, Instant::now(), Checkpoint::Finalized);
                }
            }
            Err(e) => {
                error!(target: "afa", "Fail in finalization of {:?} {:?} -- {:?}", number, hash, e);
            }
        }
    }

    fn request_justification(&mut self, num: NumberFor<B>) {
        if self.config.justification_request_delay.can_request_now() {
            debug!(target: "afa", "Trying to request block {:?}", num);

            if let Ok(Some(header)) = self.client.header(BlockId::Number(num)) {
                debug!(target: "afa", "We have block {:?} with hash {:?}. Requesting justification.", num, header.hash());
                self.config.justification_request_delay.on_request_sent();
                self.block_requester
                    .request_justification(&header.hash(), *header.number());
            } else {
                debug!(target: "afa", "Cancelling request, because we don't have block {:?}.", num);
            }
        }
    }

    pub(crate) async fn run(
        mut self,
        authority_justification_rx: mpsc::UnboundedReceiver<JustificationNotification<B>>,
        import_justification_rx: mpsc::UnboundedReceiver<JustificationNotification<B>>,
    ) {
        let import_stream = wrap_channel_with_logging(import_justification_rx, "import");
        let authority_stream = wrap_channel_with_logging(authority_justification_rx, "aggregator");
        let mut notification_stream = futures::stream::select(import_stream, authority_stream);

        loop {
            let last_finalized_number = self.client.info().finalized_number;
            let SessionInfo {
                verifier,
                last_block_height: stop_h,
                current_session,
            } = self
                .session_info_provider
                .for_block_num(last_finalized_number + 1u32.into());
            if verifier.is_none() {
                debug!(target: "afa", "Verifier for session {:?} not yet available. Waiting {}ms and will try again ...", current_session, self.config.verifier_timeout.as_millis());
                Delay::new(self.config.verifier_timeout).await;
                continue;
            }
            let verifier = verifier.expect("We loop until this is some.");

            match timeout(self.config.notification_timeout, notification_stream.next()).await {
                Ok(Some(notification)) => {
                    self.handle_justification_notification(
                        notification,
                        verifier,
                        last_finalized_number,
                        stop_h,
                    );
                }
                Ok(None) => panic!("Justification stream ended."),
                Err(_) => {} //Timeout passed
            }

            self.request_justification(stop_h);
        }
    }
}

fn wrap_channel_with_logging<B: BlockT>(
    channel: mpsc::UnboundedReceiver<JustificationNotification<B>>,
    label: &'static str,
) -> impl Stream<Item = JustificationNotification<B>> {
    channel
        .inspect(move |_| {
            debug!(target: "afa", "Got justification ({})", label);
        })
        .chain(futures::stream::iter(std::iter::from_fn(move || {
            error!(target: "afa", "Justification ({}) stream ended.", label);
            None
        })))
}

/// Old format of justifications, needed for backwards compatibility.
#[derive(Clone, Encode, Decode, Debug, PartialEq)]
pub(crate) struct AlephJustificationV1 {
    pub(crate) signature: SignatureSet<SignatureV1>,
}

impl From<AlephJustificationV1> for AlephJustification {
    fn from(just_v1: AlephJustificationV1) -> AlephJustification {
        let size = just_v1.signature.size();
        let just_drop_id: SignatureSet<Signature> = just_v1
            .signature
            .into_iter()
            .fold(SignatureSet::with_size(size), |sig_set, (id, sgn)| {
                sig_set.add_signature(&sgn.into(), id)
            });
        AlephJustification {
            signature: just_drop_id,
        }
    }
}

#[derive(Clone, Debug, PartialEq)]
pub(crate) enum JustificationDecoding {
    V1(AlephJustificationV1),
    V2(AlephJustification),
    Err,
}

pub(crate) fn backwards_compatible_decode(justification_raw: Vec<u8>) -> JustificationDecoding {
    if let Ok(justification) = AlephJustification::decode_all(&justification_raw) {
        JustificationDecoding::V2(justification)
    } else if let Ok(justification) = AlephJustificationV1::decode_all(&justification_raw) {
        JustificationDecoding::V1(justification)
    } else {
        JustificationDecoding::Err
    }
}<|MERGE_RESOLUTION|>--- conflicted
+++ resolved
@@ -83,7 +83,7 @@
 
 pub(crate) struct JustificationHandlerConfig<B: BlockT, D: JustificationRequestDelay> {
     pub(crate) justification_request_delay: D,
-    pub(crate) metrics: Option<Metrics<B::Header>>,
+    pub(crate) metrics: Option<Metrics<<B::Header as Header>::Hash>>,
     /// How long should we wait when the session verifier is not yet available.
     pub(crate) verifier_timeout: Duration,
     /// How long should we wait for any notification.
@@ -103,14 +103,8 @@
     session_info_provider: SI,
     block_requester: RB,
     client: Arc<C>,
-<<<<<<< HEAD
-    last_request_time: Instant,
-    last_finalization_time: Instant,
-    metrics: Option<Metrics<<B::Header as Header>::Hash>>,
-=======
     finalizer: F,
     config: JustificationHandlerConfig<B, D>,
->>>>>>> 90e52544
     phantom: PhantomData<BE>,
 }
 
@@ -128,12 +122,8 @@
         session_info_provider: SI,
         block_requester: RB,
         client: Arc<C>,
-<<<<<<< HEAD
-        metrics: Option<Metrics<<B::Header as Header>::Hash>>,
-=======
         finalizer: F,
         config: JustificationHandlerConfig<B, D>,
->>>>>>> 90e52544
     ) -> Self {
         Self {
             session_info_provider,
