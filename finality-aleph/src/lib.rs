--- conflicted
+++ resolved
@@ -44,11 +44,8 @@
 mod party;
 mod session;
 mod session_map;
-<<<<<<< HEAD
-=======
 // TODO: remove when module is used
 #[allow(dead_code)]
->>>>>>> 3e27eac1
 mod sync;
 #[cfg(test)]
 pub mod testing;
