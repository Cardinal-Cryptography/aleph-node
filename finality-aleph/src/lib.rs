<<<<<<< HEAD
extern crate core;

use codec::{Decode, Encode};

pub use aleph_bft::default_config as default_aleph_config;
=======
use crate::{
    network::{AlephNetworkData, RmcNetworkData, Split},
    session::{
        first_block_of_session, last_block_of_session, session_id_from_block_num,
        SessionBoundaries, SessionId,
    },
};
>>>>>>> 4eed6edc
use aleph_bft::{NodeIndex, TaskHandle};
use codec::{Decode, Encode};
use futures::{channel::mpsc, channel::oneshot, Future, TryFutureExt};
use sc_client_api::{backend::Backend, BlockchainEvents, Finalizer, LockImportRun, TransactionFor};
use sc_consensus::BlockImport;
use sc_network::{ExHashT, NetworkService};
use sc_service::SpawnTaskHandle;
use sp_api::{NumberFor, ProvideRuntimeApi};
use sp_blockchain::{HeaderBackend, HeaderMetadata};
use sp_keystore::CryptoStore;
use sp_runtime::traits::{BlakeTwo256, Block, Header};
use std::{fmt::Debug, sync::Arc};

mod aggregator;
mod crypto;
mod data_io;
mod finalization;
mod hash;
mod import;
mod justification;
pub mod metrics;
mod network;
mod nodes;
mod party;
mod session;
mod session_map;
#[cfg(test)]
pub mod testing;

pub use crate::metrics::Metrics;
pub use aleph_bft::default_config as default_aleph_config;
pub use aleph_primitives::{AuthorityId, AuthorityPair, AuthoritySignature};
pub use import::AlephBlockImport;
pub use justification::JustificationNotification;
pub use network::Protocol;
pub use nodes::{run_nonvalidator_node, run_validator_node};
pub use session::SessionPeriod;

#[derive(Clone, Debug, Encode, Decode)]
enum Error {
    SendData,
}

/// Returns a NonDefaultSetConfig for the specified protocol.
pub fn peers_set_config(protocol: Protocol) -> sc_network::config::NonDefaultSetConfig {
    let name = protocol.name();

    let mut config = sc_network::config::NonDefaultSetConfig::new(
        name,
        // max_notification_size should be larger than the maximum possible honest message size (in bytes).
        // Max size of alert is UNIT_SIZE * MAX_UNITS_IN_ALERT ~ 100 * 5000 = 50000 bytes
        // Max size of parents response UNIT_SIZE * N_MEMBERS ~ 100 * N_MEMBERS
        // When adding other (large) message types we need to make sure this limit is fine.
        1024 * 1024,
    );

    config.set_config = match protocol {
        // No spontaneous connections, only reserved nodes added by the network logic.
        Protocol::Validator => sc_network::config::SetConfig {
            in_peers: 0,
            out_peers: 0,
            reserved_nodes: Vec::new(),
            non_reserved_mode: sc_network::config::NonReservedPeerMode::Deny,
        },
        Protocol::Generic => sc_network::config::SetConfig::default(),
    };
    config
}

#[derive(Copy, Clone, Debug, Default, Eq, PartialEq, Hash, Ord, PartialOrd, Encode, Decode)]
pub struct MillisecsPerBlock(pub u64);

#[derive(Copy, Clone, Debug, Default, Eq, PartialEq, Hash, Ord, PartialOrd, Encode, Decode)]
pub struct UnitCreationDelay(pub u64);

pub(crate) type SplitData<B> = Split<AlephNetworkData<B>, RmcNetworkData<B>>;

pub trait ClientForAleph<B, BE>:
    LockImportRun<B, BE>
    + Finalizer<B, BE>
    + ProvideRuntimeApi<B>
    + BlockImport<B, Transaction = TransactionFor<BE, B>, Error = sp_consensus::Error>
    + HeaderBackend<B>
    + HeaderMetadata<B, Error = sp_blockchain::Error>
    + BlockchainEvents<B>
where
    BE: Backend<B>,
    B: Block,
{
}

impl<B, BE, T> ClientForAleph<B, BE> for T
where
    BE: Backend<B>,
    B: Block,
    T: LockImportRun<B, BE>
        + Finalizer<B, BE>
        + ProvideRuntimeApi<B>
        + HeaderBackend<B>
        + HeaderMetadata<B, Error = sp_blockchain::Error>
        + BlockchainEvents<B>
        + BlockImport<B, Transaction = TransactionFor<BE, B>, Error = sp_consensus::Error>,
{
}

type Hasher = hash::Wrapper<BlakeTwo256>;

/// A wrapper for spawning tasks in a way compatible with AlephBFT.
#[derive(Clone)]
pub struct SpawnHandle(SpawnTaskHandle);

impl From<SpawnTaskHandle> for SpawnHandle {
    fn from(sth: SpawnTaskHandle) -> Self {
        SpawnHandle(sth)
    }
}

impl aleph_bft::SpawnHandle for SpawnHandle {
    fn spawn(&self, name: &'static str, task: impl Future<Output = ()> + Send + 'static) {
        self.0.spawn(name, None, task)
    }

    fn spawn_essential(
        &self,
        name: &'static str,
        task: impl Future<Output = ()> + Send + 'static,
    ) -> TaskHandle {
        let (tx, rx) = oneshot::channel();
        self.spawn(name, async move {
            task.await;
            let _ = tx.send(());
        });
        Box::pin(rx.map_err(|_| ()))
    }
}

#[derive(PartialEq, Eq, Clone, Debug, Hash)]
pub struct HashNum<H, N> {
    hash: H,
    num: N,
}

impl<H, N> HashNum<H, N> {
    fn new(hash: H, num: N) -> Self {
        HashNum { hash, num }
    }
}

impl<H, N> From<(H, N)> for HashNum<H, N> {
    fn from(pair: (H, N)) -> Self {
        HashNum::new(pair.0, pair.1)
    }
}

pub type BlockHashNum<B> = HashNum<<B as Block>::Hash, NumberFor<B>>;

pub struct AlephConfig<B: Block, H: ExHashT, C, SC> {
    pub network: Arc<NetworkService<B, H>>,
    pub client: Arc<C>,
    pub select_chain: SC,
    pub spawn_handle: SpawnTaskHandle,
    pub keystore: Arc<dyn CryptoStore>,
    pub justification_rx: mpsc::UnboundedReceiver<JustificationNotification<B>>,
    pub metrics: Option<Metrics<<B::Header as Header>::Hash>>,
    pub session_period: SessionPeriod,
    pub millisecs_per_block: MillisecsPerBlock,
    pub unit_creation_delay: UnitCreationDelay,
}<|MERGE_RESOLUTION|>--- conflicted
+++ resolved
@@ -1,10 +1,3 @@
-<<<<<<< HEAD
-extern crate core;
-
-use codec::{Decode, Encode};
-
-pub use aleph_bft::default_config as default_aleph_config;
-=======
 use crate::{
     network::{AlephNetworkData, RmcNetworkData, Split},
     session::{
@@ -12,7 +5,6 @@
         SessionBoundaries, SessionId,
     },
 };
->>>>>>> 4eed6edc
 use aleph_bft::{NodeIndex, TaskHandle};
 use codec::{Decode, Encode};
 use futures::{channel::mpsc, channel::oneshot, Future, TryFutureExt};
