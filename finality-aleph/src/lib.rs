use std::{
    fmt::{Debug, Display, Error as FmtError, Formatter},
    hash::Hash,
    path::PathBuf,
    sync::Arc,
};

use derive_more::Display;
use futures::{
    channel::{mpsc, oneshot},
    Future,
};
use parity_scale_codec::{Decode, Encode, Output};
use primitives as aleph_primitives;
use primitives::{AuthorityId, Block as AlephBlock, BlockHash, BlockNumber, Hash as AlephHash};
use sc_client_api::{
    Backend, BlockBackend, BlockchainEvents, Finalizer, LockImportRun, TransactionFor,
};
use sc_consensus::BlockImport;
use sc_network::NetworkService;
use sc_network_sync::SyncingService;
use sp_api::ProvideRuntimeApi;
use sp_blockchain::{HeaderBackend, HeaderMetadata};
use sp_keystore::Keystore;
use sp_runtime::traits::{BlakeTwo256, Block};
use substrate_prometheus_endpoint::Registry;
use tokio::time::Duration;

use crate::{
    abft::{
        CurrentNetworkData, Keychain, LegacyNetworkData, NodeCount, NodeIndex, Recipient,
        SignatureSet, SpawnHandle, CURRENT_VERSION, LEGACY_VERSION,
    },
    aggregation::{CurrentRmcNetworkData, LegacyRmcNetworkData},
    compatibility::{Version, Versioned},
    network::data::split::Split,
    session::{SessionBoundaries, SessionBoundaryInfo, SessionId},
    VersionedTryFromError::{ExpectedNewGotOld, ExpectedOldGotNew},
};

mod abft;
mod aggregation;
mod compatibility;
mod crypto;
mod data_io;
mod finalization;
mod idx_to_account;
mod import;
mod justification;
mod metrics;
mod network;
mod nodes;
mod party;
mod session;
mod session_map;
mod sync;
mod sync_oracle;
#[cfg(test)]
pub mod testing;

pub use crate::{
    import::{AlephBlockImport, RedirectingBlockImport, TracingBlockImport},
    justification::AlephJustification,
    metrics::TimingBlockMetrics,
<<<<<<< HEAD
    network::{
        address_cache::{
            AdditionalP2PAddressingInfo, ValidatorAddressCache, ValidatorAddressingInfo,
        },
        Protocol, ProtocolNaming,
    },
=======
    network::{address_cache::ValidatorAddressCache, Protocol, ProtocolNaming},
>>>>>>> 9bd08cf0
    nodes::run_validator_node,
    session::SessionPeriod,
    sync::{
        substrate::{BlockImporter, Justification},
        JustificationTranslator, SubstrateChainStatus,
    },
    sync_oracle::SyncOracle,
};

/// Constant defining how often components of finality-aleph should report their state
const STATUS_REPORT_INTERVAL: Duration = Duration::from_secs(20);

/// Returns a NonDefaultSetConfig for the specified protocol.
pub fn peers_set_config(
    naming: ProtocolNaming,
    protocol: Protocol,
) -> sc_network::config::NonDefaultSetConfig {
    let mut config = sc_network::config::NonDefaultSetConfig::new(
        naming.protocol_name(&protocol),
        // max_notification_size should be larger than the maximum possible honest message size (in bytes).
        // Max size of alert is UNIT_SIZE * MAX_UNITS_IN_ALERT ~ 100 * 5000 = 50000 bytes
        // Max size of parents response UNIT_SIZE * N_MEMBERS ~ 100 * N_MEMBERS
        // When adding other (large) message types we need to make sure this limit is fine.
        1024 * 1024,
    );

    config.set_config = sc_network::config::SetConfig::default();
    config.add_fallback_names(naming.fallback_protocol_names(&protocol));
    config
}

#[derive(Copy, Clone, Debug, Default, Eq, PartialEq, Hash, Ord, PartialOrd, Encode, Decode)]
pub struct MillisecsPerBlock(pub u64);

#[derive(Copy, Clone, Debug, Default, Eq, PartialEq, Hash, Ord, PartialOrd, Encode, Decode)]
pub struct UnitCreationDelay(pub u64);

type LegacySplitData = Split<LegacyNetworkData, LegacyRmcNetworkData>;
type CurrentSplitData = Split<CurrentNetworkData, CurrentRmcNetworkData>;

impl Versioned for LegacyNetworkData {
    const VERSION: Version = Version(LEGACY_VERSION);
}

impl Versioned for CurrentNetworkData {
    const VERSION: Version = Version(CURRENT_VERSION);
}

/// The main purpose of this data type is to enable a seamless transition between protocol versions at the Network level. It
/// provides a generic implementation of the Decode and Encode traits (LE byte representation) by prepending byte
/// representations for provided type parameters with their version (they need to implement the `Versioned` trait). If one
/// provides data types that declares equal versions, the first data type parameter will have priority while decoding. Keep in
/// mind that in such case, `decode` might fail even if the second data type would be able decode provided byte representation.
#[derive(Clone)]
pub enum VersionedEitherMessage<L, R> {
    Left(L),
    Right(R),
}

impl<L: Versioned + Decode, R: Versioned + Decode> Decode for VersionedEitherMessage<L, R> {
    fn decode<I: parity_scale_codec::Input>(
        input: &mut I,
    ) -> Result<Self, parity_scale_codec::Error> {
        let version = Version::decode(input)?;
        if version == L::VERSION {
            return Ok(VersionedEitherMessage::Left(L::decode(input)?));
        }
        if version == R::VERSION {
            return Ok(VersionedEitherMessage::Right(R::decode(input)?));
        }
        Err("Invalid version while decoding VersionedEitherMessage".into())
    }
}

impl<L: Versioned + Encode, R: Versioned + Encode> Encode for VersionedEitherMessage<L, R> {
    fn encode_to<T: Output + ?Sized>(&self, dest: &mut T) {
        match self {
            VersionedEitherMessage::Left(left) => {
                L::VERSION.encode_to(dest);
                left.encode_to(dest);
            }
            VersionedEitherMessage::Right(right) => {
                R::VERSION.encode_to(dest);
                right.encode_to(dest);
            }
        }
    }

    fn size_hint(&self) -> usize {
        match self {
            VersionedEitherMessage::Left(left) => L::VERSION.size_hint() + left.size_hint(),
            VersionedEitherMessage::Right(right) => R::VERSION.size_hint() + right.size_hint(),
        }
    }
}

type VersionedNetworkData = VersionedEitherMessage<LegacySplitData, CurrentSplitData>;

#[derive(Debug, Display, Clone)]
pub enum VersionedTryFromError {
    ExpectedNewGotOld,
    ExpectedOldGotNew,
}

impl TryFrom<VersionedNetworkData> for LegacySplitData {
    type Error = VersionedTryFromError;

    fn try_from(value: VersionedNetworkData) -> Result<Self, Self::Error> {
        Ok(match value {
            VersionedEitherMessage::Left(data) => data,
            VersionedEitherMessage::Right(_) => return Err(ExpectedOldGotNew),
        })
    }
}
impl TryFrom<VersionedNetworkData> for CurrentSplitData {
    type Error = VersionedTryFromError;

    fn try_from(value: VersionedNetworkData) -> Result<Self, Self::Error> {
        Ok(match value {
            VersionedEitherMessage::Left(_) => return Err(ExpectedNewGotOld),
            VersionedEitherMessage::Right(data) => data,
        })
    }
}

impl From<LegacySplitData> for VersionedNetworkData {
    fn from(data: LegacySplitData) -> Self {
        VersionedEitherMessage::Left(data)
    }
}

impl From<CurrentSplitData> for VersionedNetworkData {
    fn from(data: CurrentSplitData) -> Self {
        VersionedEitherMessage::Right(data)
    }
}

pub trait ClientForAleph<B, BE>:
    LockImportRun<B, BE>
    + Finalizer<B, BE>
    + ProvideRuntimeApi<B>
    + BlockImport<B, Transaction = TransactionFor<BE, B>, Error = sp_consensus::Error>
    + HeaderBackend<B>
    + HeaderMetadata<B, Error = sp_blockchain::Error>
    + BlockchainEvents<B>
    + BlockBackend<B>
where
    BE: Backend<B>,
    B: Block,
{
}

impl<B, BE, T> ClientForAleph<B, BE> for T
where
    BE: Backend<B>,
    B: Block,
    T: LockImportRun<B, BE>
        + Finalizer<B, BE>
        + ProvideRuntimeApi<B>
        + HeaderBackend<B>
        + HeaderMetadata<B, Error = sp_blockchain::Error>
        + BlockchainEvents<B>
        + BlockImport<B, Transaction = TransactionFor<BE, B>, Error = sp_consensus::Error>
        + BlockBackend<B>,
{
}

type Hasher = abft::HashWrapper<BlakeTwo256>;

/// The identifier of a block, the least amount of knowledge we can have about a block.
#[derive(PartialEq, Eq, Clone, Debug, Encode, Decode, Hash)]
pub struct BlockId {
    hash: BlockHash,
    number: BlockNumber,
}

impl BlockId {
    pub fn new(hash: BlockHash, number: BlockNumber) -> Self {
        BlockId { hash, number }
    }

    pub fn number(&self) -> BlockNumber {
        self.number
    }
}

impl From<(BlockHash, BlockNumber)> for BlockId {
    fn from(pair: (BlockHash, BlockNumber)) -> Self {
        BlockId::new(pair.0, pair.1)
    }
}

impl Display for BlockId {
    fn fmt(&self, f: &mut Formatter<'_>) -> Result<(), FmtError> {
        write!(f, "#{} ({})", self.number, self.hash,)
    }
}

#[derive(Clone)]
pub struct RateLimiterConfig {
    /// Maximum bit-rate per node in bytes per second of the alephbft validator network.
    pub alephbft_bit_rate_per_connection: usize,
}

pub struct AlephConfig<C, SC> {
    pub network: Arc<NetworkService<AlephBlock, AlephHash>>,
    pub sync_network: Arc<SyncingService<AlephBlock>>,
    pub client: Arc<C>,
    pub chain_status: SubstrateChainStatus,
    pub import_queue_handle: BlockImporter,
    pub select_chain: SC,
    pub spawn_handle: SpawnHandle,
    pub keystore: Arc<dyn Keystore>,
    pub justification_rx: mpsc::UnboundedReceiver<Justification>,
    pub block_rx: mpsc::UnboundedReceiver<AlephBlock>,
    pub metrics: TimingBlockMetrics,
    pub registry: Option<Registry>,
    pub session_period: SessionPeriod,
    pub millisecs_per_block: MillisecsPerBlock,
    pub unit_creation_delay: UnitCreationDelay,
    pub backup_saving_path: Option<PathBuf>,
    pub external_addresses: Vec<String>,
    pub validator_port: u16,
    pub protocol_naming: ProtocolNaming,
    pub rate_limiter_config: RateLimiterConfig,
    pub sync_oracle: SyncOracle,
<<<<<<< HEAD
    pub validator_address_cache: ValidatorAddressCache,
=======
    pub validator_address_cache: Option<ValidatorAddressCache>,
>>>>>>> 9bd08cf0
}<|MERGE_RESOLUTION|>--- conflicted
+++ resolved
@@ -62,16 +62,10 @@
     import::{AlephBlockImport, RedirectingBlockImport, TracingBlockImport},
     justification::AlephJustification,
     metrics::TimingBlockMetrics,
-<<<<<<< HEAD
     network::{
-        address_cache::{
-            AdditionalP2PAddressingInfo, ValidatorAddressCache, ValidatorAddressingInfo,
-        },
+        address_cache::{ValidatorAddressCache, ValidatorAddressingInfo},
         Protocol, ProtocolNaming,
     },
-=======
-    network::{address_cache::ValidatorAddressCache, Protocol, ProtocolNaming},
->>>>>>> 9bd08cf0
     nodes::run_validator_node,
     session::SessionPeriod,
     sync::{
@@ -298,9 +292,5 @@
     pub protocol_naming: ProtocolNaming,
     pub rate_limiter_config: RateLimiterConfig,
     pub sync_oracle: SyncOracle,
-<<<<<<< HEAD
-    pub validator_address_cache: ValidatorAddressCache,
-=======
     pub validator_address_cache: Option<ValidatorAddressCache>,
->>>>>>> 9bd08cf0
 }