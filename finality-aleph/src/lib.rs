--- conflicted
+++ resolved
@@ -20,23 +20,13 @@
 use tokio::time::Duration;
 
 use crate::{
-<<<<<<< HEAD
-    abft::{CurrentNetworkData, LegacyNetworkData},
-    aggregation::{CurrentRmcNetworkData, LegacyRmcNetworkData},
-    network::Split,
-=======
     abft::{CurrentNetworkData, LegacyNetworkData, CURRENT_VERSION, LEGACY_VERSION},
     aggregation::{CurrentRmcNetworkData, LegacyRmcNetworkData},
     network::data::split::Split,
->>>>>>> 7de6e775
     session::{
         first_block_of_session, last_block_of_session, session_id_from_block_num,
         SessionBoundaries, SessionId,
     },
-<<<<<<< HEAD
-    substrate_network::protocol_name,
-=======
->>>>>>> 7de6e775
     VersionedTryFromError::{ExpectedNewGotOld, ExpectedOldGotNew},
 };
 
@@ -54,17 +44,11 @@
 mod party;
 mod session;
 mod session_map;
-<<<<<<< HEAD
-mod substrate_network;
-mod tcp_network;
-=======
 // TODO: remove when module is used
 #[allow(dead_code)]
 mod sync;
->>>>>>> 7de6e775
 #[cfg(test)]
 pub mod testing;
-mod validator_network;
 
 pub use abft::{Keychain, NodeCount, NodeIndex, Recipient, SignatureSet, SpawnHandle};
 pub use aleph_primitives::{AuthorityId, AuthorityPair, AuthoritySignature};
@@ -86,20 +70,12 @@
 }
 
 /// Returns a NonDefaultSetConfig for the specified protocol.
-<<<<<<< HEAD
-pub fn peers_set_config(protocol: Protocol) -> sc_network_common::config::NonDefaultSetConfig {
-    let name = protocol_name(&protocol);
-
-    let mut config = sc_network_common::config::NonDefaultSetConfig::new(
-        name,
-=======
 pub fn peers_set_config(
     naming: ProtocolNaming,
     protocol: Protocol,
 ) -> sc_network_common::config::NonDefaultSetConfig {
     let mut config = sc_network_common::config::NonDefaultSetConfig::new(
         naming.protocol_name(&protocol),
->>>>>>> 7de6e775
         // max_notification_size should be larger than the maximum possible honest message size (in bytes).
         // Max size of alert is UNIT_SIZE * MAX_UNITS_IN_ALERT ~ 100 * 5000 = 50000 bytes
         // Max size of parents response UNIT_SIZE * N_MEMBERS ~ 100 * N_MEMBERS
@@ -107,14 +83,8 @@
         1024 * 1024,
     );
 
-<<<<<<< HEAD
-    config.set_config = match protocol {
-        Protocol::Authentication => sc_network_common::config::SetConfig::default(),
-    };
-=======
     config.set_config = sc_network_common::config::SetConfig::default();
     config.add_fallback_names(naming.fallback_protocol_names(&protocol));
->>>>>>> 7de6e775
     config
 }
 
@@ -128,19 +98,11 @@
 pub type CurrentSplitData<B> = Split<CurrentNetworkData<B>, CurrentRmcNetworkData<B>>;
 
 impl<B: Block> Versioned for LegacyNetworkData<B> {
-<<<<<<< HEAD
-    const VERSION: Version = Version(0);
-}
-
-impl<B: Block> Versioned for CurrentNetworkData<B> {
-    const VERSION: Version = Version(1);
-=======
     const VERSION: Version = Version(LEGACY_VERSION);
 }
 
 impl<B: Block> Versioned for CurrentNetworkData<B> {
     const VERSION: Version = Version(CURRENT_VERSION);
->>>>>>> 7de6e775
 }
 
 /// The main purpose of this data type is to enable a seamless transition between protocol versions at the Network level. It
@@ -190,7 +152,6 @@
 }
 
 pub type VersionedNetworkData<B> = VersionedEitherMessage<LegacySplitData<B>, CurrentSplitData<B>>;
-<<<<<<< HEAD
 
 #[derive(Debug, Display, Clone)]
 pub enum VersionedTryFromError {
@@ -198,15 +159,6 @@
     ExpectedOldGotNew,
 }
 
-=======
-
-#[derive(Debug, Display, Clone)]
-pub enum VersionedTryFromError {
-    ExpectedNewGotOld,
-    ExpectedOldGotNew,
-}
-
->>>>>>> 7de6e775
 impl<B: Block> TryFrom<VersionedNetworkData<B>> for LegacySplitData<B> {
     type Error = VersionedTryFromError;
 
@@ -305,10 +257,7 @@
     pub backup_saving_path: Option<PathBuf>,
     pub external_addresses: Vec<String>,
     pub validator_port: u16,
-<<<<<<< HEAD
-=======
     pub protocol_naming: ProtocolNaming,
->>>>>>> 7de6e775
 }
 
 pub trait BlockchainBackend<B: Block> {
