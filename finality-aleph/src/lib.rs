use std::{
    fmt::{Debug, Display},
    hash::Hash,
    path::PathBuf,
    sync::Arc,
};

use derive_more::Display;
use futures::{
    channel::{mpsc, oneshot},
    Future,
};
use parity_scale_codec::{Decode, Encode, Output};
use primitives as aleph_primitives;
use primitives::{AuthorityId, Block as AlephBlock, BlockHash, BlockNumber, Hash as AlephHash};
use sc_client_api::{
    Backend, BlockBackend, BlockchainEvents, Finalizer, LockImportRun, StorageProvider,
};
use sc_consensus::BlockImport;
use sp_api::ProvideRuntimeApi;
use sp_blockchain::{HeaderBackend, HeaderMetadata};
use sp_keystore::Keystore;
use sp_runtime::traits::{BlakeTwo256, Block};
use substrate_prometheus_endpoint::Registry;
use tokio::time::Duration;

use crate::{
    abft::{
        CurrentNetworkData, Keychain, LegacyNetworkData, NodeCount, NodeIndex, Recipient,
        SignatureSet, SpawnHandle, CURRENT_VERSION, LEGACY_VERSION,
    },
    aggregation::{CurrentRmcNetworkData, LegacyRmcNetworkData},
    block::UnverifiedHeader,
    compatibility::{Version, Versioned},
    network::{data::split::Split, session::MAX_MESSAGE_SIZE as MAX_AUTHENTICATION_MESSAGE_SIZE},
    session::{SessionBoundaries, SessionBoundaryInfo, SessionId},
    sync::MAX_MESSAGE_SIZE as MAX_BLOCK_SYNC_MESSAGE_SIZE,
    VersionedTryFromError::{ExpectedNewGotOld, ExpectedOldGotNew},
};

mod abft;
mod aggregation;
mod block;
mod compatibility;
mod crypto;
mod data_io;
mod finalization;
mod idx_to_account;
mod import;
mod justification;
pub mod metrics;
mod network;
mod nodes;
mod party;
mod runtime_api;
mod session;
mod session_map;
mod sync;
mod sync_oracle;
#[cfg(test)]
pub mod testing;

pub use crate::{
    block::{
        substrate::{BlockImporter, Justification, JustificationTranslator, SubstrateChainStatus},
        BlockId,
    },
    import::{AlephBlockImport, RedirectingBlockImport, TracingBlockImport},
    justification::AlephJustification,
    metrics::{AllBlockMetrics, DefaultClock, TimingBlockMetrics},
    network::{
        address_cache::{ValidatorAddressCache, ValidatorAddressingInfo},
        Protocol, ProtocolNaming, SubstrateNetwork, SubstrateNetworkEventStream,
    },
    nodes::run_validator_node,
    session::SessionPeriod,
    sync_oracle::SyncOracle,
};

/// Constant defining how often components of finality-aleph should report their state
const STATUS_REPORT_INTERVAL: Duration = Duration::from_secs(20);

fn max_message_size(protocol: Protocol) -> u64 {
    match protocol {
        Protocol::Authentication => MAX_AUTHENTICATION_MESSAGE_SIZE,
        Protocol::BlockSync => MAX_BLOCK_SYNC_MESSAGE_SIZE,
    }
}

/// Returns a NonDefaultSetConfig for the specified protocol.
pub fn peers_set_config(
    naming: ProtocolNaming,
    protocol: Protocol,
) -> sc_network::config::NonDefaultSetConfig {
    let mut config = sc_network::config::NonDefaultSetConfig::new(
        naming.protocol_name(&protocol),
        max_message_size(protocol),
    );

    config.set_config = sc_network::config::SetConfig::default();
    config.add_fallback_names(naming.fallback_protocol_names(&protocol));
    config
}

#[derive(Copy, Clone, Debug, Default, Eq, PartialEq, Hash, Ord, PartialOrd, Encode, Decode)]
pub struct MillisecsPerBlock(pub u64);

#[derive(Copy, Clone, Debug, Default, Eq, PartialEq, Hash, Ord, PartialOrd, Encode, Decode)]
pub struct UnitCreationDelay(pub u64);

type LegacySplitData = Split<LegacyNetworkData, LegacyRmcNetworkData>;
type CurrentSplitData<UH> = Split<CurrentNetworkData<UH>, CurrentRmcNetworkData>;

impl Versioned for LegacyNetworkData {
    const VERSION: Version = Version(LEGACY_VERSION);
}

impl<UH: UnverifiedHeader> Versioned for CurrentNetworkData<UH> {
    const VERSION: Version = Version(CURRENT_VERSION);
}

/// The main purpose of this data type is to enable a seamless transition between protocol versions at the Network level. It
/// provides a generic implementation of the Decode and Encode traits (LE byte representation) by prepending byte
/// representations for provided type parameters with their version (they need to implement the `Versioned` trait). If one
/// provides data types that declares equal versions, the first data type parameter will have priority while decoding. Keep in
/// mind that in such case, `decode` might fail even if the second data type would be able decode provided byte representation.
#[derive(Clone)]
pub enum VersionedEitherMessage<L, R> {
    Left(L),
    Right(R),
}

impl<L: Versioned + Decode, R: Versioned + Decode> Decode for VersionedEitherMessage<L, R> {
    fn decode<I: parity_scale_codec::Input>(
        input: &mut I,
    ) -> Result<Self, parity_scale_codec::Error> {
        let version = Version::decode(input)?;
        if version == L::VERSION {
            return Ok(VersionedEitherMessage::Left(L::decode(input)?));
        }
        if version == R::VERSION {
            return Ok(VersionedEitherMessage::Right(R::decode(input)?));
        }
        Err("Invalid version while decoding VersionedEitherMessage".into())
    }
}

impl<L: Versioned + Encode, R: Versioned + Encode> Encode for VersionedEitherMessage<L, R> {
    fn encode_to<T: Output + ?Sized>(&self, dest: &mut T) {
        match self {
            VersionedEitherMessage::Left(left) => {
                L::VERSION.encode_to(dest);
                left.encode_to(dest);
            }
            VersionedEitherMessage::Right(right) => {
                R::VERSION.encode_to(dest);
                right.encode_to(dest);
            }
        }
    }

    fn size_hint(&self) -> usize {
        match self {
            VersionedEitherMessage::Left(left) => L::VERSION.size_hint() + left.size_hint(),
            VersionedEitherMessage::Right(right) => R::VERSION.size_hint() + right.size_hint(),
        }
    }
}

type VersionedNetworkData<UH> = VersionedEitherMessage<LegacySplitData, CurrentSplitData<UH>>;

#[derive(Debug, Display, Clone)]
pub enum VersionedTryFromError {
    ExpectedNewGotOld,
    ExpectedOldGotNew,
}

impl<UH: UnverifiedHeader> TryFrom<VersionedNetworkData<UH>> for LegacySplitData {
    type Error = VersionedTryFromError;

    fn try_from(value: VersionedNetworkData<UH>) -> Result<Self, Self::Error> {
        Ok(match value {
            VersionedEitherMessage::Left(data) => data,
            VersionedEitherMessage::Right(_) => return Err(ExpectedOldGotNew),
        })
    }
}
impl<UH: UnverifiedHeader> TryFrom<VersionedNetworkData<UH>> for CurrentSplitData<UH> {
    type Error = VersionedTryFromError;

    fn try_from(value: VersionedNetworkData<UH>) -> Result<Self, Self::Error> {
        Ok(match value {
            VersionedEitherMessage::Left(_) => return Err(ExpectedNewGotOld),
            VersionedEitherMessage::Right(data) => data,
        })
    }
}

impl<UH: UnverifiedHeader> From<LegacySplitData> for VersionedNetworkData<UH> {
    fn from(data: LegacySplitData) -> Self {
        VersionedEitherMessage::Left(data)
    }
}

impl<UH: UnverifiedHeader> From<CurrentSplitData<UH>> for VersionedNetworkData<UH> {
    fn from(data: CurrentSplitData<UH>) -> Self {
        VersionedEitherMessage::Right(data)
    }
}

pub trait ClientForAleph<B, BE>:
    LockImportRun<B, BE>
    + Finalizer<B, BE>
    + ProvideRuntimeApi<B>
    + BlockImport<B, Error = sp_consensus::Error>
    + HeaderBackend<B>
    + HeaderMetadata<B, Error = sp_blockchain::Error>
    + BlockchainEvents<B>
    + BlockBackend<B>
    + StorageProvider<B, BE>
where
    BE: Backend<B>,
    B: Block,
{
}

impl<B, BE, T> ClientForAleph<B, BE> for T
where
    BE: Backend<B>,
    B: Block,
    T: LockImportRun<B, BE>
        + Finalizer<B, BE>
        + ProvideRuntimeApi<B>
        + HeaderBackend<B>
        + HeaderMetadata<B, Error = sp_blockchain::Error>
        + BlockchainEvents<B>
        + BlockImport<B, Error = sp_consensus::Error>
        + BlockBackend<B>
        + StorageProvider<B, BE>,
{
}

type Hasher = abft::HashWrapper<BlakeTwo256>;

#[derive(Clone)]
pub struct RateLimiterConfig {
    /// Maximum bit-rate per node in bytes per second of the alephbft validator network.
    pub alephbft_bit_rate_per_connection: usize,
}

<<<<<<< HEAD
pub struct AlephConfig<C, SC, T> {
    pub network: Arc<NetworkService<AlephBlock, AlephHash>>,
    pub sync_network: Arc<SyncingService<AlephBlock>>,
=======
pub struct AlephConfig<C, SC> {
    pub network: SubstrateNetwork<AlephBlock, AlephHash>,
    pub network_event_stream: SubstrateNetworkEventStream<AlephBlock, AlephHash>,
>>>>>>> 99400892
    pub client: Arc<C>,
    pub chain_status: SubstrateChainStatus,
    pub import_queue_handle: BlockImporter,
    pub select_chain: SC,
    pub spawn_handle: SpawnHandle,
    pub keystore: Arc<dyn Keystore>,
    pub justification_rx: mpsc::UnboundedReceiver<Justification>,
    pub block_rx: mpsc::UnboundedReceiver<AlephBlock>,
    pub metrics: AllBlockMetrics,
    pub registry: Option<Registry>,
    pub session_period: SessionPeriod,
    pub millisecs_per_block: MillisecsPerBlock,
    pub unit_creation_delay: UnitCreationDelay,
    pub backup_saving_path: Option<PathBuf>,
    pub external_addresses: Vec<String>,
    pub validator_port: u16,
    pub rate_limiter_config: RateLimiterConfig,
    pub sync_oracle: SyncOracle,
    pub validator_address_cache: Option<ValidatorAddressCache>,
    pub transaction_pool_info_provider: T,
}<|MERGE_RESOLUTION|>--- conflicted
+++ resolved
@@ -248,15 +248,9 @@
     pub alephbft_bit_rate_per_connection: usize,
 }
 
-<<<<<<< HEAD
 pub struct AlephConfig<C, SC, T> {
-    pub network: Arc<NetworkService<AlephBlock, AlephHash>>,
-    pub sync_network: Arc<SyncingService<AlephBlock>>,
-=======
-pub struct AlephConfig<C, SC> {
     pub network: SubstrateNetwork<AlephBlock, AlephHash>,
     pub network_event_stream: SubstrateNetworkEventStream<AlephBlock, AlephHash>,
->>>>>>> 99400892
     pub client: Arc<C>,
     pub chain_status: SubstrateChainStatus,
     pub import_queue_handle: BlockImporter,
