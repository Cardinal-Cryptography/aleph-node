use std::{
    fmt::{Debug, Display},
    hash::Hash,
    path::PathBuf,
    sync::Arc,
};

use derive_more::Display;
use futures::{
    channel::{
        mpsc::{self, unbounded, UnboundedReceiver, UnboundedSender},
        oneshot,
    },
    Future,
};
use parity_scale_codec::{Decode, Encode, Output};
use primitives as aleph_primitives;
use primitives::{AuthorityId, Block as AlephBlock, BlockHash, BlockNumber};
use sc_client_api::{
    Backend, BlockBackend, BlockchainEvents, Finalizer, LockImportRun, ProofProvider,
    StorageProvider,
};
use sc_consensus::BlockImport;
use sc_keystore::LocalKeystore;
use sp_api::ProvideRuntimeApi;
use sp_blockchain::{HeaderBackend, HeaderMetadata};
use sp_runtime::traits::{BlakeTwo256, Block};
use substrate_prometheus_endpoint::Registry;
use tokio::time::Duration;

use crate::{
    abft::{
        CurrentNetworkData, Keychain, LegacyNetworkData, NodeCount, NodeIndex, Recipient,
        SignatureSet, SpawnHandle, CURRENT_VERSION, LEGACY_VERSION,
    },
    aggregation::{CurrentRmcNetworkData, LegacyRmcNetworkData},
    block::UnverifiedHeader,
    compatibility::{Version, Versioned},
    network::data::split::Split,
    session::{SessionBoundaries, SessionBoundaryInfo, SessionId},
    VersionedTryFromError::{ExpectedNewGotOld, ExpectedOldGotNew},
};

mod abft;
mod aggregation;
mod block;
mod compatibility;
mod crypto;
mod data_io;
mod finalization;
mod idx_to_account;
mod import;
mod justification;
mod metrics;
mod network;
mod nodes;
mod party;
mod runtime_api;
mod session;
mod session_map;
mod sync;
mod sync_oracle;
#[cfg(test)]
pub mod testing;

pub use crate::{
    block::{
        substrate::{BlockImporter, Justification, JustificationTranslator, SubstrateChainStatus},
        BlockId,
    },
<<<<<<< HEAD
    import::{AlephBlockImport, RedirectingBlockImport},
=======
    import::{get_aleph_block_import, AlephBlockImport, RedirectingBlockImport},
>>>>>>> afbd11d7
    justification::AlephJustification,
    network::{
        address_cache::{ValidatorAddressCache, ValidatorAddressingInfo},
        build_network, BuildNetworkOutput, ProtocolNetwork, SubstratePeerId,
    },
    nodes::run_validator_node,
    session::SessionPeriod,
    sync::FavouriteSelectChainProvider,
    sync_oracle::SyncOracle,
};

/// Constant defining how often components of finality-aleph should report their state
const STATUS_REPORT_INTERVAL: Duration = Duration::from_secs(20);

#[derive(Copy, Clone, Debug, Default, Eq, PartialEq, Hash, Ord, PartialOrd, Encode, Decode)]
pub struct MillisecsPerBlock(pub u64);

#[derive(Copy, Clone, Debug, Default, Eq, PartialEq, Hash, Ord, PartialOrd, Encode, Decode)]
pub struct UnitCreationDelay(pub u64);

type LegacySplitData<UH> = Split<LegacyNetworkData<UH>, LegacyRmcNetworkData>;
type CurrentSplitData<UH> = Split<CurrentNetworkData<UH>, CurrentRmcNetworkData>;

impl<UH: UnverifiedHeader> Versioned for LegacyNetworkData<UH> {
    const VERSION: Version = Version(LEGACY_VERSION);
}

impl<UH: UnverifiedHeader> Versioned for CurrentNetworkData<UH> {
    const VERSION: Version = Version(CURRENT_VERSION);
}

/// The main purpose of this data type is to enable a seamless transition between protocol versions at the Network level. It
/// provides a generic implementation of the Decode and Encode traits (LE byte representation) by prepending byte
/// representations for provided type parameters with their version (they need to implement the `Versioned` trait). If one
/// provides data types that declares equal versions, the first data type parameter will have priority while decoding. Keep in
/// mind that in such case, `decode` might fail even if the second data type would be able decode provided byte representation.
#[derive(Clone)]
pub enum VersionedEitherMessage<L, R> {
    Left(L),
    Right(R),
}

impl<L: Versioned + Decode, R: Versioned + Decode> Decode for VersionedEitherMessage<L, R> {
    fn decode<I: parity_scale_codec::Input>(
        input: &mut I,
    ) -> Result<Self, parity_scale_codec::Error> {
        let version = Version::decode(input)?;
        if version == L::VERSION {
            return Ok(VersionedEitherMessage::Left(L::decode(input)?));
        }
        if version == R::VERSION {
            return Ok(VersionedEitherMessage::Right(R::decode(input)?));
        }
        Err("Invalid version while decoding VersionedEitherMessage".into())
    }
}

impl<L: Versioned + Encode, R: Versioned + Encode> Encode for VersionedEitherMessage<L, R> {
    fn encode_to<T: Output + ?Sized>(&self, dest: &mut T) {
        match self {
            VersionedEitherMessage::Left(left) => {
                L::VERSION.encode_to(dest);
                left.encode_to(dest);
            }
            VersionedEitherMessage::Right(right) => {
                R::VERSION.encode_to(dest);
                right.encode_to(dest);
            }
        }
    }

    fn size_hint(&self) -> usize {
        match self {
            VersionedEitherMessage::Left(left) => L::VERSION.size_hint() + left.size_hint(),
            VersionedEitherMessage::Right(right) => R::VERSION.size_hint() + right.size_hint(),
        }
    }
}

type VersionedNetworkData<UH> = VersionedEitherMessage<LegacySplitData<UH>, CurrentSplitData<UH>>;

#[derive(Debug, Display, Clone)]
pub enum VersionedTryFromError {
    ExpectedNewGotOld,
    ExpectedOldGotNew,
}

impl<UH: UnverifiedHeader> TryFrom<VersionedNetworkData<UH>> for LegacySplitData<UH> {
    type Error = VersionedTryFromError;

    fn try_from(value: VersionedNetworkData<UH>) -> Result<Self, Self::Error> {
        Ok(match value {
            VersionedEitherMessage::Left(data) => data,
            VersionedEitherMessage::Right(_) => return Err(ExpectedOldGotNew),
        })
    }
}
impl<UH: UnverifiedHeader> TryFrom<VersionedNetworkData<UH>> for CurrentSplitData<UH> {
    type Error = VersionedTryFromError;

    fn try_from(value: VersionedNetworkData<UH>) -> Result<Self, Self::Error> {
        Ok(match value {
            VersionedEitherMessage::Left(_) => return Err(ExpectedNewGotOld),
            VersionedEitherMessage::Right(data) => data,
        })
    }
}

impl<UH: UnverifiedHeader> From<LegacySplitData<UH>> for VersionedNetworkData<UH> {
    fn from(data: LegacySplitData<UH>) -> Self {
        VersionedEitherMessage::Left(data)
    }
}

impl<UH: UnverifiedHeader> From<CurrentSplitData<UH>> for VersionedNetworkData<UH> {
    fn from(data: CurrentSplitData<UH>) -> Self {
        VersionedEitherMessage::Right(data)
    }
}

pub trait ClientForAleph<B, BE>:
    LockImportRun<B, BE>
    + Finalizer<B, BE>
    + ProvideRuntimeApi<B>
    + BlockImport<B, Error = sp_consensus::Error>
    + HeaderBackend<B>
    + HeaderMetadata<B, Error = sp_blockchain::Error>
    + BlockchainEvents<B>
    + BlockBackend<B>
    + StorageProvider<B, BE>
    + ProofProvider<B>
    + 'static
where
    BE: Backend<B>,
    B: Block,
{
}

impl<B, BE, T> ClientForAleph<B, BE> for T
where
    BE: Backend<B>,
    B: Block,
    T: LockImportRun<B, BE>
        + Finalizer<B, BE>
        + ProvideRuntimeApi<B>
        + HeaderBackend<B>
        + HeaderMetadata<B, Error = sp_blockchain::Error>
        + BlockchainEvents<B>
        + BlockImport<B, Error = sp_consensus::Error>
        + BlockBackend<B>
        + StorageProvider<B, BE>
        + ProofProvider<B>
        + 'static,
{
}

pub struct ChannelProvider<T> {
    sender: UnboundedSender<T>,
    receiver: UnboundedReceiver<T>,
}

impl<T> ChannelProvider<T> {
    pub fn new() -> Self {
        let (sender, receiver) = unbounded();
        ChannelProvider { sender, receiver }
    }

    pub fn get_sender(&self) -> UnboundedSender<T> {
        self.sender.clone()
    }

    pub fn into_receiver(self) -> UnboundedReceiver<T> {
        self.receiver
    }
}

impl<T> Default for ChannelProvider<T> {
    fn default() -> Self {
        Self::new()
    }
}

type Hasher = abft::HashWrapper<BlakeTwo256>;

#[derive(Clone)]
pub struct RateLimiterConfig {
    /// Maximum bit-rate per node in bytes per second of the alephbft validator network.
    pub alephbft_bit_rate_per_connection: usize,
}

pub struct AlephConfig<C, T> {
    pub authentication_network: ProtocolNetwork,
    pub block_sync_network: ProtocolNetwork,
    pub client: Arc<C>,
    pub chain_status: SubstrateChainStatus,
    pub import_queue_handle: BlockImporter,
    pub select_chain_provider: FavouriteSelectChainProvider<AlephBlock>,
    pub spawn_handle: SpawnHandle,
    pub keystore: Arc<LocalKeystore>,
    pub justification_channel_provider: ChannelProvider<Justification>,
    pub block_rx: mpsc::UnboundedReceiver<AlephBlock>,
    pub registry: Option<Registry>,
    pub session_period: SessionPeriod,
    pub millisecs_per_block: MillisecsPerBlock,
    pub unit_creation_delay: UnitCreationDelay,
    pub backup_saving_path: Option<PathBuf>,
    pub external_addresses: Vec<String>,
    pub validator_port: u16,
    pub rate_limiter_config: RateLimiterConfig,
    pub sync_oracle: SyncOracle,
    pub validator_address_cache: Option<ValidatorAddressCache>,
    pub transaction_pool: Arc<T>,
}<|MERGE_RESOLUTION|>--- conflicted
+++ resolved
@@ -68,11 +68,7 @@
         substrate::{BlockImporter, Justification, JustificationTranslator, SubstrateChainStatus},
         BlockId,
     },
-<<<<<<< HEAD
-    import::{AlephBlockImport, RedirectingBlockImport},
-=======
     import::{get_aleph_block_import, AlephBlockImport, RedirectingBlockImport},
->>>>>>> afbd11d7
     justification::AlephJustification,
     network::{
         address_cache::{ValidatorAddressCache, ValidatorAddressingInfo},
