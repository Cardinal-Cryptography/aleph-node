--- conflicted
+++ resolved
@@ -109,37 +109,6 @@
             );
         }
 
-        let validator_network_metrics = ValidatorNetworkMetrics {
-            incoming_connections: register(
-                Gauge::new(
-                    "clique_network_incoming_connections",
-                    "present incoming connections",
-                )?,
-                registry,
-            )?,
-            missing_incoming_connections: register(
-                Gauge::new(
-                    "clique_network_missing_incoming_connections",
-                    "difference between expected and present incoming connections",
-                )?,
-                registry,
-            )?,
-            outgoing_connections: register(
-                Gauge::new(
-                    "clique_network_outgoing_connections",
-                    "present outgoing connections",
-                )?,
-                registry,
-            )?,
-            missing_outgoing_connections: register(
-                Gauge::new(
-                    "clique_network_missing_outgoing_connections",
-                    "difference between expected and present outgoing connections",
-                )?,
-                registry,
-            )?,
-        };
-
         use Protocol::*;
         let mut network_send_times = HashMap::new();
         for key in [Authentication, BlockSync] {
@@ -163,6 +132,37 @@
             );
         }
 
+        let validator_network_metrics = ValidatorNetworkMetrics {
+            incoming_connections: register(
+                Gauge::new(
+                    "clique_network_incoming_connections",
+                    "present incoming connections",
+                )?,
+                registry,
+            )?,
+            missing_incoming_connections: register(
+                Gauge::new(
+                    "clique_network_missing_incoming_connections",
+                    "difference between expected and present incoming connections",
+                )?,
+                registry,
+            )?,
+            outgoing_connections: register(
+                Gauge::new(
+                    "clique_network_outgoing_connections",
+                    "present outgoing connections",
+                )?,
+                registry,
+            )?,
+            missing_outgoing_connections: register(
+                Gauge::new(
+                    "clique_network_missing_outgoing_connections",
+                    "difference between expected and present outgoing connections",
+                )?,
+                registry,
+            )?,
+        };
+
         Ok(Self {
             prev,
             gauges,
@@ -260,27 +260,7 @@
                 registry,
             )?,
             network_send_times,
-<<<<<<< HEAD
             validator_network_metrics,
-        })));
-
-        Ok(Metrics { inner })
-    }
-
-    pub fn validator_network_metrics(&self) -> impl NetworkCliqueMetrics {
-        self.inner
-            .as_ref()
-            .map(|inner| inner.lock().validator_network_metrics.clone())
-    }
-
-    pub fn report_block(&self, hash: H, checkpoint_time: Instant, checkpoint_type: Checkpoint) {
-        if let Some(inner) = &self.inner {
-            inner
-                .lock()
-                .report_block(hash, checkpoint_time, checkpoint_type);
-        }
-    }
-=======
         })
     }
 
@@ -292,7 +272,6 @@
             hash,
             checkpoint_time
         );
->>>>>>> e9aa7cb8
 
         self.starts.entry(checkpoint_type).and_modify(|starts| {
             starts.put(hash, checkpoint_time);
@@ -437,6 +416,12 @@
         }
     }
 
+    pub fn validator_network_metrics(&self) -> impl NetworkCliqueMetrics {
+        self.inner
+            .as_ref()
+            .map(|inner| inner.lock().validator_network_metrics.clone())
+    }
+
     pub fn report_block(&self, hash: H, checkpoint_time: Instant, checkpoint_type: Checkpoint) {
         if let Some(inner) = &self.inner {
             inner
