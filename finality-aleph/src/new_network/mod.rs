// Everything here is dead code, but I don't want to create one enormous PR.
#![allow(dead_code)]
use aleph_bft::Recipient;
use async_trait::async_trait;
use codec::{Codec, Decode, Encode};
use futures::stream::Stream;
use sc_network::{Event, Multiaddr, PeerId as ScPeerId};
use sp_api::NumberFor;
use sp_runtime::traits::Block;
use std::{borrow::Cow, collections::HashSet, pin::Pin};

pub mod aleph; //todo
mod component;
<<<<<<< HEAD
pub mod manager; //todo
=======
mod manager;
#[cfg(test)]
mod mock;
>>>>>>> 04d71151
mod rmc;
pub mod service; //todo
pub mod session; //todo
pub mod split; //todo
mod substrate;

use component::{
    Network as ComponentNetwork, Receiver as ReceiverComponent, Sender as SenderComponent,
};
use manager::SessionCommand;

pub use aleph::NetworkData as AlephNetworkData;
pub use rmc::NetworkData as RmcNetworkData;

#[derive(PartialEq, Eq, Copy, Clone, Debug, Hash)]
pub struct PeerId(pub(crate) ScPeerId);

impl From<PeerId> for ScPeerId {
    fn from(wrapper: PeerId) -> Self {
        wrapper.0
    }
}

impl From<ScPeerId> for PeerId {
    fn from(id: ScPeerId) -> Self {
        PeerId(id)
    }
}

impl Encode for PeerId {
    fn using_encoded<R, F: FnOnce(&[u8]) -> R>(&self, f: F) -> R {
        self.0.to_bytes().using_encoded(f)
    }
}

impl Decode for PeerId {
    fn decode<I: codec::Input>(value: &mut I) -> Result<Self, codec::Error> {
        let bytes = Vec::<u8>::decode(value)?;
        ScPeerId::from_bytes(&bytes)
            .map_err(|_| "PeerId not encoded with to_bytes".into())
            .map(|pid| pid.into())
    }
}

/// Name of the network protocol used by Aleph Zero. This is how messages
/// are subscribed to ensure that we are gossiping and communicating with our
/// own network.
const ALEPH_PROTOCOL_NAME: &str = "/cardinals/aleph/2";

/// Name of the network protocol used by Aleph Zero validators. Similar to
/// ALEPH_PROTOCOL_NAME, but only used by validators that authenticated to each other.
const ALEPH_VALIDATOR_PROTOCOL_NAME: &str = "/cardinals/aleph_validator/1";

/// The Generic protocol is used for validator discovery.
/// The Validator protocol is used for validator-specific messages, i.e. ones needed for
/// finalization.
#[derive(Debug, PartialEq, Clone)]
pub enum Protocol {
    Generic,
    Validator,
}

impl Protocol {
    pub fn name(&self) -> Cow<'static, str> {
        use Protocol::*;
        match self {
            Generic => Cow::Borrowed(ALEPH_PROTOCOL_NAME),
            Validator => Cow::Borrowed(ALEPH_VALIDATOR_PROTOCOL_NAME),
        }
    }
}

type NetworkEventStream = Pin<Box<dyn Stream<Item = Event> + Send>>;

/// Abstraction over a network.
#[async_trait]
pub trait Network: Clone + Send + Sync + 'static {
    type SendError: std::error::Error;
    /// Returns a stream of events representing what happens on the network.
    fn event_stream(&self) -> NetworkEventStream;

    /// A method for sending data to the given peer using a given protocol. Returns Error if not connected to the peer.
    async fn send<'a>(
        &'a self,
        data: impl Into<Vec<u8>> + Send + Sync + 'static,
        peer_id: PeerId,
        protocol: Cow<'static, str>,
    ) -> Result<(), Self::SendError>;

    /// Add peers to one of the reserved sets.
    fn add_reserved(&self, addresses: HashSet<Multiaddr>, protocol: Cow<'static, str>);

    /// Remove peers from one of the reserved sets.
    fn remove_reserved(&self, peers: HashSet<PeerId>, protocol: Cow<'static, str>);
}

/// Abstraction for requesting own network addresses and PeerId.
pub trait NetworkIdentity {
    /// The external identity of this node, consisting of addresses and the PeerId.
    fn identity(&self) -> (Vec<Multiaddr>, PeerId);
}

/// Abstraction for requesting justifications for finalized blocks and stale blocks.
pub trait RequestBlocks<B: Block>: Clone + Send + Sync + 'static {
    /// Request the justification for the given block
    fn request_justification(&self, hash: &B::Hash, number: NumberFor<B>);

    /// Request the given block -- this is supposed to be used only for "old forks".
    fn request_stale_block(&self, hash: B::Hash, number: NumberFor<B>);
}

/// What do do with a specific piece of data.
/// Note that broadcast does not specify the protocol, as we only broadcast Generic messages in this sense.
#[derive(Debug, PartialEq, Clone)]
pub enum DataCommand {
    Broadcast,
    SendTo(PeerId, Protocol),
}

/// Commands for manipulating the reserved peers set.
#[derive(Debug, PartialEq)]
pub enum ConnectionCommand {
    AddReserved(HashSet<Multiaddr>),
    DelReserved(HashSet<PeerId>),
}

/// Returned when something went wrong when sending data using a DataNetwork.
#[derive(Debug)]
pub enum SendError {
    SendFailed,
}

/// What the data sent using the network has to satisfy.
pub trait Data: Clone + Codec + Send + Sync {}

impl<D: Clone + Codec + Send + Sync> Data for D {}

/// A generic interface for sending and receiving data.
#[async_trait::async_trait]
pub trait DataNetwork<D: Data>: Send + Sync {
    fn send(&self, data: D, recipient: Recipient) -> Result<(), SendError>;
    async fn next(&mut self) -> Option<D>;
}

// This should be removed after compatibility with the old network is no longer needed.
mod compatibility;
pub use compatibility::*;<|MERGE_RESOLUTION|>--- conflicted
+++ resolved
@@ -11,13 +11,9 @@
 
 pub mod aleph; //todo
 mod component;
-<<<<<<< HEAD
-pub mod manager; //todo
-=======
-mod manager;
+pub mod manager;
 #[cfg(test)]
 mod mock;
->>>>>>> 04d71151
 mod rmc;
 pub mod service; //todo
 pub mod session; //todo
