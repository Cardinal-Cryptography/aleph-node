--- conflicted
+++ resolved
@@ -6,16 +6,11 @@
     fmt::{Display, Error as FmtError, Formatter},
 };
 
-<<<<<<< HEAD
 use log::info;
 
-use crate::sync::{
-    data::BranchKnowledge, BlockIdFor, BlockIdentifier, Header, Justification, PeerId, LOG_TARGET,
-=======
 use crate::{
-    sync::{data::BranchKnowledge, BlockIdFor, Header, Justification, PeerId},
+    sync::{data::BranchKnowledge, BlockIdFor, Header, Justification, PeerId, LOG_TARGET},
     BlockIdentifier,
->>>>>>> d786ede0
 };
 
 mod vertex;
