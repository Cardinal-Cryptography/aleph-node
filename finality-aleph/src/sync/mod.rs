--- conflicted
+++ resolved
@@ -3,15 +3,12 @@
     hash::Hash,
 };
 
-<<<<<<< HEAD
+use codec::Codec;
+
+mod data;
 mod forest;
 #[cfg(test)]
 mod mock;
-=======
-use codec::Codec;
-
-mod data;
->>>>>>> 208c49c4
 mod substrate;
 mod task_queue;
 mod ticker;
