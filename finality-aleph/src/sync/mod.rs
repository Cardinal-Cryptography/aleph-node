use std::{
    fmt::{Debug, Display},
    hash::Hash,
    marker::Send,
};

use parity_scale_codec::Codec;

use crate::BlockId;

mod data;
mod forest;
mod handler;
mod message_limiter;
mod metrics;
#[cfg(test)]
mod mock;
mod service;
pub mod substrate;
mod task_queue;
mod tasks;
mod ticker;

<<<<<<< HEAD
pub use compatibility::OldSyncCompatibleRequestBlocks;
pub use handler::DatabaseIO;
=======
>>>>>>> 9f95ef7a
pub use service::{Service, IO};
pub use substrate::{
    Justification as SubstrateJustification, JustificationTranslator, SessionVerifier,
    SubstrateChainStatus, SubstrateChainStatusNotifier, SubstrateFinalizationInfo, VerifierCache,
};

const LOG_TARGET: &str = "aleph-block-sync";

/// The identifier of a connected peer.
pub trait PeerId: Debug + Clone + Hash + Eq {}

impl<T: Debug + Clone + Hash + Eq> PeerId for T {}

/// The header of a block, containing information about the parent relation.
pub trait Header: Clone + Codec + Debug + Send + Sync + 'static {
    /// The identifier of this block.
    fn id(&self) -> BlockId;

    /// The identifier of this block's parent.
    fn parent_id(&self) -> Option<BlockId>;
}

/// The block, including a header.
pub trait Block: Clone + Codec + Debug + Send + Sync + 'static {
    type Header: Header;

    /// The header of the block.
    fn header(&self) -> &Self::Header;
}

/// The block importer.
pub trait BlockImport<B>: Send + 'static {
    /// Import the block.
    fn import_block(&mut self, block: B);
}

pub trait UnverifiedJustification: Clone + Codec + Send + Sync + Debug + 'static {
    type Header: Header;

    /// The header of the block.
    fn header(&self) -> &Self::Header;
}

/// The verified justification of a block, including a header.
pub trait Justification: Clone + Send + Sync + Debug + 'static {
    type Header: Header;
    type Unverified: UnverifiedJustification<Header = Self::Header>;

    /// The header of the block.
    fn header(&self) -> &Self::Header;

    /// Return an unverified version of this, for sending over the network.
    fn into_unverified(self) -> Self::Unverified;
}

/// A verifier of justifications.
pub trait Verifier<J: Justification> {
    type Error: Display;

    /// Verifies the raw justification and returns a full justification if successful, otherwise an
    /// error.
    fn verify(&mut self, justification: J::Unverified) -> Result<J, Self::Error>;
}

/// A facility for finalizing blocks using justifications.
pub trait Finalizer<J: Justification> {
    type Error: Display;

    /// Finalize a block using this justification. Since the justification contains the header, we
    /// don't need to additionally specify the block.
    fn finalize(&self, justification: J) -> Result<(), Self::Error>;
}

/// A notification about the chain status changing.
#[derive(Clone, Debug, PartialEq, Eq)]
pub enum ChainStatusNotification<H: Header> {
    /// A block has been imported.
    BlockImported(H),
    /// A block has been finalized.
    BlockFinalized(H),
}

/// A stream of notifications about the chain status in the database changing.
/// We assume that this will return all the events, otherwise we will end up with a broken state.
#[async_trait::async_trait]
pub trait ChainStatusNotifier<H: Header> {
    type Error: Debug + Display;

    /// Returns a chain status notification when it is available.
    /// This method's implementation must be cancellation safe.
    async fn next(&mut self) -> Result<ChainStatusNotification<H>, Self::Error>;
}

/// The status of a block in the database.
pub enum BlockStatus<J: Justification> {
    /// The block is justified and thus finalized.
    Justified(J),
    /// The block is present, might be finalized if a descendant is justified.
    Present(J::Header),
    /// The block is not known.
    Unknown,
}

/// FinalizationStatus of the block
pub enum FinalizationStatus<J: Justification> {
    /// The block is finalized by justification.
    FinalizedWithJustification(J),
    /// The block is finalized because one of its children is finalized.
    FinalizedByDescendant(J::Header),
    /// The block is not finalized
    NotFinalized,
}

impl<J: Justification> FinalizationStatus<J> {
    pub fn has_justification(&self) -> Option<J> {
        use FinalizationStatus::*;
        match self {
            FinalizedWithJustification(just) => Some(just.clone()),
            _ => None,
        }
    }
}

/// The knowledge about the chain status.
pub trait ChainStatus<B, J>: Clone + Send + Sync + 'static
where
    J: Justification,
    B: Block<Header = J::Header>,
{
    type Error: Display;

    /// The status of the block.
    fn status_of(&self, id: BlockId) -> Result<BlockStatus<J>, Self::Error>;

    /// Export a copy of the block.
    fn block(&self, id: BlockId) -> Result<Option<B>, Self::Error>;

    /// The justification at this block number, if we have it otherwise just block id if
    /// the block is finalized without justification. Should return NotFinalized variant if
    /// the request is above the top finalized.
    fn finalized_at(&self, number: u32) -> Result<FinalizationStatus<J>, Self::Error>;

    /// The header of the best block.
    fn best_block(&self) -> Result<J::Header, Self::Error>;

    /// The justification of the top finalized block.
    fn top_finalized(&self) -> Result<J, Self::Error>;

    /// Children of the specified block.
    fn children(&self, id: BlockId) -> Result<Vec<J::Header>, Self::Error>;
}

/// An interface for submitting additional justifications to the justification sync.
/// Chiefly ones created by ABFT, but others will also be handled appropriately.
/// The block corresponding to the submitted `Justification` MUST be obtained and
/// imported into the Substrate database by the user, as soon as possible.
pub trait JustificationSubmissions<J: Justification>: Clone + Send + 'static {
    type Error: Display;

    /// Submit a justification to the underlying justification sync.
    fn submit(&mut self, justification: J::Unverified) -> Result<(), Self::Error>;
}

/// An interface for requesting specific blocks from the block sync.
/// Required by the data availability mechanism in ABFT.
pub trait RequestBlocks: Clone + Send + Sync + 'static {
    type Error: Display;

    /// Request the given block.
    fn request_block(&self, block_id: BlockId) -> Result<(), Self::Error>;
}<|MERGE_RESOLUTION|>--- conflicted
+++ resolved
@@ -21,11 +21,7 @@
 mod tasks;
 mod ticker;
 
-<<<<<<< HEAD
-pub use compatibility::OldSyncCompatibleRequestBlocks;
 pub use handler::DatabaseIO;
-=======
->>>>>>> 9f95ef7a
 pub use service::{Service, IO};
 pub use substrate::{
     Justification as SubstrateJustification, JustificationTranslator, SessionVerifier,
