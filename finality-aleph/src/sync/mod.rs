--- conflicted
+++ resolved
@@ -7,11 +7,7 @@
 use parity_scale_codec::Codec;
 
 use crate::BlockId;
-<<<<<<< HEAD
-mod compatibility;
-=======
-
->>>>>>> f7c7a906
+
 mod data;
 mod forest;
 mod handler;
