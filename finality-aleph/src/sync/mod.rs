use std::{
    fmt::{Debug, Display},
    hash::Hash,
};

mod substrate;
mod task_queue;
mod ticker;

<<<<<<< HEAD
pub use substrate::SessionVerifier;
=======
const LOG_TARGET: &str = "aleph-block-sync";
>>>>>>> 3e27eac1

/// The identifier of a block, the least amount of knowledge we can have about a block.
pub trait BlockIdentifier: Clone + Hash + Debug + Eq {
    /// The block number, useful when reasoning about hopeless forks.
    fn number(&self) -> u32;
}

/// Informs the sync that it should attempt to acquire the specified data.
pub trait Requester<BI: BlockIdentifier> {
    /// The sync should attempt to acquire justifications for this block.
    fn request_justification(&self, id: BI);
}

/// The header of a block, containing information about the parent relation.
pub trait Header: Clone {
    type Identifier: BlockIdentifier;

    /// The identifier of this block.
    fn id(&self) -> Self::Identifier;

    /// The identifier of this block's parent.
    fn parent_id(&self) -> Option<Self::Identifier>;
}

/// The verified justification of a block, including a header.
pub trait Justification: Clone {
    type Header: Header;
    type Unverified;

    /// The header of the block.
    fn header(&self) -> &Self::Header;

    /// Return an unverified version of this, for sending over the network.
    fn into_unverified(self) -> Self::Unverified;
}

/// A verifier of justifications.
#[async_trait::async_trait]
pub trait Verifier<J: Justification> {
    type Error: Display;

    /// Verifies the raw justification and returns a full justification if successful, otherwise an
    /// error.
    fn verify(&self, justification: J::Unverified) -> Result<J, Self::Error>;
}

/// A facility for finalizing blocks using justifications.
pub trait Finalizer<J: Justification> {
    type Error: Display;

    /// Finalize a block using this justification. Since the justification contains the header, we
    /// don't need to additionally specify the block.
    fn finalize(&self, justification: J) -> Result<(), Self::Error>;
}

/// A notification about the chain status changing.
pub enum ChainStatusNotification<BI: BlockIdentifier> {
    /// A block has been imported.
    BlockImported(BI),
    /// A block has been finalized.
    BlockFinalized(BI),
}

/// A stream of notifications about the chain status in the database changing.
#[async_trait::async_trait]
pub trait ChainStatusNotifier<BI: BlockIdentifier> {
    type Error: Display;

    /// Returns a chain status notification when it is available.
    async fn next(&mut self) -> Result<ChainStatusNotification<BI>, Self::Error>;
}

/// The status of a block in the database.
pub enum BlockStatus<J: Justification> {
    /// The block is justified and thus finalized.
    Justified(J),
    /// The block is present, might be finalized if a descendant is justified.
    Present(J::Header),
    /// The block is not known.
    Unknown,
}

/// The knowledge about the chain status.
pub trait ChainStatus<J: Justification> {
    /// The status of the block.
    fn status_of(&self, id: <J::Header as Header>::Identifier) -> BlockStatus<J>;

    /// The header of the best block.
    fn best_block(&self) -> J::Header;

    /// The justification of the top finalized block.
    fn top_finalized(&self) -> J;
}<|MERGE_RESOLUTION|>--- conflicted
+++ resolved
@@ -7,11 +7,9 @@
 mod task_queue;
 mod ticker;
 
-<<<<<<< HEAD
 pub use substrate::SessionVerifier;
-=======
+
 const LOG_TARGET: &str = "aleph-block-sync";
->>>>>>> 3e27eac1
 
 /// The identifier of a block, the least amount of knowledge we can have about a block.
 pub trait BlockIdentifier: Clone + Hash + Debug + Eq {
@@ -49,7 +47,6 @@
 }
 
 /// A verifier of justifications.
-#[async_trait::async_trait]
 pub trait Verifier<J: Justification> {
     type Error: Display;
 
