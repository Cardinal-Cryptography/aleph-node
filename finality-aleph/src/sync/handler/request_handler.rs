use core::{default::Default, marker::PhantomData};
use std::fmt::{Display, Formatter};

use primitives::BlockNumber;

use crate::{
    session::{SessionBoundaryInfo, SessionId},
    sync::{
        data::{BranchKnowledge, ResponseItem},
        handler::Request,
<<<<<<< HEAD
        Block, BlockIdFor, BlockStatus, ChainStatus, FinalizationStatus, Header, Justification,
        UnverifiedJustification, UnverifiedHeader,
=======
        Block, BlockStatus, ChainStatus, FinalizationStatus, Header, Justification,
        UnverifiedJustification,
>>>>>>> f637e2df
    },
    BlockId,
};

#[derive(Debug, Clone)]
pub enum RequestHandlerError<T: Display> {
    MissingBlock(BlockId),
    MissingParent(BlockId),
    RootMismatch,
    LastBlockOfSessionNotJustified,
    ChainStatusError(T),
}

impl<T: Display> From<T> for RequestHandlerError<T> {
    fn from(value: T) -> Self {
        RequestHandlerError::ChainStatusError(value)
    }
}

impl<T: Display> Display for RequestHandlerError<T> {
    fn fmt(&self, f: &mut Formatter<'_>) -> std::fmt::Result {
        match self {
            RequestHandlerError::RootMismatch => write!(
                f,
                "invalid request, top_justification is not an ancestor of target"
            ),
            RequestHandlerError::MissingParent(id) => write!(f, "missing parent of block {id:?}"),
            RequestHandlerError::MissingBlock(id) => write!(f, "missing block {id:?}"),
            RequestHandlerError::ChainStatusError(e) => write!(f, "{e}"),
            RequestHandlerError::LastBlockOfSessionNotJustified => {
                write!(f, "last block of finalized session not justified")
            }
        }
    }
}

type Chunk<B, J> = Vec<ResponseItem<B, J>>;

pub trait HandlerTypes {
    type Justification: Justification;
    type ChainStatusError: Display;
}

type HandlerResult<T, HT> = Result<T, RequestHandlerError<<HT as HandlerTypes>::ChainStatusError>>;

#[derive(Debug)]
enum HeadOfChunk<J: Justification> {
    Justification(J),
    Header(J::Header),
}

impl<J: Justification> HeadOfChunk<J> {
    pub fn id(&self) -> BlockId {
        match self {
            HeadOfChunk::Justification(j) => j.header().id(),
            HeadOfChunk::Header(h) => h.id(),
        }
    }

    pub fn parent_id(&self) -> Option<BlockId> {
        match self {
            HeadOfChunk::Justification(j) => j.header().parent_id(),
            HeadOfChunk::Header(h) => h.parent_id(),
        }
    }

    pub fn is_justification(&self) -> bool {
        matches!(self, HeadOfChunk::Justification(_))
    }
}

#[derive(PartialEq, Eq, Debug)]
enum State {
    EverythingButHeader,
    Everything,
    OnlyJustification,
}

struct StepResult<B, J>
where
    B: Block,
    J: Justification<UnverifiedHeader = B::Header>,
{
    pre_chunk: PreChunk<B, J>,
    state: State,
    head: HeadOfChunk<J>,
}

impl<B, J> StepResult<B, J>
where
    B: Block,
    J: Justification<UnverifiedHeader = B::Header>,
{
    fn new(head: HeadOfChunk<J>, state: State) -> Self {
        Self {
            pre_chunk: PreChunk::new(&head),
            state,
            head,
        }
    }

    pub fn current_id(&self) -> BlockId {
        self.head.id()
    }

    pub fn update<CS: ChainStatus<B, J>>(
        &mut self,
        chain_status: &CS,
    ) -> Result<bool, RequestHandlerError<CS::Error>> {
        match self.state {
            State::EverythingButHeader => self.add_block(self.head.id(), chain_status)?,
            State::Everything if self.head.is_justification() => {
                self.add_block(self.head.id(), chain_status)?
            }
            State::Everything => self.add_block_and_header(self.head.id(), chain_status)?,
            _ => {}
        }

        self.head = self.next_head(chain_status)?;

        Ok(self.head.is_justification())
    }

    fn add_block<CS: ChainStatus<B, J>>(
        &mut self,
        id: BlockId,
        chain_status: &CS,
    ) -> Result<(), RequestHandlerError<CS::Error>> {
        let block = chain_status
            .block(id.clone())?
            .ok_or(RequestHandlerError::MissingBlock(id))?;
        self.pre_chunk.add_block(block);

        Ok(())
    }

    fn add_block_and_header<CS: ChainStatus<B, J>>(
        &mut self,
        id: BlockId,
        chain_status: &CS,
    ) -> Result<(), RequestHandlerError<CS::Error>> {
        let block = chain_status
            .block(id.clone())?
            .ok_or(RequestHandlerError::MissingBlock(id))?;
        self.pre_chunk.add_block_and_header(block);
        Ok(())
    }

    fn next_head<CS: ChainStatus<B, J>>(
        &self,
        chain_status: &CS,
    ) -> Result<HeadOfChunk<J>, RequestHandlerError<CS::Error>> {
        let parent_id = self
            .head
            .parent_id()
            .ok_or(RequestHandlerError::MissingParent(self.head.id()))?;

        let head = match chain_status.status_of(parent_id.clone())? {
            BlockStatus::Justified(j) => HeadOfChunk::Justification(j),
            BlockStatus::Present(h) => HeadOfChunk::Header(h),
            BlockStatus::Unknown => return Err(RequestHandlerError::MissingBlock(parent_id)),
        };

        Ok(head)
    }

    pub fn start_sending_headers(&mut self) {
        self.state = State::Everything;
    }

    pub fn stop_sending_blocks(&mut self) {
        self.state = State::OnlyJustification;
    }

    pub fn finish(self) -> (Chunk<B, J>, State, HeadOfChunk<J>) {
        let chunk = self.pre_chunk.into_chunk();

        (chunk, self.state, self.head)
    }
}

#[derive(Debug)]
pub enum Action<B, J>
where
    B: Block,
    J: Justification<UnverifiedHeader = B::Header>,
{
    RequestBlock(BlockId),
    Response(Vec<ResponseItem<B, J>>),
    Noop,
}

impl<B, J> Action<B, J>
where
    B: Block,
    J: Justification<UnverifiedHeader = B::Header>,
{
    fn request_block(id: BlockId) -> Self {
        Action::RequestBlock(id)
    }

    fn new(response_items: Vec<ResponseItem<B, J>>) -> Self {
        match response_items.is_empty() {
            true => Action::Noop,
            false => Action::Response(response_items),
        }
    }
}

#[derive(Default)]
struct PreChunk<B, J>
where
    B: Block,
    J: Justification<UnverifiedHeader = B::Header>,
{
    pub just: Option<J>,
    pub blocks: Vec<B>,
    pub headers: Vec<J::UnverifiedHeader>,
}

impl<B, J> PreChunk<B, J>
where
    B: Block,
    J: Justification<UnverifiedHeader = B::Header>,
{
    fn new(head: &HeadOfChunk<J>) -> Self {
        match head {
            HeadOfChunk::Justification(j) => Self::from_just(j.clone()),
            HeadOfChunk::Header(_) => Self::empty(),
        }
    }

    fn empty() -> Self {
        Self {
            just: None,
            blocks: vec![],
            headers: vec![],
        }
    }

    fn from_just(justification: J) -> Self {
        Self {
            just: Some(justification),
            blocks: vec![],
            headers: vec![],
        }
    }

    fn into_chunk(mut self) -> Chunk<B, J> {
        let mut chunks = vec![];

        if let Some(j) = self.just {
            chunks.push(ResponseItem::Justification(j.into_unverified()));
        }

        chunks.extend(self.headers.into_iter().map(ResponseItem::Header));

        self.blocks.reverse();
        chunks.extend(self.blocks.into_iter().map(ResponseItem::Block));

        chunks
    }

    pub fn add_block(&mut self, b: B) {
        self.blocks.push(b);
    }

    pub fn add_block_and_header(&mut self, b: B) {
        self.headers.push(b.header().clone());
        self.blocks.push(b);
    }
}

pub struct RequestHandler<'a, B, J, CS>
where
    B: Block,
    J: Justification<UnverifiedHeader = B::Header>,
    CS: ChainStatus<B, J>,
{
    chain_status: &'a CS,
    session_info: &'a SessionBoundaryInfo,
    _phantom: PhantomData<(B, J)>,
}

impl<'a, B, J, CS> HandlerTypes for RequestHandler<'a, B, J, CS>
where
    B: Block,
    J: Justification<UnverifiedHeader = B::Header>,
    CS: ChainStatus<B, J>,
{
    type Justification = J;
    type ChainStatusError = CS::Error;
}

impl<'a, B, J, CS> RequestHandler<'a, B, J, CS>
where
    B: Block,
    J: Justification<UnverifiedHeader = B::Header>,
    CS: ChainStatus<B, J>,
{
    pub fn new(chain_status: &'a CS, session_info: &'a SessionBoundaryInfo) -> Self {
        Self {
            chain_status,
            session_info,
            _phantom: PhantomData,
        }
    }

    fn upper_limit(&self, id: BlockId) -> BlockNumber {
        let session = self.session_info.session_id_from_block_num(id.number());
        self.session_info
            .last_block_of_session(SessionId(session.0 + 1))
    }

    fn is_result_complete(
        &self,
        result: &mut StepResult<B, J>,
        branch_knowledge: &BranchKnowledge,
        to: &BlockId,
    ) -> HandlerResult<bool, Self> {
        Ok(match branch_knowledge {
            _ if result.current_id() == *to => true,
            _ if result.current_id().number() <= to.number() => {
                return Err(RequestHandlerError::RootMismatch);
            }
            BranchKnowledge::LowestId(id) if *id == result.current_id() => {
                result.start_sending_headers();
                result.update(self.chain_status)?
            }
            BranchKnowledge::TopImported(id) if *id == result.current_id() => {
                result.stop_sending_blocks();
                result.update(self.chain_status)?
            }
            _ => result.update(self.chain_status)?,
        })
    }

    fn step(
        &self,
        state: State,
        from: HeadOfChunk<J>,
        to: &BlockId,
        branch_knowledge: &BranchKnowledge,
    ) -> HandlerResult<Option<StepResult<B, J>>, Self> {
        if from.id() == *to {
            return Ok(None);
        }
        let mut result = StepResult::new(from, state);

        while !self.is_result_complete(&mut result, branch_knowledge, to)? {}

        Ok(Some(result))
    }

    fn response_items(
        self,
        mut head: HeadOfChunk<J>,
        branch_knowledge: BranchKnowledge,
        to: BlockId,
    ) -> HandlerResult<Vec<ResponseItem<B, J>>, Self> {
        let mut response_items = vec![];
        let mut state = State::EverythingButHeader;

        while let Some(result) = self.step(state, head, &to, &branch_knowledge)? {
            let (chunk, new_state, new_head) = result.finish();

            state = new_state;
            head = new_head;
            response_items.push(chunk);
        }

        response_items.reverse();

        Ok(response_items.into_iter().flatten().collect())
    }

    fn adjust_head(
        &self,
        head: HeadOfChunk<J>,
        our_top_justification: J,
        upper_limit: BlockNumber,
    ) -> HandlerResult<HeadOfChunk<J>, Self> {
        let target = head.id();
        let our_top_justification_number = our_top_justification.header().id().number();

        Ok(if target.number() > our_top_justification_number {
            head
        } else if upper_limit > our_top_justification_number {
            HeadOfChunk::Justification(our_top_justification)
        } else {
            match self.chain_status.finalized_at(upper_limit)? {
                FinalizationStatus::FinalizedWithJustification(j) => HeadOfChunk::Justification(j),
                _ => return Err(RequestHandlerError::LastBlockOfSessionNotJustified),
            }
        })
    }

    pub fn action(self, request: Request<J>) -> HandlerResult<Action<B, J>, Self> {
        let our_top_justification = self.chain_status.top_finalized()?;
        let top_justification = request.state().top_justification();
        let target = request.target_id();

        let upper_limit = self.upper_limit(top_justification.header().id());

        // request too far into future
        if target.number() > upper_limit {
            return Ok(Action::Noop);
        }

        let head = match self.chain_status.status_of(target.clone())? {
            BlockStatus::Unknown => return Ok(Action::request_block(target.clone())),
            BlockStatus::Justified(justification) => HeadOfChunk::Justification(justification),
            BlockStatus::Present(header) => HeadOfChunk::Header(header),
        };

        let head = self.adjust_head(head, our_top_justification, upper_limit)?;

        let response_items = self.response_items(
            head,
            request.branch_knowledge().clone(),
            top_justification.header().id(),
        )?;

        Ok(Action::new(response_items))
    }
}<|MERGE_RESOLUTION|>--- conflicted
+++ resolved
@@ -8,13 +8,8 @@
     sync::{
         data::{BranchKnowledge, ResponseItem},
         handler::Request,
-<<<<<<< HEAD
-        Block, BlockIdFor, BlockStatus, ChainStatus, FinalizationStatus, Header, Justification,
+        Block, BlockStatus, ChainStatus, FinalizationStatus, Header, Justification,
         UnverifiedJustification, UnverifiedHeader,
-=======
-        Block, BlockStatus, ChainStatus, FinalizationStatus, Header, Justification,
-        UnverifiedJustification,
->>>>>>> f637e2df
     },
     BlockId,
 };
