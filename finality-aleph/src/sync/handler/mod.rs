--- conflicted
+++ resolved
@@ -516,13 +516,9 @@
             .forest
             .update_justification(justification, maybe_peer)?;
         self.try_finalize()?;
-<<<<<<< HEAD
         self.sync_oracle
             .update_behind(self.forest.behind_finalization());
-        Ok(maybe_id)
-=======
         Ok(new_highest)
->>>>>>> 4ebefbf2
     }
 
     /// Handle a justification from the user, returning whether it became the new highest justification.
