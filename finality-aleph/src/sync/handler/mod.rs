use core::marker::PhantomData;
use std::{
    fmt::{Debug, Display, Error as FmtError, Formatter},
    iter,
};

use crate::{
    session::{SessionBoundaryInfo, SessionId},
    sync::{
        data::{NetworkData, Request, State},
        forest::{
            Error as ForestError, Forest, InitializationError as ForestInitializationError,
            Interest,
        },
        handler::request_handler::{RequestHandler, RequestHandlerError},
        Block, BlockIdFor, BlockImport, ChainStatus, Finalizer, Header, Justification, PeerId,
        Verifier,
    },
    BlockIdentifier,
};

mod request_handler;
pub use request_handler::Action;

use crate::sync::data::{ResponseItem, ResponseItems};

/// Handles for interacting with the blockchain database.
pub struct DatabaseIO<B, J, CS, F, BI>
where
    B: Block,
    J: Justification<Header = B::Header>,
    CS: ChainStatus<B, J>,
    F: Finalizer<J>,
    BI: BlockImport<B>,
{
    chain_status: CS,
    finalizer: F,
    block_importer: BI,
    _phantom: PhantomData<(B, J)>,
}

impl<B, J, CS, F, BI> DatabaseIO<B, J, CS, F, BI>
where
    B: Block,
    J: Justification<Header = B::Header>,
    CS: ChainStatus<B, J>,
    F: Finalizer<J>,
    BI: BlockImport<B>,
{
    pub fn new(chain_status: CS, finalizer: F, block_importer: BI) -> Self {
        Self {
            chain_status,
            finalizer,
            block_importer,
            _phantom: PhantomData,
        }
    }
}

/// A handle for requesting Interest.
pub struct InterestProvider<'a, I, J>
where
    I: PeerId,
    J: Justification,
{
    forest: &'a Forest<I, J>,
}

impl<'a, I, J> InterestProvider<'a, I, J>
where
    I: PeerId,
    J: Justification,
{
    pub fn get(&self, id: &BlockIdFor<J>) -> Interest<I, J> {
        self.forest.request_interest(id)
    }
}

/// Types used by the Handler. For improved readability.
pub trait HandlerTypes {
    /// What can go wrong when handling a piece of data.
    type Error;
}

/// Handler for data incoming from the network.
pub struct Handler<B, I, J, CS, V, F, BI>
where
    B: Block,
    I: PeerId,
    J: Justification<Header = B::Header>,
    CS: ChainStatus<B, J>,
    V: Verifier<J>,
    F: Finalizer<J>,
    BI: BlockImport<B>,
{
    chain_status: CS,
    verifier: V,
    finalizer: F,
    forest: Forest<I, J>,
    session_info: SessionBoundaryInfo,
    block_importer: BI,
    phantom: PhantomData<B>,
}

/// What actions can the handler recommend as a reaction to some data.
#[derive(Clone, Debug)]
pub enum HandleStateAction<B, J>
where
    B: Block,
    J: Justification<Header = B::Header>,
{
    /// A response for the peer that sent us the data.
    Response(NetworkData<B, J>),
    /// A request for the highest justified block that should be performed periodically.
    HighestJustified(BlockIdFor<J>),
    /// Do nothing.
    Noop,
}

impl<B, J> HandleStateAction<B, J>
where
    B: Block,
    J: Justification<Header = B::Header>,
{
    fn response(justification: J::Unverified, other_justification: Option<J::Unverified>) -> Self {
        Self::Response(NetworkData::StateBroadcastResponse(
            justification,
            other_justification,
        ))
    }
}

impl<B, J> From<Option<BlockIdFor<J>>> for HandleStateAction<B, J>
where
    B: Block,
    J: Justification<Header = B::Header>,
{
    fn from(value: Option<BlockIdFor<J>>) -> Self {
        match value {
            Some(id) => Self::HighestJustified(id),
            None => Self::Noop,
        }
    }
}

/// What can go wrong when handling a piece of data.
#[derive(Clone, Debug)]
pub enum Error<B, J, CS, V, F>
where
    J: Justification,
    B: Block<Header = J::Header>,
    CS: ChainStatus<B, J>,
    V: Verifier<J>,
    F: Finalizer<J>,
{
    Verifier(V::Error),
    ChainStatus(CS::Error),
    Finalizer(F::Error),
    Forest(ForestError),
    ForestInitialization(ForestInitializationError<B, J, CS>),
    RequestHandlerError(RequestHandlerError<J, CS::Error>),
    MissingJustification,
    BlockNotImportable,
}

impl<B, J, CS, V, F> Display for Error<B, J, CS, V, F>
where
    J: Justification,
    B: Block<Header = J::Header>,
    CS: ChainStatus<B, J>,
    V: Verifier<J>,
    F: Finalizer<J>,
{
    fn fmt(&self, f: &mut Formatter<'_>) -> Result<(), FmtError> {
        use Error::*;
        match self {
            Verifier(e) => write!(f, "verifier error: {e}"),
            ChainStatus(e) => write!(f, "chain status error: {e}"),
            Finalizer(e) => write!(f, "finalized error: {e}"),
            Forest(e) => write!(f, "forest error: {e}"),
            ForestInitialization(e) => write!(f, "forest initialization error: {e}"),
            MissingJustification => write!(
                f,
                "justification for the last block of a past session missing"
            ),
            BlockNotImportable => {
                write!(f, "cannot import a block that we do not consider required")
            }
            RequestHandlerError(e) => write!(f, "request handler error: {e}"),
        }
    }
}

impl<B, J, CS, V, F> From<ForestError> for Error<B, J, CS, V, F>
where
    J: Justification,
    B: Block<Header = J::Header>,
    CS: ChainStatus<B, J>,
    V: Verifier<J>,
    F: Finalizer<J>,
{
    fn from(e: ForestError) -> Self {
        Error::Forest(e)
    }
}
impl<B, J, CS, V, F> From<RequestHandlerError<J, CS::Error>> for Error<B, J, CS, V, F>
where
    J: Justification,
    B: Block<Header = J::Header>,
    CS: ChainStatus<B, J>,
    V: Verifier<J>,
    F: Finalizer<J>,
{
    fn from(e: RequestHandlerError<J, CS::Error>) -> Self {
        Error::RequestHandlerError(e)
    }
}

impl<B, I, J, CS, V, F, BI> HandlerTypes for Handler<B, I, J, CS, V, F, BI>
where
    B: Block,
    I: PeerId,
    J: Justification<Header = B::Header>,
    CS: ChainStatus<B, J>,
    V: Verifier<J>,
    F: Finalizer<J>,
    BI: BlockImport<B>,
{
    type Error = Error<B, J, CS, V, F>;
}

impl<B, I, J, CS, V, F, BI> Handler<B, I, J, CS, V, F, BI>
where
    B: Block,
    I: PeerId,
    J: Justification<Header = B::Header>,
    CS: ChainStatus<B, J>,
    V: Verifier<J>,
    F: Finalizer<J>,
    BI: BlockImport<B>,
{
    /// New handler with the provided chain interfaces.
    pub fn new(
        database_io: DatabaseIO<B, J, CS, F, BI>,
        verifier: V,
        session_info: SessionBoundaryInfo,
    ) -> Result<Self, <Self as HandlerTypes>::Error> {
        let DatabaseIO {
            chain_status,
            finalizer,
            block_importer,
            ..
        } = database_io;
        let forest = Forest::new(&chain_status).map_err(Error::ForestInitialization)?;
        Ok(Handler {
            chain_status,
            verifier,
            finalizer,
            forest,
            session_info,
            block_importer,
            phantom: PhantomData,
        })
    }

    fn try_finalize(&mut self) -> Result<(), <Self as HandlerTypes>::Error> {
        let mut number = self
            .chain_status
            .top_finalized()
            .map_err(Error::ChainStatus)?
            .header()
            .id()
            .number()
            + 1;
        loop {
            while let Some(justification) = self.forest.try_finalize(&number) {
                self.finalizer
                    .finalize(justification)
                    .map_err(Error::Finalizer)?;
                number += 1;
            }
            number = self
                .session_info
                .last_block_of_session(self.session_info.session_id_from_block_num(number));
            match self.forest.try_finalize(&number) {
                Some(justification) => {
                    self.finalizer
                        .finalize(justification)
                        .map_err(Error::Finalizer)?;
                    number += 1;
                }
                None => return Ok(()),
            };
        }
    }

    /// Inform the handler that a block has been imported.
    pub fn block_imported(
        &mut self,
        header: J::Header,
    ) -> Result<(), <Self as HandlerTypes>::Error> {
        self.forest.update_body(&header)?;
        self.try_finalize()
    }

    /// Handle a request for potentially substantial amounts of data.
    ///
    /// Returns what action we should take in response to the request.
    /// We either do nothing, request new interesting block to us or send a response containing
    /// path of justifications, blocks and headers. We try to be as helpful as we can, sometimes
    /// including more information from what was requested, sometimes ignoring their requested id
    /// if we know it makes sense.
    pub fn handle_request(
        &mut self,
        request: Request<J>,
    ) -> Result<Action<B, J>, <Self as HandlerTypes>::Error> {
        let request_handler = RequestHandler::new(&self.chain_status, &self.session_info);

        Ok(match request_handler.action(request)? {
            Action::RequestBlock(id)
                if !self.forest.update_block_identifier(&id, None, true)? =>
            {
                Action::Noop
            }
            action => action,
        })
    }

    /// Handle a single unverified justification.
    /// Return `Some(id)` if this justification was higher than the previously known highest justification.
    fn handle_justification(
        &mut self,
        justification: J::Unverified,
        maybe_peer: Option<I>,
    ) -> Result<Option<BlockIdFor<J>>, <Self as HandlerTypes>::Error> {
        let justification = self
            .verifier
            .verify(justification)
            .map_err(Error::Verifier)?;
        let id = justification.header().id();
        let maybe_id = match self
            .forest
            .update_justification(justification, maybe_peer)?
        {
            true => Some(id),
            false => None,
        };
        self.try_finalize()?;
        Ok(maybe_id)
    }

<<<<<<< HEAD
    fn handle_justifications(
        &mut self,
        justifications: Vec<J::Unverified>,
        maybe_peer: Option<I>,
    ) -> (Option<BlockIdFor<J>>, Option<<Self as HandlerTypes>::Error>) {
        let mut maybe_id = None;
        for justification in justifications {
            maybe_id = match self.handle_justification(justification, maybe_peer.clone()) {
                Ok(maybe_other_id) => match (&maybe_id, &maybe_other_id) {
                    (None, _) => maybe_other_id,
                    (Some(id), Some(other_id)) if other_id.number() > id.number() => maybe_other_id,
                    _ => maybe_id,
                },
                Err(e) => return (maybe_id, Some(e)),
            };
        }
        (maybe_id, None)
    }

    /// Handle a state response returning the id of the new highest justified block
    /// if there is some.
=======
    /// Handle a justification from user returning the action we should take.
>>>>>>> b9a3dd5a
    pub fn handle_justification_from_user(
        &mut self,
        justification: J::Unverified,
    ) -> Result<Option<BlockIdFor<J>>, <Self as HandlerTypes>::Error> {
        self.handle_justification(justification, None)
    }

    /// Handle a state response returning the id of the new highest justified block
    /// if there is some, and possibly an error.
    ///
    /// If no error is returned, it means that the whole state response was processed
    /// correctly. Otherwise, the response might have been processed partially, or
    /// dropped. In any case, the Handler finishes in a sane state.
    pub fn handle_state_response(
        &mut self,
        justification: J::Unverified,
        maybe_justification: Option<J::Unverified>,
        peer: I,
    ) -> (Option<BlockIdFor<J>>, Option<<Self as HandlerTypes>::Error>) {
        let mut maybe_id = None;

        for justification in iter::once(justification).chain(maybe_justification) {
            maybe_id = match self.handle_justification(justification, Some(peer.clone())) {
                Ok(id) => id,
                Err(e) => return (maybe_id, Some(e)),
            };
        }

        (maybe_id, None)
    }

    /// Handle a request response returning the id of the new highest justified block
    /// if there is some, and possibly an error.
<<<<<<< HEAD
    ///
    /// If no error is returned, it means that the whole request response was processed
    /// correctly. Otherwise, the response might have been processed partially, or
    /// dropped. In any case, the Handler finishes in a sane state.
    ///
    /// Note that this method does not verify nor import blocks. The received blocks
    /// are stored in a buffer, and might be silently discarded in the future
    /// if the import fails.
=======
>>>>>>> b9a3dd5a
    pub fn handle_request_response(
        &mut self,
        response_items: ResponseItems<B, J>,
        peer: I,
    ) -> (Option<BlockIdFor<J>>, Option<<Self as HandlerTypes>::Error>) {
        let mut highest_justified = None;
        for item in response_items {
            match item {
                ResponseItem::Justification(j) => {
                    match self.handle_justification(j, Some(peer.clone())) {
                        Ok(Some(id)) => highest_justified = Some(id),
                        Err(e) => return (highest_justified, Some(e)),
                        _ => {}
                    }
                }
                ResponseItem::Header(h) => {
                    if let Err(e) = self.forest.update_required_header(&h, Some(peer.clone())) {
                        return (highest_justified, Some(Error::Forest(e)));
                    }
                }
                ResponseItem::Block(b) => {
                    match self.forest.importable(&b.header().id()) {
                        true => self.block_importer.import_block(b),
                        false => return (highest_justified, Some(Error::BlockNotImportable)),
                    };
                }
            }
        }

        (highest_justified, None)
    }

    fn last_justification_unverified(
        &self,
        session: SessionId,
    ) -> Result<J::Unverified, <Self as HandlerTypes>::Error> {
        use Error::*;
        Ok(self
            .chain_status
            .finalized_at(self.session_info.last_block_of_session(session))
            .map_err(ChainStatus)?
            .has_justification()
            .ok_or(MissingJustification)?
            .into_unverified())
    }

    /// Handle a state broadcast returning the actions we should take in response.
    pub fn handle_state(
        &mut self,
        state: State<J>,
        peer: I,
    ) -> Result<HandleStateAction<B, J>, <Self as HandlerTypes>::Error> {
        use Error::*;
        let remote_top_number = state.top_justification().id().number();
        let local_top = self.chain_status.top_finalized().map_err(ChainStatus)?;
        let local_top_number = local_top.header().id().number();
        let remote_session = self
            .session_info
            .session_id_from_block_num(remote_top_number);
        let local_session = self
            .session_info
            .session_id_from_block_num(local_top_number);
        match local_session.0.checked_sub(remote_session.0) {
            // remote session number larger than ours, we can try to import the justification
            None => Ok(self
                .handle_justification(state.top_justification(), Some(peer))?
                .into()),
            // same session
            Some(0) => match remote_top_number >= local_top_number {
                // remote top justification higher than ours, we can import the justification
                true => Ok(self
                    .handle_justification(state.top_justification(), Some(peer))?
                    .into()),
                // remote top justification lower than ours, we can send a response
                false => Ok(HandleStateAction::response(
                    local_top.into_unverified(),
                    None,
                )),
            },
            // remote lags one session behind
            Some(1) => Ok(HandleStateAction::response(
                self.last_justification_unverified(remote_session)?,
                Some(local_top.into_unverified()),
            )),
            // remote lags multiple sessions behind
            Some(2..) => Ok(HandleStateAction::response(
                self.last_justification_unverified(remote_session)?,
                Some(self.last_justification_unverified(SessionId(remote_session.0 + 1))?),
            )),
        }
    }

    /// The current state of our database.
    pub fn state(&self) -> Result<State<J>, <Self as HandlerTypes>::Error> {
        let top_justification = self
            .chain_status
            .top_finalized()
            .map_err(Error::ChainStatus)?
            .into_unverified();
        Ok(State::new(top_justification))
    }

    /// A handle for requesting Interest.
    pub fn interest_provider(&self) -> InterestProvider<I, J> {
        InterestProvider {
            forest: &self.forest,
        }
    }

    /// Handle an internal block request.
    /// Returns `true` if this was the first time something indicated interest in this block.
    pub fn handle_internal_request(
        &mut self,
        id: &BlockIdFor<J>,
    ) -> Result<bool, <Self as HandlerTypes>::Error> {
        let should_request = self.forest.update_block_identifier(id, None, true)?;

        Ok(should_request)
    }
}

#[cfg(test)]
mod tests {
    use super::{DatabaseIO, HandleStateAction, Handler};
    use crate::{
        session::SessionBoundaryInfo,
        sync::{
            data::{BranchKnowledge::*, NetworkData, Request, ResponseItem, ResponseItems, State},
            handler::Action,
            mock::{Backend, MockBlock, MockHeader, MockIdentifier, MockJustification, MockPeerId},
            BlockImport, ChainStatus, Header, Justification,
        },
        BlockIdentifier, BlockNumber, SessionPeriod,
    };

    type MockHandler =
        Handler<MockBlock, MockPeerId, MockJustification, Backend, Backend, Backend, Backend>;

    const SESSION_PERIOD: usize = 20;

    fn setup() -> (MockHandler, Backend, impl Send) {
        let (backend, _keep) = Backend::setup(SESSION_PERIOD);
        let verifier = backend.clone();
        let database_io = DatabaseIO::new(backend.clone(), backend.clone(), backend.clone());
        let handler = Handler::new(
            database_io,
            verifier,
            SessionBoundaryInfo::new(SessionPeriod(20)),
        )
        .expect("mock backend works");
        (handler, backend, _keep)
    }

    fn import_branch(backend: &mut Backend, branch_length: usize) -> Vec<MockHeader> {
        let result: Vec<_> = backend
            .top_finalized()
            .expect("mock backend works")
            .header()
            .random_branch()
            .take(branch_length)
            .collect();
        for header in &result {
            backend.import_block(MockBlock::new(header.clone(), true));
        }
        result
    }

    #[test]
    fn finalizes_imported_and_justified() {
        let (mut handler, mut backend, _keep) = setup();
        let header = import_branch(&mut backend, 1)[0].clone();
        handler
            .block_imported(header.clone())
            .expect("importing in order");
        let justification = MockJustification::for_header(header);
        let peer = rand::random();
        assert!(
            handler
                .handle_justification(justification.clone().into_unverified(), Some(peer))
                .expect("correct justification")
                == Some(justification.id())
        );
        assert_eq!(
            backend.top_finalized().expect("mock backend works"),
            justification
        );
    }

    #[test]
    fn requests_missing_justifications_without_blocks() {
        let (mut handler, mut backend, _keep) = setup();
        let peer = rand::random();
        // skip the first justification, now every next added justification
        // should spawn a new task
        for justification in import_branch(&mut backend, 5)
            .into_iter()
            .map(MockJustification::for_header)
            .skip(1)
        {
            assert!(
                handler
                    .handle_justification(justification.clone().into_unverified(), Some(peer))
                    .expect("correct justification")
                    == Some(justification.id())
            );
        }
    }

    #[test]
    fn requests_missing_justifications_with_blocks() {
        let (mut handler, mut backend, _keep) = setup();
        let peer = rand::random();
        let justifications: Vec<MockJustification> = import_branch(&mut backend, 5)
            .into_iter()
            .map(MockJustification::for_header)
            .collect();
        for justification in justifications.iter() {
            handler
                .block_imported(justification.header().clone())
                .expect("importing in order");
        }
        // skip the first justification, now every next added justification
        // should spawn a new task
        for justification in justifications.into_iter().skip(1) {
            assert!(
                handler
                    .handle_justification(justification.clone().into_unverified(), Some(peer))
                    .expect("correct justification")
                    == Some(justification.id())
            );
        }
    }

    #[test]
    fn initializes_forest_properly() {
        let (mut backend, _keep) = Backend::setup(SESSION_PERIOD);
        let header = import_branch(&mut backend, 1)[0].clone();
        // header already imported, Handler should initialize Forest properly
        let verifier = backend.clone();
        let database_io = DatabaseIO::new(backend.clone(), backend.clone(), backend.clone());
        let mut handler = Handler::new(
            database_io,
            verifier,
            SessionBoundaryInfo::new(SessionPeriod(20)),
        )
        .expect("mock backend works");
        let justification = MockJustification::for_header(header);
        let peer: MockPeerId = rand::random();
        assert!(
            handler
                .handle_justification(justification.clone().into_unverified(), Some(peer))
                .expect("correct justification")
                == Some(justification.id())
        );
        // should be auto-finalized, if Forest knows about imported body
        assert_eq!(
            backend.top_finalized().expect("mock backend works"),
            justification
        );
    }

    #[test]
    fn finalizes_justified_and_imported() {
        let (mut handler, mut backend, _keep) = setup();
        let header = import_branch(&mut backend, 1)[0].clone();
        let justification = MockJustification::for_header(header.clone());
        let peer = rand::random();
        match handler
            .handle_justification(justification.clone().into_unverified(), Some(peer))
            .expect("correct justification")
        {
            Some(id) => assert_eq!(id, header.id()),
            None => panic!("expected an id, got nothing"),
        }
        handler.block_imported(header).expect("importing in order");
        assert_eq!(
            backend.top_finalized().expect("mock backend works"),
            justification
        );
    }

    #[test]
    fn handles_state_with_large_difference() {
        let (mut handler, mut backend, _keep) = setup();
        let initial_state = handler.state().expect("state works");
        let peer = rand::random();
        let justifications: Vec<MockJustification> = import_branch(&mut backend, 43)
            .into_iter()
            .map(MockJustification::for_header)
            .collect();
        let last_from_first_session = justifications[18].clone().into_unverified();
        let last_from_second_session = justifications[38].clone().into_unverified();
        for justification in justifications.into_iter() {
            handler
                .block_imported(justification.header().clone())
                .expect("importing in order");
            handler
                .handle_justification(justification.clone().into_unverified(), Some(peer))
                .expect("correct justification");
        }
        match handler
            .handle_state(initial_state, peer)
            .expect("correct justification")
        {
            HandleStateAction::Response(NetworkData::StateBroadcastResponse(
                justification,
                maybe_justification,
            )) => {
                assert_eq!(justification, last_from_first_session);
                assert_eq!(maybe_justification, Some(last_from_second_session));
            }
            other_action => panic!("expected a response with justifications, got {other_action:?}"),
        }
    }

    #[test]
    fn handles_state_with_medium_difference() {
        let (mut handler, mut backend, _keep) = setup();
        let initial_state = handler.state().expect("state works");
        let peer = rand::random();
        let justifications: Vec<MockJustification> = import_branch(&mut backend, 23)
            .into_iter()
            .map(MockJustification::for_header)
            .collect();
        let last_from_first_session = justifications[18].clone().into_unverified();
        let top = justifications[22].clone().into_unverified();
        for justification in justifications.into_iter() {
            handler
                .block_imported(justification.header().clone())
                .expect("importing in order");
            handler
                .handle_justification(justification.clone().into_unverified(), Some(peer))
                .expect("correct justification");
        }
        match handler
            .handle_state(initial_state, peer)
            .expect("correct justification")
        {
            HandleStateAction::Response(NetworkData::StateBroadcastResponse(
                justification,
                maybe_justification,
            )) => {
                assert_eq!(justification, last_from_first_session);
                assert_eq!(maybe_justification, Some(top));
            }
            other_action => panic!("expected a response with justifications, got {other_action:?}"),
        }
    }

    #[test]
    fn handles_state_with_small_difference() {
        let (mut handler, mut backend, _keep) = setup();
        let initial_state = handler.state().expect("state works");
        let peer = rand::random();
        let justifications: Vec<MockJustification> = import_branch(&mut backend, 13)
            .into_iter()
            .map(MockJustification::for_header)
            .collect();
        let top = justifications[12].clone().into_unverified();
        for justification in justifications.into_iter() {
            handler
                .block_imported(justification.header().clone())
                .expect("importing in order");
            handler
                .handle_justification(justification.clone().into_unverified(), Some(peer))
                .expect("correct justification");
        }
        match handler
            .handle_state(initial_state, peer)
            .expect("correct justification")
        {
            HandleStateAction::Response(NetworkData::StateBroadcastResponse(
                justification,
                maybe_justification,
            )) => {
                assert_eq!(justification, top);
                assert!(maybe_justification.is_none());
            }
            other_action => panic!("expected a response with justifications, got {other_action:?}"),
        }
    }

    fn setup_request_tests(
        handler: &mut MockHandler,
        backend: &mut Backend,
        branch_length: usize,
        finalize_up_to: usize,
    ) -> (Vec<MockJustification>, Vec<MockBlock>) {
        let peer = rand::random();
        let headers = import_branch(backend, branch_length);
        let mut justifications: Vec<_> = headers
            .clone()
            .into_iter()
            .take(finalize_up_to - 1) // 0 is already imported
            .map(MockJustification::for_header)
            .collect();
        for justification in &justifications {
            let number = justification.header().id().number();
            handler
                .block_imported(justification.header().clone())
                .expect("importing in order");
            // skip some justifications, but always keep the last of the session
            // justifications right before the last will be skipped in response
            if number % 20 < 10 || number % 20 > 14 {
                handler
                    .handle_justification(justification.clone().into_unverified(), Some(peer))
                    .expect("correct justification");
            }
        }

        let blocks = headers
            .into_iter()
            .map(|h| backend.block(h.id()).unwrap().unwrap())
            .collect();

        // filter justifications, these are supposed to be included in the response
        justifications.retain(|j| {
            let number = j.header().id().number();
            number % 20 < 10 || number % 20 == 19
        });

        (justifications, blocks)
    }

    #[test]
    fn handles_request_too_far_into_future() {
        let (mut handler, mut backend, _keep) = setup();
        let initial_state = handler.state().expect("state works");

        let (justifications, _) = setup_request_tests(&mut handler, &mut backend, 100, 100);

        let requested_id = justifications.last().unwrap().header().id();
        let request = Request::new(requested_id.clone(), LowestId(requested_id), initial_state);

        match handler.handle_request(request).expect("correct request") {
            Action::Noop => {}
            other_action => panic!("expected a response with justifications, got {other_action:?}"),
        }
    }

    #[derive(Debug, Eq, PartialEq)]
    enum SimplifiedItem {
        J(BlockNumber),
        B(BlockNumber),
        H(BlockNumber),
    }

    impl SimplifiedItem {
        pub fn from_response_items(
            response_items: ResponseItems<MockBlock, MockJustification>,
        ) -> Vec<SimplifiedItem> {
            response_items
                .into_iter()
                .map(|it| match it {
                    ResponseItem::Justification(j) => Self::J(j.id().number()),
                    ResponseItem::Header(h) => Self::H(h.id().number()),
                    ResponseItem::Block(b) => Self::B(b.id().number()),
                })
                .collect()
        }
    }

    #[test]
    fn handles_request_with_lowest_id() {
<<<<<<< HEAD
        let (mut handler, mut backend, _keep) = setup();
        let initial_state = handler.state().expect("state works");

        let (justifications, blocks) = setup_request_tests(&mut handler, &mut backend, 100, 20);
=======
        use SimplifiedItem::*;
        let (mut handler, backend, _keep) = setup();
        let initial_state = handler.state().expect("state works");

        let (_, blocks) = setup_request_tests(&mut handler, &backend, 100, 20);
>>>>>>> b9a3dd5a

        let requested_id = blocks[30].clone().id();
        let lowest_id = blocks[25].clone().id();

        // request block #31, with the last known header equal to block #26
        let request = Request::new(requested_id, LowestId(lowest_id), initial_state);

        let expected_response_items = vec![
            J(1),
            B(1),
            J(2),
            B(2),
            J(3),
            B(3),
            J(4),
            B(4),
            J(5),
            B(5),
            J(6),
            B(6),
            J(7),
            B(7),
            J(8),
            B(8),
            J(9),
            B(9),
            J(19),
            H(18),
            H(17),
            H(16),
            H(15),
            H(14),
            H(13),
            H(12),
            H(11),
            H(10),
            B(10),
            B(11),
            B(12),
            B(13),
            B(14),
            B(15),
            B(16),
            B(17),
            B(18),
            B(19),
            H(26),
            H(25),
            H(24),
            H(23),
            H(22),
            H(21),
            H(20),
            B(20),
            B(21),
            B(22),
            B(23),
            B(24),
            B(25),
            B(26),
            B(27),
            B(28),
            B(29),
            B(30),
            B(31),
        ];
        match handler.handle_request(request).expect("correct request") {
            Action::Response(response_items) => {
                assert_eq!(
                    SimplifiedItem::from_response_items(response_items),
                    expected_response_items
                )
            }
            other_action => panic!("expected a response with justifications, got {other_action:?}"),
        }
    }
    #[test]
    fn handles_request_with_unknown_id() {
        let (mut handler, mut backend, _keep) = setup();
        setup_request_tests(&mut handler, &mut backend, 100, 20);

        let state = State::new(MockJustification::for_header(
            MockHeader::random_parentless(105),
        ));
        let requested_id = MockIdentifier::new_random(120);
        let lowest_id = MockIdentifier::new_random(110);

        let request = Request::new(requested_id.clone(), LowestId(lowest_id), state);

        match handler.handle_request(request).expect("correct request") {
            Action::RequestBlock(id) => assert_eq!(id, requested_id),
            other_action => panic!("expected a response with justifications, got {other_action:?}"),
        }
    }

    #[test]
    fn handles_request_with_top_imported() {
<<<<<<< HEAD
        let (mut handler, mut backend, _keep) = setup();
=======
        use SimplifiedItem::*;
        let (mut handler, backend, _keep) = setup();
>>>>>>> b9a3dd5a
        let initial_state = handler.state().expect("state works");

        let (_, blocks) = setup_request_tests(&mut handler, &mut backend, 100, 20);

        let requested_id = blocks[30].clone().id();
        let top_imported = blocks[25].clone().id();

        // request block #31, with the top imported block equal to block #26
        let request = Request::new(requested_id, TopImported(top_imported), initial_state);

        let expected_response_items = vec![
            J(1),
            J(2),
            J(3),
            J(4),
            J(5),
            J(6),
            J(7),
            J(8),
            J(9),
            J(19),
            B(27),
            B(28),
            B(29),
            B(30),
            B(31),
        ];

        match handler.handle_request(request).expect("correct request") {
            Action::Response(response_items) => {
                assert_eq!(
                    SimplifiedItem::from_response_items(response_items),
                    expected_response_items
                )
            }
            other_action => panic!("expected a response with justifications, got {other_action:?}"),
        }
    }

    #[test]
    fn handles_new_internal_request() {
        let (mut handler, mut backend, _keep) = setup();
        let _ = handler.state().expect("state works");
        let headers = import_branch(&mut backend, 2);

        assert!(handler.handle_internal_request(&headers[1].id()).unwrap());
        assert!(!handler.handle_internal_request(&headers[1].id()).unwrap());
    }
}<|MERGE_RESOLUTION|>--- conflicted
+++ resolved
@@ -349,31 +349,8 @@
         Ok(maybe_id)
     }
 
-<<<<<<< HEAD
-    fn handle_justifications(
-        &mut self,
-        justifications: Vec<J::Unverified>,
-        maybe_peer: Option<I>,
-    ) -> (Option<BlockIdFor<J>>, Option<<Self as HandlerTypes>::Error>) {
-        let mut maybe_id = None;
-        for justification in justifications {
-            maybe_id = match self.handle_justification(justification, maybe_peer.clone()) {
-                Ok(maybe_other_id) => match (&maybe_id, &maybe_other_id) {
-                    (None, _) => maybe_other_id,
-                    (Some(id), Some(other_id)) if other_id.number() > id.number() => maybe_other_id,
-                    _ => maybe_id,
-                },
-                Err(e) => return (maybe_id, Some(e)),
-            };
-        }
-        (maybe_id, None)
-    }
-
     /// Handle a state response returning the id of the new highest justified block
     /// if there is some.
-=======
-    /// Handle a justification from user returning the action we should take.
->>>>>>> b9a3dd5a
     pub fn handle_justification_from_user(
         &mut self,
         justification: J::Unverified,
@@ -407,7 +384,6 @@
 
     /// Handle a request response returning the id of the new highest justified block
     /// if there is some, and possibly an error.
-<<<<<<< HEAD
     ///
     /// If no error is returned, it means that the whole request response was processed
     /// correctly. Otherwise, the response might have been processed partially, or
@@ -416,8 +392,6 @@
     /// Note that this method does not verify nor import blocks. The received blocks
     /// are stored in a buffer, and might be silently discarded in the future
     /// if the import fails.
-=======
->>>>>>> b9a3dd5a
     pub fn handle_request_response(
         &mut self,
         response_items: ResponseItems<B, J>,
@@ -882,18 +856,11 @@
 
     #[test]
     fn handles_request_with_lowest_id() {
-<<<<<<< HEAD
+        use SimplifiedItem::*;
         let (mut handler, mut backend, _keep) = setup();
         let initial_state = handler.state().expect("state works");
 
-        let (justifications, blocks) = setup_request_tests(&mut handler, &mut backend, 100, 20);
-=======
-        use SimplifiedItem::*;
-        let (mut handler, backend, _keep) = setup();
-        let initial_state = handler.state().expect("state works");
-
-        let (_, blocks) = setup_request_tests(&mut handler, &backend, 100, 20);
->>>>>>> b9a3dd5a
+        let (_, blocks) = setup_request_tests(&mut handler, &mut backend, 100, 20);
 
         let requested_id = blocks[30].clone().id();
         let lowest_id = blocks[25].clone().id();
@@ -991,12 +958,8 @@
 
     #[test]
     fn handles_request_with_top_imported() {
-<<<<<<< HEAD
-        let (mut handler, mut backend, _keep) = setup();
-=======
         use SimplifiedItem::*;
-        let (mut handler, backend, _keep) = setup();
->>>>>>> b9a3dd5a
+        let (mut handler, mut backend, _keep) = setup();
         let initial_state = handler.state().expect("state works");
 
         let (_, blocks) = setup_request_tests(&mut handler, &mut backend, 100, 20);
