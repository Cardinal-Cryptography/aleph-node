--- conflicted
+++ resolved
@@ -15,13 +15,8 @@
             InitializationError as ForestInitializationError, Interest,
         },
         handler::request_handler::RequestHandler,
-<<<<<<< HEAD
-        Block, BlockIdFor, BlockImport, BlockStatus, ChainStatus, Finalizer, UnverifiedHeader, Header, Justification,
+        Block, BlockImport, BlockStatus, ChainStatus, Finalizer, UnverifiedHeader, Header, Justification,
         PeerId, UnverifiedJustification, Verifier,
-=======
-        Block, BlockImport, BlockStatus, ChainStatus, Finalizer, Header, Justification, PeerId,
-        UnverifiedJustification, Verifier,
->>>>>>> f637e2df
     },
     BlockId, BlockNumber, SyncOracle,
 };
