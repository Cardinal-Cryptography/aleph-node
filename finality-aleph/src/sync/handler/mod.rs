--- conflicted
+++ resolved
@@ -713,14 +713,13 @@
         Ok(maybe_equivocation_proof)
     }
 
-<<<<<<< HEAD
     /// Returns the current favourite block
     pub fn favourite_block(&self) -> J::Header {
         self.forest.favourite_block()
-=======
+    }
+
     pub fn major_sync(&self) -> bool {
         self.sync_oracle.major_sync()
->>>>>>> 725b9814
     }
 }
 
