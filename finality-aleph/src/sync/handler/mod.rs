use core::marker::PhantomData;
use std::{
    fmt::{Debug, Display, Error as FmtError, Formatter},
    iter,
};

use crate::{
    session::{SessionBoundaryInfo, SessionId},
    sync::{
        data::{NetworkData, Request, State},
        forest::{Error as ForestError, Forest, InitializationError as ForestInitializationError},
        handler::request_handler::{RequestHandler, RequestHandlerError},
        Block, BlockIdFor, BlockImport, ChainStatus, Finalizer, Header, Justification, PeerId,
        Verifier,
    },
    BlockIdentifier,
};

mod request_handler;
pub use request_handler::Action;

use crate::sync::data::{Item, Items};

/// Handles for interacting with the blockchain database.
pub struct DatabaseIO<B, J, CS, F, BI>
where
    B: Block,
    J: Justification<Header = B::Header>,
    CS: ChainStatus<B, J>,
    F: Finalizer<J>,
    BI: BlockImport<B>,
{
    chain_status: CS,
    finalizer: F,
    block_importer: BI,
    _phantom: PhantomData<(B, J)>,
}

impl<B, J, CS, F, BI> DatabaseIO<B, J, CS, F, BI>
where
    B: Block,
    J: Justification<Header = B::Header>,
    CS: ChainStatus<B, J>,
    F: Finalizer<J>,
    BI: BlockImport<B>,
{
    pub fn new(chain_status: CS, finalizer: F, block_importer: BI) -> Self {
        Self {
            chain_status,
            finalizer,
            block_importer,
            _phantom: PhantomData,
        }
    }
}

/// Types used by the Handler. For improved readability.
pub trait HandlerTypes {
    /// What can go wrong when handling a piece of data.
    type Error;
}

/// Handler for data incoming from the network.
pub struct Handler<B, I, J, CS, V, F, BI>
where
    B: Block,
    I: PeerId,
    J: Justification<Header = B::Header>,
    CS: ChainStatus<B, J>,
    V: Verifier<J>,
    F: Finalizer<J>,
    BI: BlockImport<B>,
{
    chain_status: CS,
    verifier: V,
    finalizer: F,
    forest: Forest<I, J>,
    session_info: SessionBoundaryInfo,
    block_importer: BI,
    phantom: PhantomData<B>,
}

/// What actions can the handler recommend as a reaction to some data.
#[derive(Clone, Debug)]
pub enum HandleStateAction<B, J>
where
    B: Block,
    J: Justification<Header = B::Header>,
{
    /// A response for the peer that sent us the data.
    Response(NetworkData<B, J>),
    /// A request for the highest justified block that should be performed periodically.
    HighestJustified(BlockIdFor<J>),
    /// Do nothing.
    Noop,
}

impl<B, J> HandleStateAction<B, J>
where
    B: Block,
    J: Justification<Header = B::Header>,
{
    fn response(justification: J::Unverified, other_justification: Option<J::Unverified>) -> Self {
        Self::Response(NetworkData::StateBroadcastResponse(
            justification,
            other_justification,
        ))
    }
}

impl<B, J> From<Option<BlockIdFor<J>>> for HandleStateAction<B, J>
where
    B: Block,
    J: Justification<Header = B::Header>,
{
    fn from(value: Option<BlockIdFor<J>>) -> Self {
        match value {
            Some(id) => Self::HighestJustified(id),
            None => Self::Noop,
        }
    }
}

/// What can go wrong when handling a piece of data.
#[derive(Clone, Debug)]
pub enum Error<B, J, CS, V, F>
where
    J: Justification,
    B: Block<Header = J::Header>,
    CS: ChainStatus<B, J>,
    V: Verifier<J>,
    F: Finalizer<J>,
{
    Verifier(V::Error),
    ChainStatus(CS::Error),
    Finalizer(F::Error),
    Forest(ForestError),
    ForestInitialization(ForestInitializationError<B, J, CS>),
    RequestHandlerError(RequestHandlerError<J, CS::Error>),
    MissingJustification,
    BlockNotImportable,
}

impl<B, J, CS, V, F> Display for Error<B, J, CS, V, F>
where
    J: Justification,
    B: Block<Header = J::Header>,
    CS: ChainStatus<B, J>,
    V: Verifier<J>,
    F: Finalizer<J>,
{
    fn fmt(&self, f: &mut Formatter<'_>) -> Result<(), FmtError> {
        use Error::*;
        match self {
            Verifier(e) => write!(f, "verifier error: {e}"),
            ChainStatus(e) => write!(f, "chain status error: {e}"),
            Finalizer(e) => write!(f, "finalized error: {e}"),
            Forest(e) => write!(f, "forest error: {e}"),
            ForestInitialization(e) => write!(f, "forest initialization error: {e}"),
            MissingJustification => write!(
                f,
                "justification for the last block of a past session missing"
            ),
            BlockNotImportable => {
                write!(f, "cannot import a block that we do not consider required")
            }
            RequestHandlerError(e) => write!(f, "request handler error: {e}"),
        }
    }
}

impl<B, J, CS, V, F> From<ForestError> for Error<B, J, CS, V, F>
where
    J: Justification,
    B: Block<Header = J::Header>,
    CS: ChainStatus<B, J>,
    V: Verifier<J>,
    F: Finalizer<J>,
{
    fn from(e: ForestError) -> Self {
        Error::Forest(e)
    }
}
impl<B, J, CS, V, F> From<RequestHandlerError<J, CS::Error>> for Error<B, J, CS, V, F>
where
    J: Justification,
    B: Block<Header = J::Header>,
    CS: ChainStatus<B, J>,
    V: Verifier<J>,
    F: Finalizer<J>,
{
    fn from(e: RequestHandlerError<J, CS::Error>) -> Self {
        Error::RequestHandlerError(e)
    }
}

impl<B, I, J, CS, V, F, BI> HandlerTypes for Handler<B, I, J, CS, V, F, BI>
where
    B: Block,
    I: PeerId,
    J: Justification<Header = B::Header>,
    CS: ChainStatus<B, J>,
    V: Verifier<J>,
    F: Finalizer<J>,
    BI: BlockImport<B>,
{
    type Error = Error<B, J, CS, V, F>;
}

impl<B, I, J, CS, V, F, BI> Handler<B, I, J, CS, V, F, BI>
where
    B: Block,
    I: PeerId,
    J: Justification<Header = B::Header>,
    CS: ChainStatus<B, J>,
    V: Verifier<J>,
    F: Finalizer<J>,
    BI: BlockImport<B>,
{
    /// New handler with the provided chain interfaces.
    pub fn new(
        database_io: DatabaseIO<B, J, CS, F, BI>,
        verifier: V,
        session_info: SessionBoundaryInfo,
    ) -> Result<Self, <Self as HandlerTypes>::Error> {
        let DatabaseIO {
            chain_status,
            finalizer,
            block_importer,
            ..
        } = database_io;
        let forest = Forest::new(&chain_status).map_err(Error::ForestInitialization)?;
        Ok(Handler {
            chain_status,
            verifier,
            finalizer,
            forest,
            session_info,
            block_importer,
            phantom: PhantomData,
        })
    }

    fn try_finalize(&mut self) -> Result<(), <Self as HandlerTypes>::Error> {
        let mut number = self
            .chain_status
            .top_finalized()
            .map_err(Error::ChainStatus)?
            .header()
            .id()
            .number()
            + 1;
        loop {
            while let Some(justification) = self.forest.try_finalize(&number) {
                self.finalizer
                    .finalize(justification)
                    .map_err(Error::Finalizer)?;
                number += 1;
            }
            number = self
                .session_info
                .last_block_of_session(self.session_info.session_id_from_block_num(number));
            match self.forest.try_finalize(&number) {
                Some(justification) => {
                    self.finalizer
                        .finalize(justification)
                        .map_err(Error::Finalizer)?;
                    number += 1;
                }
                None => return Ok(()),
            };
        }
    }

    /// Inform the handler that a block has been imported.
    pub fn block_imported(
        &mut self,
        header: J::Header,
    ) -> Result<(), <Self as HandlerTypes>::Error> {
        self.forest.update_body(&header)?;
        self.try_finalize()
    }

    /// Handle a request for potentially substantial amounts of data.
    ///
    /// Returns what action we should take in response to the request.
    /// We either do nothing, request new interesting block to us or send a response containing
    /// path of justifications, blocks and headers. We try to be as helpful as we can, sometimes
    /// including more information from what was requested, sometimes ignoring their requested id
    /// if we know it makes sense.
    pub fn handle_request(
        &mut self,
        request: Request<J>,
    ) -> Result<Action<B, J>, <Self as HandlerTypes>::Error> {
        let request_handler = RequestHandler::new(&self.chain_status, &self.session_info);

        Ok(match request_handler.action(request)? {
            Action::RequestBlock(id)
                if !self.forest.update_block_identifier(&id, None, true)? =>
            {
                Action::Noop
            }
            action => action,
        })
    }

    /// Handle a single unverified justification.
    /// Return `Some(id)` if this justification was higher than the previously known highest justification.
    fn handle_justification(
        &mut self,
        justification: J::Unverified,
        maybe_peer: Option<I>,
    ) -> Result<Option<BlockIdFor<J>>, <Self as HandlerTypes>::Error> {
        let justification = self
            .verifier
            .verify(justification)
            .map_err(Error::Verifier)?;
        let id = justification.header().id();
        let maybe_id = match self
            .forest
            .update_justification(justification, maybe_peer)?
        {
            true => Some(id),
            false => None,
        };
        self.try_finalize()?;
        Ok(maybe_id)
    }

    /// Handle a justification from user returning the action we should take.
    pub fn handle_justification_from_user(
        &mut self,
        justification: J::Unverified,
    ) -> Result<Option<BlockIdFor<J>>, <Self as HandlerTypes>::Error> {
        self.handle_justification(justification, None)
    }

    /// Handle a state response returning the action we should take, and possibly an error.
    pub fn handle_state_response(
        &mut self,
        justification: J::Unverified,
        maybe_justification: Option<J::Unverified>,
        peer: I,
    ) -> (Option<BlockIdFor<J>>, Option<<Self as HandlerTypes>::Error>) {
        let mut maybe_id = None;

        for justification in iter::once(justification).chain(maybe_justification) {
            maybe_id = match self.handle_justification(justification, Some(peer.clone())) {
                Ok(id) => id,
                Err(e) => return (maybe_id, Some(e)),
            };
        }

        (maybe_id, None)
    }

    /// Handle a request response returning the id of the new highest justified block
    /// if there is some, and possibly an error.
    pub fn handle_request_response(
        &mut self,
        items: Items<B, J>,
        peer: I,
    ) -> (Option<BlockIdFor<J>>, Option<<Self as HandlerTypes>::Error>) {
        let mut highest_justified = None;
        for item in items {
            match item {
                Item::Justification(j) => match self.handle_justification(j, Some(peer.clone())) {
                    Ok(Some(id)) => highest_justified = Some(id),
                    Err(e) => return (highest_justified, Some(e)),
                    _ => {}
                },
                Item::Header(h) => {
                    if let Err(e) = self.forest.update_required_header(&h, Some(peer.clone())) {
                        return (highest_justified, Some(Error::Forest(e)));
                    }
                }
                Item::Block(b) => {
                    match self.forest.importable(&b.header().id()) {
                        true => self.block_importer.import_block(b),
                        false => return (highest_justified, Some(Error::BlockNotImportable)),
                    };
                }
            }
        }

        (highest_justified, None)
    }

    fn last_justification_unverified(
        &self,
        session: SessionId,
    ) -> Result<J::Unverified, <Self as HandlerTypes>::Error> {
        use Error::*;
        Ok(self
            .chain_status
            .finalized_at(self.session_info.last_block_of_session(session))
            .map_err(ChainStatus)?
            .has_justification()
            .ok_or(MissingJustification)?
            .into_unverified())
    }

    /// Handle a state broadcast returning the actions we should take in response.
    pub fn handle_state(
        &mut self,
        state: State<J>,
        peer: I,
    ) -> Result<HandleStateAction<B, J>, <Self as HandlerTypes>::Error> {
        use Error::*;
        let remote_top_number = state.top_justification().id().number();
        let local_top = self.chain_status.top_finalized().map_err(ChainStatus)?;
        let local_top_number = local_top.header().id().number();
        let remote_session = self
            .session_info
            .session_id_from_block_num(remote_top_number);
        let local_session = self
            .session_info
            .session_id_from_block_num(local_top_number);
        match local_session.0.checked_sub(remote_session.0) {
            // remote session number larger than ours, we can try to import the justification
            None => Ok(self
                .handle_justification(state.top_justification(), Some(peer))?
                .into()),
            // same session
            Some(0) => match remote_top_number >= local_top_number {
                // remote top justification higher than ours, we can import the justification
                true => Ok(self
                    .handle_justification(state.top_justification(), Some(peer))?
                    .into()),
                // remote top justification lower than ours, we can send a response
                false => Ok(HandleStateAction::response(
                    local_top.into_unverified(),
                    None,
                )),
            },
            // remote lags one session behind
            Some(1) => Ok(HandleStateAction::response(
                self.last_justification_unverified(remote_session)?,
                Some(local_top.into_unverified()),
            )),
            // remote lags multiple sessions behind
            Some(2..) => Ok(HandleStateAction::response(
                self.last_justification_unverified(remote_session)?,
                Some(self.last_justification_unverified(SessionId(remote_session.0 + 1))?),
            )),
        }
    }

    /// The current state of our database.
    pub fn state(&self) -> Result<State<J>, <Self as HandlerTypes>::Error> {
        let top_justification = self
            .chain_status
            .top_finalized()
            .map_err(Error::ChainStatus)?
            .into_unverified();
        Ok(State::new(top_justification))
    }

    /// The forest held by this handler, read only.
    pub fn forest(&self) -> &Forest<I, J> {
        &self.forest
    }

    /// Handle an internal block request.
    /// Returns `true` if this was the first time something indicated interest in this block.
    pub fn handle_internal_request(
        &mut self,
        id: &BlockIdFor<J>,
    ) -> Result<bool, <Self as HandlerTypes>::Error> {
        let should_request = self.forest.update_block_identifier(id, None, true)?;

        Ok(should_request)
    }
}

#[cfg(test)]
mod tests {
    use super::{DatabaseIO, HandleStateAction, Handler};
    use crate::{
        session::SessionBoundaryInfo,
        sync::{
            data::{BranchKnowledge::*, Item, Items, NetworkData, Request, State},
            handler::Action,
            mock::{
                Backend, MockBlock, MockHeader, MockIdentifier, MockJustification, MockPeerId,
                MockVerifier,
            },
            ChainStatus, Header, Justification,
        },
        BlockIdentifier, BlockNumber, SessionPeriod,
    };

    type MockHandler =
        Handler<MockBlock, MockPeerId, MockJustification, Backend, MockVerifier, Backend, Backend>;

    const SESSION_PERIOD: usize = 20;

    fn setup() -> (MockHandler, Backend, impl Send) {
        let (backend, _keep) = Backend::setup(SESSION_PERIOD);
        let verifier = MockVerifier {};
        let database_io = DatabaseIO::new(backend.clone(), backend.clone(), backend.clone());
        let handler = Handler::new(
            database_io,
            verifier,
            SessionBoundaryInfo::new(SessionPeriod(20)),
        )
        .expect("mock backend works");
        (handler, backend, _keep)
    }

    fn import_branch(backend: &Backend, branch_length: usize) -> Vec<MockHeader> {
        let result: Vec<_> = backend
            .best_block()
            .expect("mock backend works")
            .random_branch()
            .take(branch_length)
            .collect();
        for header in &result {
            backend.import(header.clone());
        }
        result
    }

    #[test]
    fn finalizes_imported_and_justified() {
        let (mut handler, backend, _keep) = setup();
        let header = import_branch(&backend, 1)[0].clone();
        handler
            .block_imported(header.clone())
            .expect("importing in order");
        let justification = MockJustification::for_header(header);
        let peer = rand::random();
        assert!(
            handler
                .handle_justification(justification.clone().into_unverified(), Some(peer))
                .expect("correct justification")
                == Some(justification.id())
        );
        assert_eq!(
            backend.top_finalized().expect("mock backend works"),
            justification
        );
    }

    #[test]
    fn requests_missing_justifications_without_blocks() {
        let (mut handler, backend, _keep) = setup();
        let peer = rand::random();
        // skip the first justification, now every next added justification
        // should spawn a new task
        for justification in import_branch(&backend, 5)
            .into_iter()
            .map(MockJustification::for_header)
            .skip(1)
        {
            assert!(
                handler
                    .handle_justification(justification.clone().into_unverified(), Some(peer))
                    .expect("correct justification")
                    == Some(justification.id())
            );
        }
    }

    #[test]
    fn requests_missing_justifications_with_blocks() {
        let (mut handler, backend, _keep) = setup();
        let peer = rand::random();
        let justifications: Vec<MockJustification> = import_branch(&backend, 5)
            .into_iter()
            .map(MockJustification::for_header)
            .collect();
        for justification in justifications.iter() {
            handler
                .block_imported(justification.header().clone())
                .expect("importing in order");
        }
        // skip the first justification, now every next added justification
        // should spawn a new task
        for justification in justifications.into_iter().skip(1) {
            assert!(
                handler
                    .handle_justification(justification.clone().into_unverified(), Some(peer))
                    .expect("correct justification")
                    == Some(justification.id())
            );
        }
    }

    #[test]
    fn initializes_forest_properly() {
        let (backend, _keep) = Backend::setup(SESSION_PERIOD);
        let header = import_branch(&backend, 1)[0].clone();
        // header already imported, Handler should initialize Forest properly
        let verifier = MockVerifier {};
        let database_io = DatabaseIO::new(backend.clone(), backend.clone(), backend.clone());
        let mut handler = Handler::new(
            database_io,
            verifier,
            SessionBoundaryInfo::new(SessionPeriod(20)),
        )
        .expect("mock backend works");
        let justification = MockJustification::for_header(header);
        let peer: MockPeerId = rand::random();
        assert!(
            handler
                .handle_justification(justification.clone().into_unverified(), Some(peer))
                .expect("correct justification")
                == Some(justification.id())
        );
        // should be auto-finalized, if Forest knows about imported body
        assert_eq!(
            backend.top_finalized().expect("mock backend works"),
            justification
        );
    }

    #[test]
    fn finalizes_justified_and_imported() {
        let (mut handler, backend, _keep) = setup();
        let header = import_branch(&backend, 1)[0].clone();
        let justification = MockJustification::for_header(header.clone());
        let peer = rand::random();
        match handler
            .handle_justification(justification.clone().into_unverified(), Some(peer))
            .expect("correct justification")
        {
            Some(id) => assert_eq!(id, header.id()),
            None => panic!("expected an id, got nothing"),
        }
        handler.block_imported(header).expect("importing in order");
        assert_eq!(
            backend.top_finalized().expect("mock backend works"),
            justification
        );
    }

    #[test]
    fn handles_state_with_large_difference() {
        let (mut handler, backend, _keep) = setup();
        let initial_state = handler.state().expect("state works");
        let peer = rand::random();
        let justifications: Vec<MockJustification> = import_branch(&backend, 43)
            .into_iter()
            .map(MockJustification::for_header)
            .collect();
        let last_from_first_session = justifications[18].clone().into_unverified();
        let last_from_second_session = justifications[38].clone().into_unverified();
        for justification in justifications.into_iter() {
            handler
                .block_imported(justification.header().clone())
                .expect("importing in order");
            handler
                .handle_justification(justification.clone().into_unverified(), Some(peer))
                .expect("correct justification");
        }
        match handler
            .handle_state(initial_state, peer)
            .expect("correct justification")
        {
            HandleStateAction::Response(NetworkData::StateBroadcastResponse(
                justification,
                maybe_justification,
            )) => {
                assert_eq!(justification, last_from_first_session);
                assert_eq!(maybe_justification, Some(last_from_second_session));
            }
            other_action => panic!("expected a response with justifications, got {other_action:?}"),
        }
    }

    #[test]
    fn handles_state_with_medium_difference() {
        let (mut handler, backend, _keep) = setup();
        let initial_state = handler.state().expect("state works");
        let peer = rand::random();
        let justifications: Vec<MockJustification> = import_branch(&backend, 23)
            .into_iter()
            .map(MockJustification::for_header)
            .collect();
        let last_from_first_session = justifications[18].clone().into_unverified();
        let top = justifications[22].clone().into_unverified();
        for justification in justifications.into_iter() {
            handler
                .block_imported(justification.header().clone())
                .expect("importing in order");
            handler
                .handle_justification(justification.clone().into_unverified(), Some(peer))
                .expect("correct justification");
        }
        match handler
            .handle_state(initial_state, peer)
            .expect("correct justification")
        {
            HandleStateAction::Response(NetworkData::StateBroadcastResponse(
                justification,
                maybe_justification,
            )) => {
                assert_eq!(justification, last_from_first_session);
                assert_eq!(maybe_justification, Some(top));
            }
            other_action => panic!("expected a response with justifications, got {other_action:?}"),
        }
    }

    #[test]
    fn handles_state_with_small_difference() {
        let (mut handler, backend, _keep) = setup();
        let initial_state = handler.state().expect("state works");
        let peer = rand::random();
        let justifications: Vec<MockJustification> = import_branch(&backend, 13)
            .into_iter()
            .map(MockJustification::for_header)
            .collect();
        let top = justifications[12].clone().into_unverified();
        for justification in justifications.into_iter() {
            handler
                .block_imported(justification.header().clone())
                .expect("importing in order");
            handler
                .handle_justification(justification.clone().into_unverified(), Some(peer))
                .expect("correct justification");
        }
        match handler
            .handle_state(initial_state, peer)
            .expect("correct justification")
        {
            HandleStateAction::Response(NetworkData::StateBroadcastResponse(
                justification,
                maybe_justification,
            )) => {
                assert_eq!(justification, top);
                assert!(maybe_justification.is_none());
            }
            other_action => panic!("expected a response with justifications, got {other_action:?}"),
        }
    }

    fn setup_request_tests(
        handler: &mut MockHandler,
        backend: &Backend,
        branch_length: usize,
        finalize_up_to: usize,
    ) -> (Vec<MockJustification>, Vec<MockBlock>) {
        let peer = rand::random();
        let headers = import_branch(backend, branch_length);
        let mut justifications: Vec<_> = headers
            .clone()
            .into_iter()
            .take(finalize_up_to - 1) // 0 is already imported
            .map(MockJustification::for_header)
            .collect();
        for justification in &justifications {
            let number = justification.header().id().number();
            handler
                .block_imported(justification.header().clone())
                .expect("importing in order");
            // skip some justifications, but always keep the last of the session
            // justifications right before the last will be skipped in response
            if number % 20 < 10 || number % 20 > 14 {
                handler
                    .handle_justification(justification.clone().into_unverified(), Some(peer))
                    .expect("correct justification");
            }
        }

        let blocks = headers
            .into_iter()
            .map(|h| backend.block(h.id()).unwrap().unwrap())
            .collect();

        // filter justifications, these are supposed to be included in the response
        justifications.retain(|j| {
            let number = j.header().id().number();
            number % 20 < 10 || number % 20 == 19
        });

        (justifications, blocks)
    }

    #[test]
    fn handles_request_too_far_into_future() {
        let (mut handler, backend, _keep) = setup();
        let initial_state = handler.state().expect("state works");

        let (justifications, _) = setup_request_tests(&mut handler, &backend, 100, 100);

        let requested_id = justifications.last().unwrap().header().id();
        let request = Request::new(requested_id.clone(), LowestId(requested_id), initial_state);

        match handler.handle_request(request).expect("correct request") {
            Action::Noop => {}
            other_action => panic!("expected a response with justifications, got {other_action:?}"),
        }
    }

    #[derive(Debug, Eq, PartialEq)]
    enum SimplifiedItem {
        J(BlockNumber),
        B(BlockNumber),
        H(BlockNumber),
    }

    impl SimplifiedItem {
        pub fn from_items(items: Items<MockBlock, MockJustification>) -> Vec<SimplifiedItem> {
            items
                .into_iter()
                .map(|it| match it {
                    Item::Justification(j) => Self::J(j.id().number()),
                    Item::Header(h) => Self::H(h.id().number()),
                    Item::Block(b) => Self::B(b.id().number()),
                })
                .collect()
        }
    }

    #[test]
    fn handles_request_with_lowest_id() {
        use SimplifiedItem::*;
        let (mut handler, backend, _keep) = setup();
        let initial_state = handler.state().expect("state works");

        let (justifications, blocks) = setup_request_tests(&mut handler, &backend, 100, 20);

        let requested_id = blocks[30].clone().id();
        let lowest_id = justifications
            .last()
            .expect("at least 20 finalized blocks")
            .clone()
            .header()
            .id();

        // request block #31, with the last known header equal to last finalized block of the previous session
        // so block #19
        let request = Request::new(requested_id, LowestId(lowest_id), initial_state);

<<<<<<< HEAD
        let expected_items = vec![
            J(1),
            B(1),
            J(2),
            B(2),
            J(3),
            B(3),
            J(4),
            B(4),
            J(5),
            B(5),
            J(6),
            B(6),
            J(7),
            B(7),
            J(8),
            B(8),
            J(9),
            B(9),
            J(19),
            H(18),
            H(17),
            H(16),
            H(15),
            H(14),
            H(13),
            H(12),
            H(11),
            H(10),
            B(10),
            B(11),
            B(12),
            B(13),
            B(14),
            B(15),
            B(16),
            B(17),
            B(18),
            B(19),
            B(20),
            B(21),
            B(22),
            B(23),
            B(24),
            B(25),
            B(26),
            B(27),
            B(28),
            B(29),
            B(30),
            B(31),
        ];
=======
        let expected_justifications_in_request: Vec<_> = vec![19, 9, 8, 7, 6, 5, 4, 3, 2, 1];
        let expected_blocks: Vec<_> = (1..=31).collect();
        let expected_headers: Vec<_> = (10..19).rev().collect();

>>>>>>> 6f3755a1
        match handler.handle_request(request).expect("correct request") {
            Action::Response(items) => {
                assert_eq!(SimplifiedItem::from_items(items), expected_items)
            }
            other_action => panic!("expected a response with justifications, got {other_action:?}"),
        }
    }
    #[test]
    fn handles_request_with_unknown_id() {
        let (mut handler, backend, _keep) = setup();
        setup_request_tests(&mut handler, &backend, 100, 20);

        let state = State::new(MockJustification::for_header(
            MockHeader::random_parentless(105),
        ));
        let requested_id = MockIdentifier::new_random(120);
        let lowest_id = MockIdentifier::new_random(110);

        let request = Request::new(requested_id.clone(), LowestId(lowest_id), state);

        match handler.handle_request(request).expect("correct request") {
            Action::RequestBlock(id) => assert_eq!(id, requested_id),
            other_action => panic!("expected a response with justifications, got {other_action:?}"),
        }
    }

    #[test]
    fn handles_request_with_top_imported() {
        use SimplifiedItem::*;
        let (mut handler, backend, _keep) = setup();
        let initial_state = handler.state().expect("state works");

        let (_, blocks) = setup_request_tests(&mut handler, &backend, 100, 20);

        let requested_id = blocks[30].clone().id();
        let top_imported = blocks[25].clone().id();

        // request block #31, with the top imported block equal to block #26
        let request = Request::new(requested_id, TopImported(top_imported), initial_state);

        let expected_items = vec![
            J(1),
            J(2),
            J(3),
            J(4),
            J(5),
            J(6),
            J(7),
            J(8),
            J(9),
            J(19),
            B(27),
            B(28),
            B(29),
            B(30),
            B(31),
        ];

        match handler.handle_request(request).expect("correct request") {
            Action::Response(items) => {
                assert_eq!(SimplifiedItem::from_items(items), expected_items)
            }
            other_action => panic!("expected a response with justifications, got {other_action:?}"),
        }
    }

    #[test]
    fn handles_new_internal_request() {
        let (mut handler, backend, _keep) = setup();
        let _ = handler.state().expect("state works");
        let headers = import_branch(&backend, 2);

        assert!(handler.handle_internal_request(&headers[1].id()).unwrap());
        assert!(!handler.handle_internal_request(&headers[1].id()).unwrap());
    }
}<|MERGE_RESOLUTION|>--- conflicted
+++ resolved
@@ -834,7 +834,6 @@
         // so block #19
         let request = Request::new(requested_id, LowestId(lowest_id), initial_state);
 
-<<<<<<< HEAD
         let expected_items = vec![
             J(1),
             B(1),
@@ -887,12 +886,6 @@
             B(30),
             B(31),
         ];
-=======
-        let expected_justifications_in_request: Vec<_> = vec![19, 9, 8, 7, 6, 5, 4, 3, 2, 1];
-        let expected_blocks: Vec<_> = (1..=31).collect();
-        let expected_headers: Vec<_> = (10..19).rev().collect();
-
->>>>>>> 6f3755a1
         match handler.handle_request(request).expect("correct request") {
             Action::Response(items) => {
                 assert_eq!(SimplifiedItem::from_items(items), expected_items)
