use std::hash::Hash;

use parity_scale_codec::{Decode, Encode};
use primitives::{BlockHash, BlockNumber};

use crate::{
    BlockNumber, BlockHash,
    sync::{Block, ChainStatusNotification, Header, Justification, UnverifiedJustification},
    BlockId,
};

mod backend;
mod status_notifier;

<<<<<<< HEAD
type MockNumber = BlockNumber;
type MockHash = BlockHash;

=======
>>>>>>> f637e2df
pub use backend::Backend;

pub type MockPeerId = u32;

impl BlockId {
    pub fn new_random(number: BlockNumber) -> Self {
        Self::new(BlockHash::random(), number)
    }

    pub fn random_child(&self) -> MockHeader {
        let id = Self::new_random(self.number + 1);
        let parent = Some(self.clone());
        MockHeader { id, parent }
    }

    pub fn random_branch(&self) -> impl Iterator<Item = MockHeader> {
        RandomBranch {
            parent: self.clone(),
        }
    }
}

#[derive(Clone, Hash, Debug, PartialEq, Eq, Encode, Decode)]
pub struct MockHeader {
    id: BlockId,
    parent: Option<BlockId>,
}

impl MockHeader {
    pub fn genesis() -> Self {
        MockHeader {
            id: BlockId {
                number: 0,
                hash: BlockHash::zero(),
            },
            parent: None,
        }
    }

    pub fn random_parentless(number: BlockNumber) -> Self {
        let id = BlockId::new_random(number);
        MockHeader { id, parent: None }
    }

    pub fn random_child(&self) -> Self {
        self.id.random_child()
    }

    pub fn random_branch(&self) -> impl Iterator<Item = Self> {
        self.id.random_branch()
    }
}

struct RandomBranch {
    parent: BlockId,
}

impl Iterator for RandomBranch {
    type Item = MockHeader;

    fn next(&mut self) -> Option<Self::Item> {
        let result = self.parent.random_child();
        self.parent = result.id();
        Some(result)
    }
}

impl Header for MockHeader {
    fn id(&self) -> BlockId {
        self.id.clone()
    }

    fn parent_id(&self) -> Option<BlockId> {
        self.parent.clone()
    }
}

#[derive(Clone, Hash, Debug, PartialEq, Eq, Encode, Decode)]
pub struct MockBlock {
    header: MockHeader,
    justification: Option<MockJustification>,
    is_correct: bool,
}

impl MockBlock {
    pub fn new(header: MockHeader, is_correct: bool) -> Self {
        Self {
            header,
            justification: None,
            is_correct,
        }
    }

    fn finalize(&mut self, justification: MockJustification) {
        self.justification = Some(justification);
    }

    pub fn verify(&self) -> bool {
        self.is_correct
    }
}

impl Header for MockBlock {
    fn id(&self) -> BlockId {
        self.header().id()
    }

    fn parent_id(&self) -> Option<BlockId> {
        self.header().parent_id()
    }
}

impl Block for MockBlock {
    type Header = MockHeader;

    fn header(&self) -> &Self::Header {
        &self.header
    }
}

#[derive(Clone, Hash, Debug, PartialEq, Eq, Encode, Decode)]
pub struct MockJustification {
    header: MockHeader,
    is_correct: bool,
}

impl MockJustification {
    pub fn for_header(header: MockHeader) -> Self {
        Self {
            header,
            is_correct: true,
        }
    }
}

impl UnverifiedJustification for MockJustification {
    type Header = MockHeader;

    fn header(&self) -> &Self::Header {
        &self.header
    }
}

impl Justification for MockJustification {
    type Header = MockHeader;
    type Unverified = Self;

    fn header(&self) -> &Self::Header {
        &self.header
    }

    fn into_unverified(self) -> Self::Unverified {
        self
    }
}

type MockNotification = ChainStatusNotification<MockHeader>;<|MERGE_RESOLUTION|>--- conflicted
+++ resolved
@@ -12,12 +12,6 @@
 mod backend;
 mod status_notifier;
 
-<<<<<<< HEAD
-type MockNumber = BlockNumber;
-type MockHash = BlockHash;
-
-=======
->>>>>>> f637e2df
 pub use backend::Backend;
 
 pub type MockPeerId = u32;
