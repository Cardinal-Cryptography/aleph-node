use std::fmt::{Debug, Display};

<<<<<<< HEAD
use aleph_primitives::{Block, BlockNumber, Header};
use codec::{Decode, Encode};
use sc_consensus::import_queue::ImportQueueService;
use sp_runtime::traits::{CheckedSub, Header as SubstrateHeader, One};

use crate::{
    sync::{Block as BlockT, BlockImport, Header as HeaderT, Justification as JustificationT},
=======
use parity_scale_codec::{Decode, Encode};
use sp_runtime::traits::{CheckedSub, Header as SubstrateHeader, One};

use crate::{
    aleph_primitives::{Block, BlockNumber, Header},
    sync::{Block as BlockT, Header as HeaderT, Justification as JustificationT},
>>>>>>> 646c82a0
    AlephJustification, BlockId,
};

mod chain_status;
mod finalizer;
mod status_notifier;
mod translator;
mod verification;

pub use chain_status::SubstrateChainStatus;
pub use status_notifier::SubstrateChainStatusNotifier;
pub use translator::Error as TranslateError;
pub use verification::{SessionVerifier, SubstrateFinalizationInfo, VerifierCache};

impl BlockImport<Block> for Box<dyn ImportQueueService<Block>> {
    /// Import the block.
    fn import_block(&mut self, _block: &Block) {}
}

impl<H: SubstrateHeader<Number = BlockNumber>> HeaderT for H {
    type Identifier = BlockId<H>;

    fn id(&self) -> Self::Identifier {
        BlockId {
            hash: self.hash(),
            number: *self.number(),
        }
    }

    fn parent_id(&self) -> Option<Self::Identifier> {
        let number = self.number().checked_sub(&One::one())?;
        Some(BlockId {
            hash: *self.parent_hash(),
            number,
        })
    }
}

impl BlockT for Block {
    type Header = Header;

    /// The header of the block.
    fn header(&self) -> &Self::Header {
        &self.header
    }
}

/// Proper `AlephJustification` or a variant indicating virtual justification
/// for the genesis block, which is the only block that can be the top finalized
/// block with no proper justification.
#[derive(Clone, Debug, Encode, Decode)]
pub enum InnerJustification {
    AlephJustification(AlephJustification),
    Genesis,
}

/// A justification, including the related header.
#[derive(Clone, Debug, Encode, Decode)]
pub struct Justification<H: SubstrateHeader<Number = BlockNumber>> {
    header: H,
    inner_justification: InnerJustification,
}

impl<H: SubstrateHeader<Number = BlockNumber>> Justification<H> {
    pub fn aleph_justification(header: H, aleph_justification: AlephJustification) -> Self {
        Justification {
            header,
            inner_justification: InnerJustification::AlephJustification(aleph_justification),
        }
    }

    pub fn genesis_justification(header: H) -> Self {
        Justification {
            header,
            inner_justification: InnerJustification::Genesis,
        }
    }
}

impl<H: SubstrateHeader<Number = BlockNumber>> HeaderT for Justification<H> {
    type Identifier = BlockId<H>;

    fn id(&self) -> Self::Identifier {
        self.header().id()
    }

    fn parent_id(&self) -> Option<Self::Identifier> {
        self.header().parent_id()
    }
}

impl<H: SubstrateHeader<Number = BlockNumber>> JustificationT for Justification<H> {
    type Header = H;
    type Unverified = Self;

    fn header(&self) -> &Self::Header {
        &self.header
    }

    fn into_unverified(self) -> Self::Unverified {
        self
    }
}

/// Translates raw aleph justifications into ones acceptable to sync.
pub trait JustificationTranslator<H: SubstrateHeader<Number = BlockNumber>>: Send + Sync {
    type Error: Display + Debug;

    fn translate(
        &self,
        raw_justification: AlephJustification,
        block_id: BlockId<H>,
    ) -> Result<Justification<H>, Self::Error>;
}<|MERGE_RESOLUTION|>--- conflicted
+++ resolved
@@ -1,21 +1,12 @@
 use std::fmt::{Debug, Display};
 
-<<<<<<< HEAD
-use aleph_primitives::{Block, BlockNumber, Header};
-use codec::{Decode, Encode};
+use parity_scale_codec::{Decode, Encode};
 use sc_consensus::import_queue::ImportQueueService;
 use sp_runtime::traits::{CheckedSub, Header as SubstrateHeader, One};
 
 use crate::{
+    aleph_primitives::{Block, BlockNumber, Header},
     sync::{Block as BlockT, BlockImport, Header as HeaderT, Justification as JustificationT},
-=======
-use parity_scale_codec::{Decode, Encode};
-use sp_runtime::traits::{CheckedSub, Header as SubstrateHeader, One};
-
-use crate::{
-    aleph_primitives::{Block, BlockNumber, Header},
-    sync::{Block as BlockT, Header as HeaderT, Justification as JustificationT},
->>>>>>> 646c82a0
     AlephJustification, BlockId,
 };
 
