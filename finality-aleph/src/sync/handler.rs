use core::marker::PhantomData;
use std::{
    fmt::{Debug, Display, Error as FmtError, Formatter},
    iter,
};

use crate::{
    session::{SessionBoundaryInfo, SessionId},
    sync::{
        data::{NetworkData, Request, State},
        forest::{Error as ForestError, Forest, InitializationError as ForestInitializationError},
        Block, BlockIdFor, BlockImport, ChainStatus, FinalizationStatus, Finalizer, Header,
        Justification, PeerId, Verifier,
    },
    BlockIdentifier,
};

/// How many justifications we will send at most in response to an explicit query.
pub const MAX_JUSTIFICATION_BATCH: usize = 100;

/// Handles for interacting with the blockchain database.
pub struct DatabaseIO<B, J, CS, F, BI>
where
    B: Block,
    J: Justification<Header = B::Header>,
    CS: ChainStatus<B, J>,
    F: Finalizer<J>,
    BI: BlockImport<B>,
{
    chain_status: CS,
    finalizer: F,
    block_importer: BI,
    _phantom: PhantomData<(B, J)>,
}

impl<B, J, CS, F, BI> DatabaseIO<B, J, CS, F, BI>
where
    B: Block,
    J: Justification<Header = B::Header>,
    CS: ChainStatus<B, J>,
    F: Finalizer<J>,
    BI: BlockImport<B>,
{
    pub fn new(chain_status: CS, finalizer: F, block_importer: BI) -> Self {
        Self {
            chain_status,
            finalizer,
            block_importer,
            _phantom: PhantomData,
        }
    }
}

/// Types used by the Handler. For improved readability.
pub trait HandlerTypes {
    /// What can go wrong when handling a piece of data.
    type Error;
}

/// Handler for data incoming from the network.
pub struct Handler<B, I, J, CS, V, F, BI>
where
    B: Block,
    I: PeerId,
    J: Justification<Header = B::Header>,
    CS: ChainStatus<B, J>,
    V: Verifier<J>,
    F: Finalizer<J>,
    BI: BlockImport<B>,
{
    chain_status: CS,
    verifier: V,
    finalizer: F,
    forest: Forest<I, J>,
    session_info: SessionBoundaryInfo,
    block_importer: BI,
    phantom: PhantomData<B>,
}

/// What actions can the handler recommend as a reaction to some data.
#[derive(Clone, Debug)]
pub enum HandleStateAction<B, J>
where
    B: Block,
    J: Justification,
{
    /// A response for the peer that sent us the data.
    Response(NetworkData<B, J>),
    /// A request for the highest justified block that should be performed periodically.
    HighestJustified(BlockIdFor<J>),
    /// Do nothing.
    Noop,
}

impl<B, J> HandleStateAction<B, J>
where
    B: Block,
    J: Justification,
{
    fn response(justification: J::Unverified, other_justification: Option<J::Unverified>) -> Self {
        Self::Response(NetworkData::StateBroadcastResponse(
            justification,
            other_justification,
        ))
    }
}

impl<B, J> From<Option<BlockIdFor<J>>> for HandleStateAction<B, J>
where
    B: Block,
    J: Justification,
{
    fn from(value: Option<BlockIdFor<J>>) -> Self {
        match value {
            Some(id) => Self::HighestJustified(id),
            None => Self::Noop,
        }
    }
}

/// What can go wrong when handling a piece of data.
#[derive(Clone, Debug)]
pub enum Error<B, J, CS, V, F>
where
    J: Justification,
    B: Block<Header = J::Header>,
    CS: ChainStatus<B, J>,
    V: Verifier<J>,
    F: Finalizer<J>,
{
    Verifier(V::Error),
    ChainStatus(CS::Error),
    Finalizer(F::Error),
    Forest(ForestError),
    ForestInitialization(ForestInitializationError<B, J, CS>),
    MissingJustification,
    BlockNotImportable,
}

impl<B, J, CS, V, F> Display for Error<B, J, CS, V, F>
where
    J: Justification,
    B: Block<Header = J::Header>,
    CS: ChainStatus<B, J>,
    V: Verifier<J>,
    F: Finalizer<J>,
{
    fn fmt(&self, f: &mut Formatter<'_>) -> Result<(), FmtError> {
        use Error::*;
        match self {
            Verifier(e) => write!(f, "verifier error: {}", e),
            ChainStatus(e) => write!(f, "chain status error: {}", e),
            Finalizer(e) => write!(f, "finalized error: {}", e),
            Forest(e) => write!(f, "forest error: {}", e),
            ForestInitialization(e) => write!(f, "forest initialization error: {}", e),
            MissingJustification => write!(
                f,
                "justification for the last block of a past session missing"
            ),
            BlockNotImportable => {
                write!(f, "cannot import a block that we do not consider required")
            }
        }
    }
}

impl<B, J, CS, V, F> From<ForestError> for Error<B, J, CS, V, F>
where
    J: Justification,
    B: Block<Header = J::Header>,
    CS: ChainStatus<B, J>,
    V: Verifier<J>,
    F: Finalizer<J>,
{
    fn from(e: ForestError) -> Self {
        Error::Forest(e)
    }
}

impl<B, I, J, CS, V, F, BI> HandlerTypes for Handler<B, I, J, CS, V, F, BI>
where
    B: Block,
    I: PeerId,
    J: Justification<Header = B::Header>,
    CS: ChainStatus<B, J>,
    V: Verifier<J>,
    F: Finalizer<J>,
    BI: BlockImport<B>,
{
    type Error = Error<B, J, CS, V, F>;
}

impl<B, I, J, CS, V, F, BI> Handler<B, I, J, CS, V, F, BI>
where
    B: Block,
    I: PeerId,
    J: Justification<Header = B::Header>,
    CS: ChainStatus<B, J>,
    V: Verifier<J>,
    F: Finalizer<J>,
    BI: BlockImport<B>,
{
    /// New handler with the provided chain interfaces.
    pub fn new(
        database_io: DatabaseIO<B, J, CS, F, BI>,
        verifier: V,
        session_info: SessionBoundaryInfo,
    ) -> Result<Self, <Self as HandlerTypes>::Error> {
        let DatabaseIO {
            chain_status,
            finalizer,
            block_importer,
            ..
        } = database_io;
        let forest = Forest::new(&chain_status).map_err(Error::ForestInitialization)?;
        Ok(Handler {
            chain_status,
            verifier,
            finalizer,
            forest,
            session_info,
            block_importer,
            phantom: PhantomData,
        })
    }

    fn try_finalize(&mut self) -> Result<(), <Self as HandlerTypes>::Error> {
        let mut number = self
            .chain_status
            .top_finalized()
            .map_err(Error::ChainStatus)?
            .header()
            .id()
            .number()
            + 1;
        loop {
            while let Some(justification) = self.forest.try_finalize(&number) {
                self.finalizer
                    .finalize(justification)
                    .map_err(Error::Finalizer)?;
                number += 1;
            }
            number = self
                .session_info
                .last_block_of_session(self.session_info.session_id_from_block_num(number));
            match self.forest.try_finalize(&number) {
                Some(justification) => {
                    self.finalizer
                        .finalize(justification)
                        .map_err(Error::Finalizer)?;
                    number += 1;
                }
                None => return Ok(()),
            };
        }
    }

    /// Inform the handler that a block has been imported.
    pub fn block_imported(
        &mut self,
        header: J::Header,
    ) -> Result<(), <Self as HandlerTypes>::Error> {
        self.forest.update_body(&header)?;
        self.try_finalize()
    }

    /// Handle a request for potentially substantial amounts of data.
    ///
    /// Currently ignores the requested id, it will only become important once we can request
    /// blocks.
    pub fn handle_request(
        &mut self,
        request: Request<J>,
<<<<<<< HEAD
    ) -> Result<Option<NetworkData<B, J>>, <Self as HandlerTypes>::Error> {
=======
    ) -> Result<SyncAction<B, J>, <Self as HandlerTypes>::Error> {
        use FinalizationStatus::*;
>>>>>>> 5f02a166
        let mut number = request.state().top_justification().id().number() + 1;
        let mut justifications = vec![];
        while justifications.len() < MAX_JUSTIFICATION_BATCH {
            match self
                .chain_status
                .finalized_at(number)
                .map_err(Error::ChainStatus)?
            {
                FinalizedWithJustification(justification) => {
                    justifications.push(justification.into_unverified());
                    number += 1;
                }
                _ => {
                    number = self
                        .session_info
                        .last_block_of_session(self.session_info.session_id_from_block_num(number));
                    match self
                        .chain_status
                        .finalized_at(number)
                        .map_err(Error::ChainStatus)?
                    {
                        FinalizedWithJustification(justification) => {
                            justifications.push(justification.into_unverified());
                            number += 1;
                        }
                        _ => break,
                    };
                }
            }
        }
        Ok(Some(NetworkData::RequestResponse(
            justifications,
            Vec::new(),
            Vec::new(),
        )))
    }

    /// Handle a single unverified justification.
    /// Return `Some(id)` if this justification was higher than the previously known highest justification.
    fn handle_justification(
        &mut self,
        justification: J::Unverified,
        maybe_peer: Option<I>,
    ) -> Result<Option<BlockIdFor<J>>, <Self as HandlerTypes>::Error> {
        let justification = self
            .verifier
            .verify(justification)
            .map_err(Error::Verifier)?;
        let id = justification.header().id();
        let maybe_id = match self
            .forest
            .update_justification(justification, maybe_peer)?
        {
            true => Some(id),
            false => None,
        };
        self.try_finalize()?;
        Ok(maybe_id)
    }

    fn handle_justifications(
        &mut self,
        justifications: Vec<J::Unverified>,
        maybe_peer: Option<I>,
    ) -> (Option<BlockIdFor<J>>, Option<<Self as HandlerTypes>::Error>) {
        let mut maybe_id = None;
        for justification in justifications {
            maybe_id = match self.handle_justification(justification, maybe_peer.clone()) {
                Ok(maybe_other_id) => match (&maybe_id, &maybe_other_id) {
                    (None, _) => maybe_other_id,
                    (Some(id), Some(other_id)) if other_id.number() > id.number() => maybe_other_id,
                    _ => maybe_id,
                },
                Err(e) => return (maybe_id, Some(e)),
            };
        }
        (maybe_id, None)
    }

    /// Handle a justification from user returning the action we should take.
    pub fn handle_justification_from_user(
        &mut self,
        justification: J::Unverified,
    ) -> Result<Option<BlockIdFor<J>>, <Self as HandlerTypes>::Error> {
        self.handle_justification(justification, None)
    }

    /// Handle a state response returning the action we should take, and possibly an error.
    pub fn handle_state_response(
        &mut self,
        justification: J::Unverified,
        maybe_justification: Option<J::Unverified>,
        peer: I,
    ) -> (Option<BlockIdFor<J>>, Option<<Self as HandlerTypes>::Error>) {
        self.handle_justifications(
            iter::once(justification)
                .chain(maybe_justification)
                .collect(),
            Some(peer),
        )
    }

    /// Handle a request response returning the action we should take, and possibly an error.
    pub fn handle_request_response(
        &mut self,
        justifications: Vec<J::Unverified>,
        headers: Vec<J::Header>,
        blocks: Vec<B>,
        peer: I,
    ) -> (Option<BlockIdFor<J>>, Option<<Self as HandlerTypes>::Error>) {
        // handle justifications
        let sync_action = match self.handle_justifications(justifications, Some(peer.clone())) {
            (sync_action, None) => sync_action,
            (sync_action, Some(e)) => return (sync_action, Some(e)),
        };

        // handle headers
        for header in headers {
            if let Err(e) = self
                .forest
                .update_required_header(&header, Some(peer.clone()))
            {
                return (sync_action, Some(Error::Forest(e)));
            }
        }

        // handle blocks
        for block in blocks {
            match self.forest.importable(&block.header().id()) {
                true => self.block_importer.import_block(block),
                false => return (sync_action, Some(Error::BlockNotImportable)),
            }
        }

        (sync_action, None)
    }

    fn last_justification_unverified(
        &self,
        session: SessionId,
    ) -> Result<J::Unverified, <Self as HandlerTypes>::Error> {
        use Error::*;
        Ok(self
            .chain_status
            .finalized_at(self.session_info.last_block_of_session(session))
            .map_err(ChainStatus)?
            .has_justification()
            .ok_or(MissingJustification)?
            .into_unverified())
    }

    /// Handle a state broadcast returning the actions we should take in response.
    pub fn handle_state(
        &mut self,
        state: State<J>,
        peer: I,
    ) -> Result<HandleStateAction<B, J>, <Self as HandlerTypes>::Error> {
        use Error::*;
        let remote_top_number = state.top_justification().id().number();
        let local_top = self.chain_status.top_finalized().map_err(ChainStatus)?;
        let local_top_number = local_top.header().id().number();
        let remote_session = self
            .session_info
            .session_id_from_block_num(remote_top_number);
        let local_session = self
            .session_info
            .session_id_from_block_num(local_top_number);
        match local_session.0.checked_sub(remote_session.0) {
            // remote session number larger than ours, we can try to import the justification
            None => Ok(self
                .handle_justification(state.top_justification(), Some(peer))?
                .into()),
            // same session
            Some(0) => match remote_top_number >= local_top_number {
                // remote top justification higher than ours, we can import the justification
                true => Ok(self
                    .handle_justification(state.top_justification(), Some(peer))?
                    .into()),
                // remote top justification lower than ours, we can send a response
                false => Ok(HandleStateAction::response(
                    local_top.into_unverified(),
                    None,
                )),
            },
            // remote lags one session behind
            Some(1) => Ok(HandleStateAction::response(
                self.last_justification_unverified(remote_session)?,
                Some(local_top.into_unverified()),
            )),
            // remote lags multiple sessions behind
            Some(2..) => Ok(HandleStateAction::response(
                self.last_justification_unverified(remote_session)?,
                Some(self.last_justification_unverified(SessionId(remote_session.0 + 1))?),
            )),
        }
    }

    /// The current state of our database.
    pub fn state(&self) -> Result<State<J>, <Self as HandlerTypes>::Error> {
        let top_justification = self
            .chain_status
            .top_finalized()
            .map_err(Error::ChainStatus)?
            .into_unverified();
        Ok(State::new(top_justification))
    }

    /// The forest held by this handler, read only.
    pub fn forest(&self) -> &Forest<I, J> {
        &self.forest
    }

    /// Handle an internal block request.
    /// Returns `true` if this was the first time something indicated interest in this block.
    pub fn handle_internal_request(
        &mut self,
        id: &BlockIdFor<J>,
    ) -> Result<bool, <Self as HandlerTypes>::Error> {
        let should_request = self.forest.update_block_identifier(id, None, true)?;

        Ok(should_request)
    }
}

#[cfg(test)]
mod tests {
    use super::{DatabaseIO, HandleStateAction, Handler};
    use crate::{
        session::SessionBoundaryInfo,
        sync::{
            data::{BranchKnowledge::*, NetworkData, Request},
            mock::{Backend, MockBlock, MockHeader, MockJustification, MockPeerId, MockVerifier},
            ChainStatus, Header, Justification,
        },
        BlockIdentifier, SessionPeriod,
    };

    type MockHandler =
        Handler<MockBlock, MockPeerId, MockJustification, Backend, MockVerifier, Backend, Backend>;

    const SESSION_PERIOD: usize = 20;

    fn setup() -> (MockHandler, Backend, impl Send) {
        let (backend, _keep) = Backend::setup(SESSION_PERIOD);
        let verifier = MockVerifier {};
        let database_io = DatabaseIO::new(backend.clone(), backend.clone(), backend.clone());
        let handler = Handler::new(
            database_io,
            verifier,
            SessionBoundaryInfo::new(SessionPeriod(20)),
        )
        .expect("mock backend works");
        (handler, backend, _keep)
    }

    fn import_branch(backend: &Backend, branch_length: usize) -> Vec<MockHeader> {
        let result: Vec<_> = backend
            .best_block()
            .expect("mock backend works")
            .random_branch()
            .take(branch_length)
            .collect();
        for header in &result {
            backend.import(header.clone());
        }
        result
    }

    #[test]
    fn finalizes_imported_and_justified() {
        let (mut handler, backend, _keep) = setup();
        let header = import_branch(&backend, 1)[0].clone();
        handler
            .block_imported(header.clone())
            .expect("importing in order");
        let justification = MockJustification::for_header(header);
        let peer = rand::random();
        assert!(matches!(
            handler
                .handle_justification(justification.clone().into_unverified(), Some(peer))
                .expect("correct justification"),
            Some(id) if id == justification.id()
        ));
        assert_eq!(
            backend.top_finalized().expect("mock backend works"),
            justification
        );
    }

    #[test]
    fn requests_missing_justifications_without_blocks() {
        let (mut handler, backend, _keep) = setup();
        let peer = rand::random();
        // skip the first justification, now every next added justification
        // should spawn a new task
        for justification in import_branch(&backend, 5)
            .into_iter()
            .map(MockJustification::for_header)
            .skip(1)
        {
            assert!(matches!(
                handler
                    .handle_justification(justification.clone().into_unverified(), Some(peer))
                    .expect("correct justification"),
                Some(id) if id == justification.id()
            ));
        }
    }

    #[test]
    fn requests_missing_justifications_with_blocks() {
        let (mut handler, backend, _keep) = setup();
        let peer = rand::random();
        let justifications: Vec<MockJustification> = import_branch(&backend, 5)
            .into_iter()
            .map(MockJustification::for_header)
            .collect();
        for justification in justifications.iter() {
            handler
                .block_imported(justification.header().clone())
                .expect("importing in order");
        }
        // skip the first justification, now every next added justification
        // should spawn a new task
        for justification in justifications.into_iter().skip(1) {
            assert!(matches!(
                handler
                    .handle_justification(justification.clone().into_unverified(), Some(peer))
                    .expect("correct justification"),
                Some(id) if id == justification.id()
            ));
        }
    }

    #[test]
    fn initializes_forest_properly() {
        let (backend, _keep) = Backend::setup(SESSION_PERIOD);
        let header = import_branch(&backend, 1)[0].clone();
        // header already imported, Handler should initialize Forest properly
        let verifier = MockVerifier {};
        let database_io = DatabaseIO::new(backend.clone(), backend.clone(), backend.clone());
        let mut handler = Handler::new(
            database_io,
            verifier,
            SessionBoundaryInfo::new(SessionPeriod(20)),
        )
        .expect("mock backend works");
        let justification = MockJustification::for_header(header);
        let peer: MockPeerId = rand::random();
        assert!(matches!(
            handler
                .handle_justification(justification.clone().into_unverified(), Some(peer))
                .expect("correct justification"),
            Some(id) if id == justification.id()
        ));
        // should be auto-finalized, if Forest knows about imported body
        assert_eq!(
            backend.top_finalized().expect("mock backend works"),
            justification
        );
    }

    #[test]
    fn finalizes_justified_and_imported() {
        let (mut handler, backend, _keep) = setup();
        let header = import_branch(&backend, 1)[0].clone();
        let justification = MockJustification::for_header(header.clone());
        let peer = rand::random();
        match handler
            .handle_justification(justification.clone().into_unverified(), Some(peer))
            .expect("correct justification")
        {
            Some(id) => assert_eq!(id, header.id()),
            _ => panic!("expected an id, got nothing"),
        }
        handler.block_imported(header).expect("importing in order");
        assert_eq!(
            backend.top_finalized().expect("mock backend works"),
            justification
        );
    }

    #[test]
    fn handles_state_with_large_difference() {
        let (mut handler, backend, _keep) = setup();
        let initial_state = handler.state().expect("state works");
        let peer = rand::random();
        let justifications: Vec<MockJustification> = import_branch(&backend, 43)
            .into_iter()
            .map(MockJustification::for_header)
            .collect();
        let last_from_first_session = justifications[18].clone().into_unverified();
        let last_from_second_session = justifications[38].clone().into_unverified();
        for justification in justifications.into_iter() {
            handler
                .block_imported(justification.header().clone())
                .expect("importing in order");
            handler
                .handle_justification(justification.clone().into_unverified(), Some(peer))
                .expect("correct justification");
        }
        match handler
            .handle_state(initial_state, peer)
            .expect("correct justification")
        {
            HandleStateAction::Response(NetworkData::StateBroadcastResponse(
                justification,
                maybe_justification,
            )) => {
                assert_eq!(justification, last_from_first_session);
                assert_eq!(maybe_justification, Some(last_from_second_session));
            }
            other_action => panic!(
                "expected a response with justifications, got {:?}",
                other_action
            ),
        }
    }

    #[test]
    fn handles_state_with_medium_difference() {
        let (mut handler, backend, _keep) = setup();
        let initial_state = handler.state().expect("state works");
        let peer = rand::random();
        let justifications: Vec<MockJustification> = import_branch(&backend, 23)
            .into_iter()
            .map(MockJustification::for_header)
            .collect();
        let last_from_first_session = justifications[18].clone().into_unverified();
        let top = justifications[22].clone().into_unverified();
        for justification in justifications.into_iter() {
            handler
                .block_imported(justification.header().clone())
                .expect("importing in order");
            handler
                .handle_justification(justification.clone().into_unverified(), Some(peer))
                .expect("correct justification");
        }
        match handler
            .handle_state(initial_state, peer)
            .expect("correct justification")
        {
            HandleStateAction::Response(NetworkData::StateBroadcastResponse(
                justification,
                maybe_justification,
            )) => {
                assert_eq!(justification, last_from_first_session);
                assert_eq!(maybe_justification, Some(top));
            }
            other_action => panic!(
                "expected a response with justifications, got {:?}",
                other_action
            ),
        }
    }

    #[test]
    fn handles_state_with_small_difference() {
        let (mut handler, backend, _keep) = setup();
        let initial_state = handler.state().expect("state works");
        let peer = rand::random();
        let justifications: Vec<MockJustification> = import_branch(&backend, 13)
            .into_iter()
            .map(MockJustification::for_header)
            .collect();
        let top = justifications[12].clone().into_unverified();
        for justification in justifications.into_iter() {
            handler
                .block_imported(justification.header().clone())
                .expect("importing in order");
            handler
                .handle_justification(justification.clone().into_unverified(), Some(peer))
                .expect("correct justification");
        }
        match handler
            .handle_state(initial_state, peer)
            .expect("correct justification")
        {
            HandleStateAction::Response(NetworkData::StateBroadcastResponse(
                justification,
                maybe_justification,
            )) => {
                assert_eq!(justification, top);
                assert!(maybe_justification.is_none());
            }
            other_action => panic!(
                "expected a response with justifications, got {:?}",
                other_action
            ),
        }
    }

    #[test]
    fn handles_request() {
        let (mut handler, backend, _keep) = setup();
        let initial_state = handler.state().expect("state works");
        let peer: MockPeerId = rand::random();
        let mut justifications: Vec<_> = import_branch(&backend, 500)
            .into_iter()
            .map(MockJustification::for_header)
            .collect();
        for justification in &justifications {
            let number = justification.header().id().number();
            handler
                .block_imported(justification.header().clone())
                .expect("importing in order");
            // skip some justifications, but always keep the last of the session
            // justifications right before the last will be skipped in response
            if number % 20 < 10 || number % 20 > 14 {
                handler
                    .handle_justification(justification.clone().into_unverified(), Some(peer))
                    .expect("correct justification");
            }
        }
        // currently ignored, so picking a random one
        let requested_id = justifications[43].header().id();
        let request = Request::new(requested_id.clone(), LowestId(requested_id), initial_state);
        // filter justifications, these are supposed to be included in the response
        justifications.retain(|j| {
            let number = j.header().id().number();
            number % 20 < 10 || number % 20 == 19
        });
        match handler.handle_request(request).expect("correct request") {
            Some(NetworkData::RequestResponse(sent_justifications, _, _)) => {
                assert_eq!(sent_justifications.len(), 100);
                for (sent_justification, justification) in
                    sent_justifications.iter().zip(justifications)
                {
                    assert_eq!(
                        sent_justification.header().id(),
                        justification.header().id()
                    );
                }
            }
            other_action => panic!(
                "expected a response with justifications, got {:?}",
                other_action
            ),
        }
    }

    #[test]
    fn handles_new_internal_request() {
        let (mut handler, backend, _keep) = setup();
        let _ = handler.state().expect("state works");
        let headers = import_branch(&backend, 2);

        assert!(handler.handle_internal_request(&headers[1].id()).unwrap());
        assert!(!handler.handle_internal_request(&headers[1].id()).unwrap());
    }
}<|MERGE_RESOLUTION|>--- conflicted
+++ resolved
@@ -271,12 +271,8 @@
     pub fn handle_request(
         &mut self,
         request: Request<J>,
-<<<<<<< HEAD
     ) -> Result<Option<NetworkData<B, J>>, <Self as HandlerTypes>::Error> {
-=======
-    ) -> Result<SyncAction<B, J>, <Self as HandlerTypes>::Error> {
         use FinalizationStatus::*;
->>>>>>> 5f02a166
         let mut number = request.state().top_justification().id().number() + 1;
         let mut justifications = vec![];
         while justifications.len() < MAX_JUSTIFICATION_BATCH {
