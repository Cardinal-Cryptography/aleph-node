use std::{collections::HashSet, marker::PhantomData, mem::size_of};

use log::{debug, warn};
use parity_scale_codec::{Decode, Encode, Error as CodecError, Input as CodecInput};
use static_assertions::const_assert;

use crate::{
    aleph_primitives::MAX_BLOCK_SIZE,
    network::GossipNetwork,
<<<<<<< HEAD
    sync::{Block, BlockIdFor, UnverifiedHeader, Justification, PeerId, UnverifiedJustification, LOG_TARGET},
    Version,
=======
    sync::{Block, Header, Justification, PeerId, UnverifiedJustification, LOG_TARGET},
    BlockId, Version,
>>>>>>> f637e2df
};

/// The representation of the database state to be sent to other nodes.
/// In the first version this only contains the top justification.
#[derive(Clone, Debug, Encode, Decode)]
pub struct StateV1<J: Justification> {
    top_justification: J::Unverified,
}

/// The representation of the database state to be sent to other nodes.
#[derive(Clone, PartialEq, Debug, Encode, Decode)]
pub struct State<J: Justification> {
    top_justification: J::Unverified,
    favourite_block: J::UnverifiedHeader,
}

impl<J: Justification> From<StateV1<J>> for State<J> {
    fn from(other: StateV1<J>) -> Self {
        let StateV1 { top_justification } = other;
        let favourite_block = top_justification.header().clone();
        State {
            top_justification,
            favourite_block,
        }
    }
}

impl<J: Justification> From<State<J>> for StateV1<J> {
    fn from(other: State<J>) -> Self {
        let State {
            top_justification, ..
        } = other;
        StateV1 { top_justification }
    }
}

impl<J: Justification> State<J> {
    pub fn new(top_justification: J::Unverified, favourite_block: J::UnverifiedHeader) -> Self {
        State {
            top_justification,
            favourite_block,
        }
    }

    pub fn top_justification(&self) -> J::Unverified {
        self.top_justification.clone()
    }

    pub fn favourite_block(&self) -> J::UnverifiedHeader {
        self.favourite_block.clone()
    }
}

/// Represents one of the possible response_items we are sending over the network.
#[derive(Clone, Debug, Encode, Decode)]
pub enum ResponseItem<B, J>
where
    B: Block,
    J: Justification<UnverifiedHeader = B::Header>,
{
    Justification(J::Unverified),
    Header(J::UnverifiedHeader),
    Block(B),
}

/// Things we send over the network as a response to the request.
pub type ResponseItems<B, J> = Vec<ResponseItem<B, J>>;

/// Additional information about the branch connecting the top finalized block
/// with a given one. All the variants are exhaustive and exclusive due to the
/// properties of the `Forest` structure.
#[derive(Clone, Debug, Encode, Decode, PartialEq, Eq)]
pub enum BranchKnowledge {
    /// ID of the oldest known ancestor if none of them are imported.
    /// It must be different from the, imported by definition, root.
    LowestId(BlockId),
    /// ID of the top imported ancestor if any of them is imported.
    /// Since imported vertices are connected to the root, the oldest known
    /// ancestor is, implicitly, the root.
    TopImported(BlockId),
}

/// Request content, first version.
#[derive(Clone, Debug, Encode, Decode)]
pub struct RequestV1<J: Justification> {
    target_id: BlockId,
    branch_knowledge: BranchKnowledge,
    state: StateV1<J>,
}

impl<J: Justification> RequestV1<J> {
    /// A silly fallback to have old nodes respond with at least justifications
    /// when we request a chain extension.
    pub fn from_state_only(state: StateV1<J>) -> Self {
        let target_id = state.top_justification.header().into_unverified().id();
        let branch_knowledge = BranchKnowledge::TopImported(target_id.clone());
        Self {
            target_id,
            branch_knowledge,
            state,
        }
    }
}

/// Request content, current version.
#[derive(Clone, Debug, Encode, Decode)]
pub struct Request<J: Justification> {
    target_id: BlockId,
    branch_knowledge: BranchKnowledge,
    state: State<J>,
}

impl<J: Justification> From<RequestV1<J>> for Request<J> {
    fn from(other: RequestV1<J>) -> Self {
        let RequestV1 {
            target_id,
            branch_knowledge,
            state,
        } = other;
        Request {
            target_id,
            branch_knowledge,
            state: state.into(),
        }
    }
}

impl<J: Justification> From<Request<J>> for RequestV1<J> {
    fn from(other: Request<J>) -> Self {
        let Request {
            target_id,
            branch_knowledge,
            state,
        } = other;
        RequestV1 {
            target_id,
            branch_knowledge,
            state: state.into(),
        }
    }
}

impl<J: Justification> Request<J> {
    pub fn new(target_id: BlockId, branch_knowledge: BranchKnowledge, state: State<J>) -> Self {
        Self {
            target_id,
            branch_knowledge,
            state,
        }
    }
}

impl<J: Justification> Request<J> {
    pub fn state(&self) -> &State<J> {
        &self.state
    }
    pub fn target_id(&self) -> &BlockId {
        &self.target_id
    }
    pub fn branch_knowledge(&self) -> &BranchKnowledge {
        &self.branch_knowledge
    }
}

/// Data that can be used to generate a request given our state.
pub struct PreRequest<I: PeerId> {
    id: BlockId,
    branch_knowledge: BranchKnowledge,
    know_most: HashSet<I>,
}

impl<I: PeerId> PreRequest<I> {
    pub fn new(id: BlockId, branch_knowledge: BranchKnowledge, know_most: HashSet<I>) -> Self {
        PreRequest {
            id,
            branch_knowledge,
            know_most,
        }
    }

    /// Convert to a request and recipients given a state.
    pub fn with_state<J: Justification>(self, state: State<J>) -> (Request<J>, HashSet<I>) {
        let PreRequest {
            id,
            branch_knowledge,
            know_most,
        } = self;
        (Request::new(id, branch_knowledge, state), know_most)
    }
}

/// Data to be sent over the network version 2.
#[derive(Clone, Debug, Encode, Decode)]
pub enum NetworkDataV2<B: Block, J: Justification>
where
    B: Block,
    J: Justification<UnverifiedHeader = B::Header>,
{
    /// A periodic state broadcast, so that neighbouring nodes can request what they are missing,
    /// send what we are missing, and sometimes just use the justifications to update their own
    /// state.
    StateBroadcast(StateV1<J>),
    /// Response to a state broadcast. Contains at most two justifications that the peer will
    /// understand.
    StateBroadcastResponse(J::Unverified, Option<J::Unverified>),
    /// An explicit request for data, potentially a lot of it.
    Request(RequestV1<J>),
    /// Response to the request for data.
    RequestResponse(ResponseItems<B, J>),
}

/// Data to be sent over the network, current version.
#[derive(Clone, Debug, Encode, Decode)]
pub enum NetworkData<B: Block, J: Justification>
where
    B: Block,
    J: Justification<UnverifiedHeader = B::Header>,
{
    /// A periodic state broadcast, so that neighbouring nodes can request what they are missing,
    /// send what we are missing, and sometimes just use the justifications to update their own
    /// state.
    StateBroadcast(State<J>),
    /// Response to a state broadcast. Contains at most two justifications that the peer will
    /// understand.
    StateBroadcastResponse(J::Unverified, Option<J::Unverified>),
    /// An explicit request for data, potentially a lot of it.
    Request(Request<J>),
    /// Response to the request for data.
    RequestResponse(ResponseItems<B, J>),
    /// A request for a chain extension.
    ChainExtensionRequest(State<J>),
}

impl<B: Block, J: Justification> From<NetworkDataV2<B, J>> for NetworkData<B, J>
where
    B: Block,
    J: Justification<UnverifiedHeader = B::Header>,
{
    fn from(data: NetworkDataV2<B, J>) -> Self {
        match data {
            NetworkDataV2::StateBroadcast(state) => NetworkData::StateBroadcast(state.into()),
            NetworkDataV2::StateBroadcastResponse(justification, maybe_justification) => {
                NetworkData::StateBroadcastResponse(justification, maybe_justification)
            }
            NetworkDataV2::Request(request) => NetworkData::Request(request.into()),
            NetworkDataV2::RequestResponse(response_items) => {
                NetworkData::RequestResponse(response_items)
            }
        }
    }
}

impl<B: Block, J: Justification> From<NetworkData<B, J>> for NetworkDataV2<B, J>
where
    B: Block,
    J: Justification<UnverifiedHeader = B::Header>,
{
    fn from(data: NetworkData<B, J>) -> Self {
        match data {
            NetworkData::StateBroadcast(state) => NetworkDataV2::StateBroadcast(state.into()),
            NetworkData::StateBroadcastResponse(justification, maybe_justification) => {
                NetworkDataV2::StateBroadcastResponse(justification, maybe_justification)
            }
            NetworkData::Request(request) => NetworkDataV2::Request(request.into()),
            NetworkData::RequestResponse(response_items) => {
                NetworkDataV2::RequestResponse(response_items)
            }
            NetworkData::ChainExtensionRequest(state) => {
                NetworkDataV2::Request(RequestV1::from_state_only(state.into()))
            }
        }
    }
}

/// Version wrapper around the network data.
#[derive(Clone, Debug)]
pub enum VersionedNetworkData<B: Block, J: Justification>
where
    B: Block,
    J: Justification<UnverifiedHeader = B::Header>,
{
    // Most likely from the future.
    Other(Version, Vec<u8>),
    V2(NetworkDataV2<B, J>),
    V3(NetworkData<B, J>),
}

// We need 32 bits, since blocks can be quite sizeable.
type ByteCount = u32;

// We agreed to 15mb + some wiggle room for sync message.
// Maximum block size is 5mb so we have spare for at least 3 blocks.
pub const MAX_SYNC_MESSAGE_SIZE: u32 = 15 * 1024 * 1024 + 1024;
const_assert!(MAX_SYNC_MESSAGE_SIZE > 3 * MAX_BLOCK_SIZE);

fn encode_with_version(version: Version, payload: &[u8]) -> Vec<u8> {
    let size = payload.len().try_into().unwrap_or(ByteCount::MAX);

    if size > MAX_SYNC_MESSAGE_SIZE {
        warn!(
            target: LOG_TARGET,
            "Versioned sync message v{:?} too big during Encode. Size is {:?}. Should be {:?} at max.",
            version,
            payload.len(),
            MAX_SYNC_MESSAGE_SIZE
        );
    }

    let mut result = Vec::with_capacity(version.size_hint() + size.size_hint() + payload.len());

    version.encode_to(&mut result);
    size.encode_to(&mut result);
    result.extend_from_slice(payload);

    result
}

impl<B, J> Encode for VersionedNetworkData<B, J>
where
    B: Block,
    J: Justification<UnverifiedHeader = B::Header>,
{
    fn size_hint(&self) -> usize {
        use VersionedNetworkData::*;
        let version_size = size_of::<Version>();
        let byte_count_size = size_of::<ByteCount>();
        version_size
            + byte_count_size
            + match self {
                Other(_, payload) => payload.len(),
                V2(data) => data.size_hint(),
                V3(data) => data.size_hint(),
            }
    }

    fn encode(&self) -> Vec<u8> {
        use VersionedNetworkData::*;
        match self {
            Other(version, payload) => encode_with_version(*version, payload),
            V2(data) => encode_with_version(Version(2), &data.encode()),
            V3(data) => encode_with_version(Version(3), &data.encode()),
        }
    }
}

impl<B, J> Decode for VersionedNetworkData<B, J>
where
    B: Block,
    J: Justification<UnverifiedHeader = B::Header>,
{
    fn decode<I: CodecInput>(input: &mut I) -> Result<Self, CodecError> {
        use VersionedNetworkData::*;
        let version = Version::decode(input)?;
        let num_bytes = ByteCount::decode(input)?;
        match version {
            Version(2) => Ok(V2(NetworkDataV2::decode(input)?)),
            Version(3) => Ok(V3(NetworkData::decode(input)?)),
            _ => {
                if num_bytes > MAX_SYNC_MESSAGE_SIZE {
                    Err("Sync message has unknown version and is encoded as more than the maximum size.")?;
                };
                let mut payload = vec![0; num_bytes as usize];
                input.read(payload.as_mut_slice())?;
                Ok(Other(version, payload))
            }
        }
    }
}

/// Wrap around a network to avoid thinking about versioning.
pub struct VersionWrapper<B, J, N>
where
    N: GossipNetwork<VersionedNetworkData<B, J>>,
    B: Block,
    J: Justification<UnverifiedHeader = B::Header>,
{
    inner: N,
    _phantom: PhantomData<(B, J)>,
}

impl<B, J, N> VersionWrapper<B, J, N>
where
    N: GossipNetwork<VersionedNetworkData<B, J>>,
    B: Block,
    J: Justification<UnverifiedHeader = B::Header>,
{
    /// Wrap the inner network.
    pub fn new(inner: N) -> Self {
        VersionWrapper {
            inner,
            _phantom: PhantomData,
        }
    }
}

#[async_trait::async_trait]
impl<B, J, N> GossipNetwork<NetworkData<B, J>> for VersionWrapper<B, J, N>
where
    N: GossipNetwork<VersionedNetworkData<B, J>>,
    B: Block,
    J: Justification<UnverifiedHeader = B::Header>,
{
    type Error = N::Error;
    type PeerId = N::PeerId;

    fn send_to(
        &mut self,
        data: NetworkData<B, J>,
        peer_id: Self::PeerId,
    ) -> Result<(), Self::Error> {
        self.inner.send_to(
            VersionedNetworkData::V2(data.clone().into()),
            peer_id.clone(),
        )?;
        self.inner.send_to(VersionedNetworkData::V3(data), peer_id)
    }

    fn send_to_random(
        &mut self,
        data: NetworkData<B, J>,
        peer_ids: HashSet<Self::PeerId>,
    ) -> Result<(), Self::Error> {
        self.inner.send_to_random(
            VersionedNetworkData::V2(data.clone().into()),
            peer_ids.clone(),
        )?;
        self.inner
            .send_to_random(VersionedNetworkData::V3(data), peer_ids)
    }

    fn broadcast(&mut self, data: NetworkData<B, J>) -> Result<(), Self::Error> {
        self.inner
            .broadcast(VersionedNetworkData::V2(data.clone().into()))?;
        self.inner.broadcast(VersionedNetworkData::V3(data))
    }

    /// Retrieves next message from the network.
    ///
    /// # Cancel safety
    ///
    /// This method is cancellation safe.
    async fn next(&mut self) -> Result<(NetworkData<B, J>, Self::PeerId), Self::Error> {
        loop {
            match self.inner.next().await? {
                (VersionedNetworkData::Other(version, _), _) => {
                    debug!(
                        target: LOG_TARGET,
                        "Received sync data of unsupported version {:?}.", version
                    )
                }
                (VersionedNetworkData::V2(data), peer_id) => return Ok((data.into(), peer_id)),
                (VersionedNetworkData::V3(data), peer_id) => return Ok((data, peer_id)),
            }
        }
    }
}<|MERGE_RESOLUTION|>--- conflicted
+++ resolved
@@ -7,13 +7,9 @@
 use crate::{
     aleph_primitives::MAX_BLOCK_SIZE,
     network::GossipNetwork,
-<<<<<<< HEAD
-    sync::{Block, BlockIdFor, UnverifiedHeader, Justification, PeerId, UnverifiedJustification, LOG_TARGET},
+    sync::{Block, UnverifiedHeader, Justification, PeerId, UnverifiedJustification, LOG_TARGET},
     Version,
-=======
-    sync::{Block, Header, Justification, PeerId, UnverifiedJustification, LOG_TARGET},
     BlockId, Version,
->>>>>>> f637e2df
 };
 
 /// The representation of the database state to be sent to other nodes.
