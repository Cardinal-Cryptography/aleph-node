--- conflicted
+++ resolved
@@ -270,16 +270,12 @@
         self.inner.broadcast(VersionedNetworkData::V2(data))
     }
 
-<<<<<<< HEAD
     /// Retrieves next message from the network.
     ///
     /// # Cancel safety
     ///
     /// This method is cancellation safe.
-    async fn next(&mut self) -> Result<(NetworkData<J>, Self::PeerId), Self::Error> {
-=======
     async fn next(&mut self) -> Result<(NetworkData<B, J>, Self::PeerId), Self::Error> {
->>>>>>> 816d793c
         loop {
             match self.inner.next().await? {
                 (VersionedNetworkData::Other(version, _), _) => warn!(target: LOG_TARGET, "Received sync data of unsupported version {:?}, this node might be running outdated software.", version),
