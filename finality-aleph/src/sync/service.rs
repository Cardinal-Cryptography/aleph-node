use std::{collections::HashSet, time::Duration};

use futures::{channel::mpsc, StreamExt};
use log::{debug, error, trace, warn};
use substrate_prometheus_endpoint::Registry;

use crate::{
    block::{
        Block, BlockImport, ChainStatus, ChainStatusNotification, ChainStatusNotifier, Finalizer,
        Justification, UnverifiedHeader, UnverifiedHeaderFor, Verifier,
    },
    network::GossipNetwork,
    session::SessionBoundaryInfo,
    sync::{
        data::{
            NetworkData, PreRequest, Request, ResponseItem, ResponseItems, State, VersionWrapper,
            VersionedNetworkData,
        },
        forest::ExtensionRequest,
        handler::{Action, DatabaseIO, Error as HandlerError, HandleStateAction, Handler},
        message_limiter::{Error as MsgLimiterError, MsgLimiter},
        metrics::{Event, Metrics},
        task_queue::TaskQueue,
        tasks::{Action as TaskAction, RequestTask},
        ticker::Ticker,
<<<<<<< HEAD
        BlockId, JustificationSubmissions, RequestBlocks, LOG_TARGET,
=======
        Block, BlockId, BlockImport, ChainStatus, ChainStatusNotification, ChainStatusNotifier,
        EquivocationProof, Finalizer, Justification, JustificationSubmissions, RequestBlocks,
        UnverifiedHeader, UnverifiedHeaderFor, Verifier, LOG_TARGET,
>>>>>>> 8daf3385
    },
    SyncOracle,
};

const BROADCAST_COOLDOWN: Duration = Duration::from_millis(600);
const CHAIN_EXTENSION_COOLDOWN: Duration = Duration::from_millis(300);
const TICK_PERIOD: Duration = Duration::from_secs(5);

pub struct IO<B, J, N, CE, CS, F, BI>
where
    J: Justification,
    B: Block<UnverifiedHeader = UnverifiedHeaderFor<J>>,
    N: GossipNetwork<VersionedNetworkData<B, J>>,
    CE: ChainStatusNotifier<J::Header>,
    CS: ChainStatus<B, J>,
    F: Finalizer<J>,
    BI: BlockImport<B>,
{
    network: N,
    chain_events: CE,
    sync_oracle: SyncOracle,
    additional_justifications_from_user: mpsc::UnboundedReceiver<J::Unverified>,
    blocks_from_creator: mpsc::UnboundedReceiver<B>,
    database_io: DatabaseIO<B, J, CS, F, BI>,
}

impl<B, J, N, CE, CS, F, BI> IO<B, J, N, CE, CS, F, BI>
where
    J: Justification,
    B: Block<UnverifiedHeader = UnverifiedHeaderFor<J>>,
    N: GossipNetwork<VersionedNetworkData<B, J>>,
    CE: ChainStatusNotifier<J::Header>,
    CS: ChainStatus<B, J>,
    F: Finalizer<J>,
    BI: BlockImport<B>,
{
    pub fn new(
        database_io: DatabaseIO<B, J, CS, F, BI>,
        network: N,
        chain_events: CE,
        sync_oracle: SyncOracle,
        additional_justifications_from_user: mpsc::UnboundedReceiver<J::Unverified>,
        blocks_from_creator: mpsc::UnboundedReceiver<B>,
    ) -> Self {
        IO {
            network,
            chain_events,
            sync_oracle,
            additional_justifications_from_user,
            blocks_from_creator,
            database_io,
        }
    }
}

/// A service synchronizing the knowledge about the chain between the nodes.
pub struct Service<B, J, N, CE, CS, V, F, BI>
where
    J: Justification,
    B: Block<UnverifiedHeader = UnverifiedHeaderFor<J>>,
    N: GossipNetwork<VersionedNetworkData<B, J>>,
    CE: ChainStatusNotifier<J::Header>,
    CS: ChainStatus<B, J>,
    V: Verifier<J>,
    F: Finalizer<J>,
    BI: BlockImport<B>,
{
    network: VersionWrapper<B, J, N>,
    handler: Handler<B, N::PeerId, J, CS, V, F, BI>,
    tasks: TaskQueue<RequestTask>,
    broadcast_ticker: Ticker,
    chain_extension_ticker: Ticker,
    chain_events: CE,
    justifications_from_user: mpsc::UnboundedReceiver<J::Unverified>,
    additional_justifications_from_user: mpsc::UnboundedReceiver<J::Unverified>,
    block_requests_from_user: mpsc::UnboundedReceiver<BlockId>,
    blocks_from_creator: mpsc::UnboundedReceiver<B>,
    metrics: Metrics,
}

impl<J: Justification> JustificationSubmissions<J> for mpsc::UnboundedSender<J::Unverified> {
    type Error = mpsc::TrySendError<J::Unverified>;

    fn submit(&mut self, justification: J::Unverified) -> Result<(), Self::Error> {
        self.unbounded_send(justification)
    }
}

impl RequestBlocks for mpsc::UnboundedSender<BlockId> {
    type Error = mpsc::TrySendError<BlockId>;

    fn request_block(&self, block_id: BlockId) -> Result<(), Self::Error> {
        self.unbounded_send(block_id)
    }
}

impl<B, J, N, CE, CS, V, F, BI> Service<B, J, N, CE, CS, V, F, BI>
where
    J: Justification,
    B: Block<UnverifiedHeader = UnverifiedHeaderFor<J>>,
    N: GossipNetwork<VersionedNetworkData<B, J>>,
    CE: ChainStatusNotifier<J::Header>,
    CS: ChainStatus<B, J>,
    V: Verifier<J>,
    F: Finalizer<J>,
    BI: BlockImport<B>,
{
    /// Create a new service using the provided network for communication.
    /// Also returns an interface for submitting additional justifications,
    /// and an interface for requesting blocks.
    pub fn new(
        verifier: V,
        session_info: SessionBoundaryInfo,
        io: IO<B, J, N, CE, CS, F, BI>,
        metrics_registry: Option<Registry>,
    ) -> Result<
        (
            Self,
            impl JustificationSubmissions<J> + Clone,
            impl RequestBlocks,
        ),
        HandlerError<B, J, CS, V, F>,
    > {
        let IO {
            network,
            chain_events,
            sync_oracle,
            additional_justifications_from_user,
            blocks_from_creator,
            database_io,
        } = io;
        let network = VersionWrapper::new(network);
        let handler = Handler::new(database_io, verifier, sync_oracle, session_info)?;
        let tasks = TaskQueue::new();
        let broadcast_ticker = Ticker::new(TICK_PERIOD, BROADCAST_COOLDOWN);
        let chain_extension_ticker = Ticker::new(TICK_PERIOD, CHAIN_EXTENSION_COOLDOWN);
        let (justifications_for_sync, justifications_from_user) = mpsc::unbounded();
        let (block_requests_for_sync, block_requests_from_user) = mpsc::unbounded();
        let metrics = match Metrics::new(metrics_registry) {
            Ok(metrics) => metrics,
            Err(e) => {
                warn!(target: LOG_TARGET, "Failed to create metrics: {}.", e);
                Metrics::noop()
            }
        };

        Ok((
            Service {
                network,
                handler,
                tasks,
                broadcast_ticker,
                chain_extension_ticker,
                chain_events,
                justifications_from_user,
                additional_justifications_from_user,
                blocks_from_creator,
                block_requests_from_user,
                metrics,
            },
            justifications_for_sync,
            block_requests_for_sync,
        ))
    }

    fn request_block(&mut self, block_id: BlockId) {
        debug!(
            target: LOG_TARGET,
            "Initiating a request for block {:?}.", block_id
        );
        self.tasks
            .schedule_in(RequestTask::new(block_id), Duration::ZERO);
    }

    fn broadcast(&mut self) {
        self.metrics.report_event(Event::Broadcast);
        self.broadcast_ticker.reset();
        let state = match self.handler.state() {
            Ok(state) => state,
            Err(e) => {
                self.metrics.report_event_error(Event::Broadcast);
                warn!(
                    target: LOG_TARGET,
                    "Failed to construct own knowledge state: {}.", e
                );
                return;
            }
        };
        trace!(target: LOG_TARGET, "Broadcasting state: {:?}", state);

        let data = NetworkData::StateBroadcast(state);
        if let Err(e) = self.network.broadcast(data) {
            self.metrics.report_event_error(Event::Broadcast);
            warn!(target: LOG_TARGET, "Error sending broadcast: {}.", e)
        }
    }

    fn request_favourite_extension(&mut self, know_most: HashSet<N::PeerId>) {
        self.metrics.report_event(Event::SendExtensionRequest);
        let data = match self.handler.state() {
            Ok(state) => NetworkData::ChainExtensionRequest(state),
            Err(e) => {
                self.metrics.report_event_error(Event::SendExtensionRequest);
                warn!(
                    target: LOG_TARGET,
                    "Error producing state for chain extension request: {}.", e
                );
                return;
            }
        };
        match self.network.send_to_random(data, know_most) {
            Ok(()) => self.chain_extension_ticker.reset(),
            Err(e) => {
                self.metrics.report_event_error(Event::SendExtensionRequest);
                warn!(
                    target: LOG_TARGET,
                    "Error sending chain extension request: {}.", e
                );
            }
        }
    }

    fn request_chain_extension(&mut self, force: bool) {
        use ExtensionRequest::*;
        match self.handler.extension_request() {
            FavouriteBlock { know_most } => self.request_favourite_extension(know_most),
            HighestJustified {
                id,
                know_most,
                branch_knowledge,
            } => {
                self.send_request(PreRequest::new(id, branch_knowledge, know_most));
                self.chain_extension_ticker.reset();
            }
            Noop => {
                if force {
                    self.request_favourite_extension(HashSet::new());
                }
            }
        }
    }

    fn try_request_chain_extension(&mut self) {
        if self.chain_extension_ticker.try_tick() {
            self.request_chain_extension(false);
        }
    }

    fn send_request(&mut self, pre_request: PreRequest<N::PeerId>) {
        self.metrics.report_event(Event::SendRequest);
        let state = match self.handler.state() {
            Ok(state) => state,
            Err(e) => {
                self.metrics.report_event_error(Event::SendRequest);
                warn!(
                    target: LOG_TARGET,
                    "Failed to construct own knowledge state: {}.", e
                );
                return;
            }
        };
        let (request, peers) = pre_request.with_state(state);
        trace!(target: LOG_TARGET, "Sending a request: {:?}", request);
        let data = NetworkData::Request(request);

        if let Err(e) = self.network.send_to_random(data, peers) {
            self.metrics.report_event_error(Event::SendRequest);
            warn!(target: LOG_TARGET, "Error sending request: {}.", e);
        }
    }

    fn send_to(&mut self, data: NetworkData<B, J>, peer: N::PeerId) {
        self.metrics.report_event(Event::SendTo);
        trace!(
            target: LOG_TARGET,
            "Sending data {:?} to peer {:?}",
            data,
            peer
        );
        if let Err(e) = self.network.send_to(data, peer) {
            self.metrics.report_event_error(Event::SendTo);
            warn!(target: LOG_TARGET, "Error sending response: {}.", e);
        }
    }

    fn process_equivocation_proofs(&self, proofs: Vec<V::EquivocationProof>) {
        for proof in proofs {
            warn!(target: LOG_TARGET, "Equivocation detected: {proof}");
            if proof.are_we_equivocating() {
                panic!("We are equivocating, which is ILLEGAL - shutting down the node. This is probably caused by running two instances of the node with the same set of credentials. Make sure that you are running ONLY ONE instance of the node. If the problem persists, contact the Aleph Zero developers on Discord.");
            }
        }
    }

    fn handle_state(&mut self, state: State<J>, peer: N::PeerId) {
        self.metrics.report_event(Event::HandleState);
        use HandleStateAction::*;
        trace!(
            target: LOG_TARGET,
            "Handling state {:?} received from {:?}.",
            state,
            peer
        );
        match self.handler.handle_state(state, peer.clone()) {
            Ok((action, maybe_proof)) => {
                self.process_equivocation_proofs(maybe_proof.into_iter().collect());
                match action {
                    Response(data) => self.send_to(data, peer),
                    ExtendChain => self.try_request_chain_extension(),
                    Noop => (),
                };
            }
            Err(e) => {
                self.metrics.report_event_error(Event::HandleState);
                match e {
                    HandlerError::Verifier(e) => debug!(
                        target: LOG_TARGET,
                        "Could not verify data in sync state from {:?}: {}.", peer, e
                    ),
                    e => warn!(
                        target: LOG_TARGET,
                        "Failed to handle sync state from {:?}: {}.", peer, e
                    ),
                }
            }
        }
    }

    fn handle_state_response(
        &mut self,
        justification: J::Unverified,
        maybe_justification: Option<J::Unverified>,
        peer: N::PeerId,
    ) {
        trace!(
            target: LOG_TARGET,
            "Handling state response {:?} {:?} received from {:?}.",
            justification,
            maybe_justification,
            peer
        );
        self.metrics.report_event(Event::HandleStateResponse);
        let (new_info, maybe_error) =
            self.handler
                .handle_state_response(justification, maybe_justification, peer.clone());
        match maybe_error {
            Some(HandlerError::Verifier(e)) => debug!(
                target: LOG_TARGET,
                "Could not verify justification in sync state from {:?}: {}.", peer, e
            ),
            Some(e) => warn!(
                target: LOG_TARGET,
                "Failed to handle sync state response from {:?}: {}.", peer, e
            ),
            _ => {}
        }
        if new_info {
            self.try_request_chain_extension();
        }
    }

    fn handle_justification_from_user(&mut self, justification: J::Unverified) {
        trace!(
            target: LOG_TARGET,
            "Handling a justification {:?} from user.",
            justification,
        );
        self.metrics
            .report_event(Event::HandleJustificationFromUser);
        match self.handler.handle_justification_from_user(justification) {
            Ok(true) => self.try_request_chain_extension(),
            Ok(false) => {}
            Err(e) => {
                self.metrics
                    .report_event_error(Event::HandleJustificationFromUser);
                match e {
                    HandlerError::Verifier(e) => debug!(
                        target: LOG_TARGET,
                        "Could not verify justification from user: {}", e
                    ),
                    e => warn!(
                        target: LOG_TARGET,
                        "Failed to handle justification from user: {}", e
                    ),
                }
            }
        }
    }

    fn handle_request_response(&mut self, response_items: ResponseItems<B, J>, peer: N::PeerId) {
        trace!(
            target: LOG_TARGET,
            "Handling request response from peer {:?}. Items: {:?}.",
            peer,
            response_items,
        );
        self.metrics.report_event(Event::HandleRequestResponse);
        let (new_info, equivocation_proofs, maybe_error) = self
            .handler
            .handle_request_response(response_items, peer.clone());
        match maybe_error {
            Some(HandlerError::Verifier(e)) => {
                debug!(target: LOG_TARGET, "Could not verify data from user: {}", e)
            }
            Some(e) => warn!(
                target: LOG_TARGET,
                "Failed to handle sync request response from {:?}: {}.", peer, e
            ),
            _ => {}
        }
        self.process_equivocation_proofs(equivocation_proofs);
        if new_info {
            self.try_request_chain_extension();
        }
    }

    fn send_big_response(
        &mut self,
        response_items: &[ResponseItem<B, J>],
        peer: N::PeerId,
    ) -> Result<(), MsgLimiterError> {
        let mut limiter = MsgLimiter::new(response_items);
        while let Some(chunk) = limiter.next_largest_msg()? {
            self.send_to(NetworkData::RequestResponse(chunk.to_vec()), peer.clone())
        }
        Ok(())
    }

    fn handle_request(&mut self, request: Request<J>, peer: N::PeerId) {
        trace!(
            target: LOG_TARGET,
            "Handling a request {:?} from {:?}.",
            request,
            peer
        );
        self.metrics.report_event(Event::HandleRequest);

        match self.handler.handle_request(request) {
            Ok(Action::Response(response_items)) => {
                if let Err(e) = self.send_big_response(&response_items, peer) {
                    error!(
                        target: LOG_TARGET,
                        "Error while sending request response: {}.", e
                    );
                    self.metrics.report_event_error(Event::HandleRequest);
                }
            }
            Ok(Action::RequestBlock(id)) => self.request_block(id),
            Err(e) => {
                self.metrics.report_event_error(Event::HandleRequest);
                match e {
                    HandlerError::Verifier(e) => debug!(
                        target: LOG_TARGET,
                        "Could not verify justification from user: {}", e
                    ),
                    e => warn!(
                        target: LOG_TARGET,
                        "Error handling request from {:?}: {}.", peer, e
                    ),
                }
            }
            _ => {}
        }
    }

    fn handle_task(&mut self, task: RequestTask) {
        trace!(target: LOG_TARGET, "Handling task {}.", task);
        if let TaskAction::Request(pre_request, (task, delay)) =
            task.process(self.handler.interest_provider())
        {
            self.send_request(pre_request);
            self.tasks.schedule_in(task, delay);
        }
        self.metrics.report_event(Event::HandleTask);
    }

    fn handle_chain_event(&mut self, event: ChainStatusNotification<J::Header>) {
        use ChainStatusNotification::*;
        match event {
            BlockImported(header) => {
                trace!(target: LOG_TARGET, "Handling a new imported block.");
                self.metrics.report_event(Event::HandleBlockImported);
                if let Err(e) = self.handler.block_imported(header) {
                    self.metrics.report_event_error(Event::HandleBlockImported);
                    error!(
                        target: LOG_TARGET,
                        "Error marking block as imported: {}.", e
                    )
                }
            }
            BlockFinalized(_) => {
                trace!(target: LOG_TARGET, "Handling a new finalized block.");
                self.metrics.report_event(Event::HandleBlockFinalized);
            }
        }
        // We either learned about a new finalized or best block, so we
        // might want to broadcast. This will also fire whenever we import
        // forks, but that is rare and mostly harmless.
        if self.broadcast_ticker.try_tick() {
            self.broadcast();
        }
    }

    fn handle_internal_request(&mut self, id: BlockId) {
        trace!(
            target: LOG_TARGET,
            "Handling an internal request for block {:?}.",
            id,
        );
        self.metrics.report_event(Event::HandleInternalRequest);
        match self.handler.handle_internal_request(&id) {
            Ok(true) => self.request_block(id),

            Ok(_) => debug!(target: LOG_TARGET, "Already requested block {:?}.", id),

            Err(e) => {
                self.metrics.report_event(Event::HandleInternalRequest);
                match e {
                    HandlerError::Verifier(e) => debug!(
                        target: LOG_TARGET,
                        "Could not verify justification from user: {}", e
                    ),
                    e => warn!(
                        target: LOG_TARGET,
                        "Error handling internal request for block {:?}: {}.", id, e
                    ),
                }
            }
        }
    }

    fn handle_chain_extension_request(&mut self, state: State<J>, peer: N::PeerId) {
        self.metrics.report_event(Event::HandleExtensionRequest);
        match self.handler.handle_chain_extension_request(state) {
            Ok(Action::Response(response_items)) => {
                if let Err(e) = self.send_big_response(&response_items, peer) {
                    error!(
                        target: LOG_TARGET,
                        "Error while sending chain extension request response: {}.", e
                    );
                    self.metrics
                        .report_event_error(Event::HandleExtensionRequest);
                }
            }
            Ok(Action::RequestBlock(id)) => self.request_block(id),
            Ok(Action::Noop) => {}
            Err(e) => {
                self.metrics
                    .report_event_error(Event::HandleExtensionRequest);
                match e {
                    HandlerError::Verifier(e) => debug!(
                        target: LOG_TARGET,
                        "Could not verify justification from {:?}: {}", peer, e
                    ),
                    e => warn!(
                        target: LOG_TARGET,
                        "Error handling chain extension request from {:?}: {}.", peer, e
                    ),
                }
            }
        }
    }

    fn handle_network_data(&mut self, data: NetworkData<B, J>, peer: N::PeerId) {
        use NetworkData::*;
        match data {
            StateBroadcast(state) => self.handle_state(state, peer),
            StateBroadcastResponse(justification, maybe_justification) => {
                self.handle_state_response(justification, maybe_justification, peer)
            }
            Request(request) => {
                let state = request.state().clone();
                self.handle_request(request, peer.clone());
                self.handle_state(state, peer);
            }
            RequestResponse(response_items) => self.handle_request_response(response_items, peer),
            ChainExtensionRequest(state) => self.handle_chain_extension_request(state, peer),
        }
    }

    fn handle_own_block(&mut self, block: B) {
        match self.handler.handle_own_block(block) {
            Ok((broadcast, maybe_proof)) => {
                self.process_equivocation_proofs(maybe_proof.into_iter().collect());
                if let Err(e) = self
                    .network
                    .broadcast(NetworkData::RequestResponse(broadcast))
                {
                    warn!(
                        target: LOG_TARGET,
                        "Error broadcasting newly created block: {}.", e
                    )
                };
            }
            Err(e) => {
                warn!(
                    target: LOG_TARGET,
                    "Error handling newly created block: {}.", e
                );
            }
        };
    }

    /// Stay synchronized.
    pub async fn run(mut self) {
        loop {
            tokio::select! {
                maybe_data = self.network.next() => match maybe_data {
                    Ok((data, peer)) => self.handle_network_data(data, peer),
                    Err(e) => warn!(target: LOG_TARGET, "Error receiving data from network: {}.", e),
                },
                Some(task) = self.tasks.pop() => self.handle_task(task),
                _ = self.broadcast_ticker.wait_and_tick() => self.broadcast(),
                force = self.chain_extension_ticker.wait_and_tick() => self.request_chain_extension(force),
                maybe_event = self.chain_events.next() => match maybe_event {
                    Ok(chain_event) => self.handle_chain_event(chain_event),
                    Err(e) => warn!(target: LOG_TARGET, "Error when receiving a chain event: {}.", e),
                },
                maybe_justification = self.justifications_from_user.next() => match maybe_justification {
                    Some(justification) => {
                        debug!(target: LOG_TARGET, "Received new justification from user: {:?}.", justification);
                        self.handle_justification_from_user(justification);
                    },
                    None => warn!(target: LOG_TARGET, "Channel with justifications from user closed."),
                },
                maybe_justification = self.additional_justifications_from_user.next() => match maybe_justification {
                    Some(justification) => {
                        debug!(target: LOG_TARGET, "Received new additional justification from user: {:?}.", justification);
                        self.handle_justification_from_user(justification);
                    },
                    None => warn!(target: LOG_TARGET, "Channel with additional justifications from user closed."),
                },
                maybe_block_id = self.block_requests_from_user.next() => match maybe_block_id {
                    Some(block_id) => {
                        debug!(target: LOG_TARGET, "Received new internal block request from user: {:?}.", block_id);
                        self.handle_internal_request(block_id)
                    },
                    None => warn!(target: LOG_TARGET, "Channel with internal block request from user closed."),
                },
                maybe_own_block = self.blocks_from_creator.next() => match maybe_own_block {
                    Some(block) => {
                        debug!(target: LOG_TARGET, "Received new own block: {:?}.", block.header().id());
                        self.handle_own_block(block)
                    },
                    None => warn!(target: LOG_TARGET, "Channel with own blocks closed."),
                },
            }
        }
    }
}<|MERGE_RESOLUTION|>--- conflicted
+++ resolved
@@ -6,8 +6,9 @@
 
 use crate::{
     block::{
-        Block, BlockImport, ChainStatus, ChainStatusNotification, ChainStatusNotifier, Finalizer,
-        Justification, UnverifiedHeader, UnverifiedHeaderFor, Verifier,
+        Block, BlockImport, ChainStatus, ChainStatusNotification, ChainStatusNotifier,
+        EquivocationProof, Finalizer, Justification, UnverifiedHeader, UnverifiedHeaderFor,
+        Verifier,
     },
     network::GossipNetwork,
     session::SessionBoundaryInfo,
@@ -23,13 +24,7 @@
         task_queue::TaskQueue,
         tasks::{Action as TaskAction, RequestTask},
         ticker::Ticker,
-<<<<<<< HEAD
         BlockId, JustificationSubmissions, RequestBlocks, LOG_TARGET,
-=======
-        Block, BlockId, BlockImport, ChainStatus, ChainStatusNotification, ChainStatusNotifier,
-        EquivocationProof, Finalizer, Justification, JustificationSubmissions, RequestBlocks,
-        UnverifiedHeader, UnverifiedHeaderFor, Verifier, LOG_TARGET,
->>>>>>> 8daf3385
     },
     SyncOracle,
 };
