use core::marker::PhantomData;
use std::time::Duration;

use futures::{channel::mpsc, StreamExt};
use log::{debug, error, trace, warn};
use substrate_prometheus_endpoint::Registry;

pub use crate::sync::handler::DatabaseIO;
use crate::{
    network::GossipNetwork,
    session::SessionBoundaryInfo,
    sync::{
        data::{NetworkData, Request, ResponseItems, State, VersionWrapper, VersionedNetworkData},
        handler::{Action, Error as HandlerError, HandleStateAction, Handler},
        message_limiter::MsgLimiter,
        metrics::{Event, Metrics},
        task_queue::TaskQueue,
        tasks::{Action as TaskAction, PreRequest, RequestTask},
        ticker::Ticker,
        Block, BlockIdFor, BlockIdentifier, BlockImport, ChainStatus, ChainStatusNotification,
        ChainStatusNotifier, Finalizer, Justification, JustificationSubmissions, RequestBlocks,
        Verifier, LOG_TARGET,
    },
};

const BROADCAST_COOLDOWN: Duration = Duration::from_millis(600);
const BROADCAST_PERIOD: Duration = Duration::from_secs(5);

/// A service synchronizing the knowledge about the chain between the nodes.
pub struct Service<B, J, N, CE, CS, V, F, BI>
where
    B: Block,
    J: Justification<Header = B::Header>,
    N: GossipNetwork<VersionedNetworkData<B, J>>,
    CE: ChainStatusNotifier<B::Header>,
    CS: ChainStatus<B, J>,
    V: Verifier<J>,
    F: Finalizer<J>,
    BI: BlockImport<B>,
{
    network: VersionWrapper<B, J, N>,
    handler: Handler<B, N::PeerId, J, CS, V, F, BI>,
    tasks: TaskQueue<RequestTask<BlockIdFor<J>>>,
    broadcast_ticker: Ticker,
    chain_events: CE,
    justifications_from_user: mpsc::UnboundedReceiver<J::Unverified>,
    additional_justifications_from_user: mpsc::UnboundedReceiver<J::Unverified>,
    block_requests_from_user: mpsc::UnboundedReceiver<BlockIdFor<J>>,
    _phantom: PhantomData<B>,
    metrics: Metrics,
}

impl<J: Justification> JustificationSubmissions<J> for mpsc::UnboundedSender<J::Unverified> {
    type Error = mpsc::TrySendError<J::Unverified>;

    fn submit(&mut self, justification: J::Unverified) -> Result<(), Self::Error> {
        self.unbounded_send(justification)
    }
}

impl<BI: BlockIdentifier> RequestBlocks<BI> for mpsc::UnboundedSender<BI> {
    type Error = mpsc::TrySendError<BI>;

    fn request_block(&self, block_id: BI) -> Result<(), Self::Error> {
        self.unbounded_send(block_id)
    }
}

impl<B, J, N, CE, CS, V, F, BI> Service<B, J, N, CE, CS, V, F, BI>
where
    B: Block,
    J: Justification<Header = B::Header>,
    N: GossipNetwork<VersionedNetworkData<B, J>>,
    CE: ChainStatusNotifier<B::Header>,
    CS: ChainStatus<B, J>,
    V: Verifier<J>,
    F: Finalizer<J>,
    BI: BlockImport<B>,
{
    /// Create a new service using the provided network for communication.
    /// Also returns an interface for submitting additional justifications,
    /// and an interface for requesting blocks.
    pub fn new(
        network: N,
        chain_events: CE,
        verifier: V,
        database_io: DatabaseIO<B, J, CS, F, BI>,
        session_info: SessionBoundaryInfo,
        additional_justifications_from_user: mpsc::UnboundedReceiver<J::Unverified>,
        metrics_registry: Option<Registry>,
    ) -> Result<
        (
            Self,
            impl JustificationSubmissions<J> + Clone,
            impl RequestBlocks<BlockIdFor<J>>,
        ),
        HandlerError<B, J, CS, V, F>,
    > {
        let network = VersionWrapper::new(network);
        let handler = Handler::new(database_io, verifier, session_info)?;
        let tasks = TaskQueue::new();
        let broadcast_ticker = Ticker::new(BROADCAST_PERIOD, BROADCAST_COOLDOWN);
        let (justifications_for_sync, justifications_from_user) = mpsc::unbounded();
        let (block_requests_for_sync, block_requests_from_user) = mpsc::unbounded();
        let metrics = match Metrics::new(metrics_registry) {
            Ok(metrics) => metrics,
            Err(e) => {
                warn!(target: LOG_TARGET, "Failed to create metrics: {}.", e);
                Metrics::noop()
            }
        };
        Ok((
            Service {
                network,
                handler,
                tasks,
                broadcast_ticker,
                chain_events,
                justifications_from_user,
                additional_justifications_from_user,
                block_requests_from_user,
                metrics,
                _phantom: PhantomData,
            },
            justifications_for_sync,
            block_requests_for_sync,
        ))
    }

    fn request_highest_justified(&mut self, block_id: BlockIdFor<J>) {
        debug!(
            target: LOG_TARGET,
            "Initiating a request for highest justified block {:?}.", block_id
        );
        self.tasks
            .schedule_in(RequestTask::new_highest_justified(block_id), Duration::ZERO);
    }

    fn request_block(&mut self, block_id: BlockIdFor<J>) {
        debug!(
            target: LOG_TARGET,
            "Initiating a request for block {:?}.", block_id
        );
        self.tasks
            .schedule_in(RequestTask::new_block(block_id), Duration::ZERO);
    }

    fn broadcast(&mut self) {
<<<<<<< HEAD
        self.metrics.report_event(SyncEvent::Broadcast);
        self.broadcast_ticker.reset();
=======
        self.metrics.report_event(Event::Broadcast);
>>>>>>> ff1c7659
        let state = match self.handler.state() {
            Ok(state) => state,
            Err(e) => {
                self.metrics.report_event_error(Event::Broadcast);
                warn!(
                    target: LOG_TARGET,
                    "Failed to construct own knowledge state: {}.", e
                );
                return;
            }
        };
        trace!(target: LOG_TARGET, "Broadcasting state: {:?}", state);

        let data = NetworkData::StateBroadcast(state);
        if let Err(e) = self.network.broadcast(data) {
            self.metrics.report_event_error(Event::Broadcast);
            warn!(target: LOG_TARGET, "Error sending broadcast: {}.", e)
        }
    }

    fn send_request(&mut self, pre_request: PreRequest<N::PeerId, J>) {
        self.metrics.report_event(Event::SendRequest);
        let state = match self.handler.state() {
            Ok(state) => state,
            Err(e) => {
                self.metrics.report_event_error(Event::SendRequest);
                warn!(
                    target: LOG_TARGET,
                    "Failed to construct own knowledge state: {}.", e
                );
                return;
            }
        };
        let (request, peers) = pre_request.with_state(state);
        trace!(target: LOG_TARGET, "Sending a request: {:?}", request);
        let data = NetworkData::Request(request);

        if let Err(e) = self.network.send_to_random(data, peers) {
            self.metrics.report_event_error(Event::SendRequest);
            warn!(target: LOG_TARGET, "Error sending request: {}.", e);
        }
    }

    fn send_to(&mut self, data: NetworkData<B, J>, peer: N::PeerId) {
        self.metrics.report_event(Event::SendTo);
        trace!(
            target: LOG_TARGET,
            "Sending data {:?} to peer {:?}",
            data,
            peer
        );
        if let Err(e) = self.network.send_to(data, peer) {
            self.metrics.report_event_error(Event::SendTo);
            warn!(target: LOG_TARGET, "Error sending response: {}.", e);
        }
    }

    fn handle_state(&mut self, state: State<J>, peer: N::PeerId) {
        self.metrics.report_event(Event::HandleState);
        use HandleStateAction::*;
        trace!(
            target: LOG_TARGET,
            "Handling state {:?} received from {:?}.",
            state,
            peer
        );
        match self.handler.handle_state(state, peer.clone()) {
            Ok(action) => match action {
                Response(data) => self.send_to(data, peer),
                HighestJustified(block_id) => self.request_highest_justified(block_id),
                Noop => (),
            },
            Err(e) => {
                self.metrics.report_event_error(Event::HandleState);
                match e {
                    HandlerError::Verifier(e) => debug!(
                        target: LOG_TARGET,
                        "Could not verify justification in sync state from {:?}: {}.", peer, e
                    ),
                    e => warn!(
                        target: LOG_TARGET,
                        "Failed to handle sync state from {:?}: {}.", peer, e
                    ),
                }
            }
        }
    }

    fn handle_state_response(
        &mut self,
        justification: J::Unverified,
        maybe_justification: Option<J::Unverified>,
        peer: N::PeerId,
    ) {
        trace!(
            target: LOG_TARGET,
            "Handling state response {:?} {:?} received from {:?}.",
            justification,
            maybe_justification,
            peer
        );
        self.metrics.report_event(Event::HandleStateResponse);
        let (maybe_id, maybe_error) =
            self.handler
                .handle_state_response(justification, maybe_justification, peer.clone());
        match maybe_error {
            Some(HandlerError::Verifier(e)) => debug!(
                target: LOG_TARGET,
                "Could not verify justification in sync state from {:?}: {}.", peer, e
            ),
            Some(e) => warn!(
                target: LOG_TARGET,
                "Failed to handle sync state response from {:?}: {}.", peer, e
            ),
            _ => {}
        }
        if let Some(id) = maybe_id {
            self.request_highest_justified(id);
        }
    }

    fn handle_justification_from_user(&mut self, justification: J::Unverified) {
        trace!(
            target: LOG_TARGET,
            "Handling a justification {:?} from user.",
            justification,
        );
        self.metrics
            .report_event(Event::HandleJustificationFromUser);
        match self.handler.handle_justification_from_user(justification) {
            Ok(Some(id)) => self.request_highest_justified(id),
            Ok(_) => {}
            Err(e) => {
                self.metrics
                    .report_event_error(Event::HandleJustificationFromUser);
                match e {
                    HandlerError::Verifier(e) => debug!(
                        target: LOG_TARGET,
                        "Could not verify justification from user: {}", e
                    ),
                    e => warn!(
                        target: LOG_TARGET,
                        "Failed to handle justification from user: {}", e
                    ),
                }
            }
        }
    }

    fn handle_request_response(&mut self, response_items: ResponseItems<B, J>, peer: N::PeerId) {
        trace!(
            target: LOG_TARGET,
            "Handling request response from peer {:?}. Items: {:?}.",
            peer,
            response_items,
        );
        self.metrics.report_event(Event::HandleRequestResponse);
        let (maybe_id, maybe_error) = self
            .handler
            .handle_request_response(response_items, peer.clone());
        match maybe_error {
            Some(HandlerError::Verifier(e)) => debug!(
                target: LOG_TARGET,
                "Could not verify justification from user: {}", e
            ),
            Some(e) => warn!(
                target: LOG_TARGET,
                "Failed to handle sync request response from {:?}: {}.", peer, e
            ),
            _ => {}
        }
        if let Some(id) = maybe_id {
            self.request_highest_justified(id);
        }
    }

    fn handle_request(&mut self, request: Request<J>, peer: N::PeerId) {
        trace!(
            target: LOG_TARGET,
            "Handling a request {:?} from {:?}.",
            request,
            peer
        );
        self.metrics.report_event(Event::HandleRequest);

        match self.handler.handle_request(request) {
            Ok(Action::Response(response_items)) => {
                let mut limiter = MsgLimiter::new(&response_items);
                loop {
                    match limiter.next_largest_msg() {
                        Ok(None) => {
                            break;
                        }
                        Ok(Some(chunk)) => {
                            self.send_to(NetworkData::RequestResponse(chunk.to_vec()), peer.clone())
                        }
                        Err(e) => {
                            error!(
                                target: LOG_TARGET,
                                "Error while sending request response: {}.", e
                            );
                            break self.metrics.report_event_error(Event::HandleRequest);
                        }
                    }
                }
            }
            Ok(Action::RequestBlock(id)) => self.request_block(id),
            Err(e) => {
                self.metrics.report_event_error(Event::HandleRequest);
                match e {
                    HandlerError::Verifier(e) => debug!(
                        target: LOG_TARGET,
                        "Could not verify justification from user: {}", e
                    ),
                    e => warn!(
                        target: LOG_TARGET,
                        "Error handling request from {:?}: {}.", peer, e
                    ),
                }
            }
            _ => {}
        }
    }

    fn handle_task(&mut self, task: RequestTask<BlockIdFor<J>>) {
        trace!(target: LOG_TARGET, "Handling task {}.", task);
        if let TaskAction::Request(pre_request, (task, delay)) =
            task.process(self.handler.interest_provider())
        {
            self.send_request(pre_request);
            self.tasks.schedule_in(task, delay);
        }
        self.metrics.report_event(Event::HandleTask);
    }

    fn handle_chain_event(&mut self, event: ChainStatusNotification<J::Header>) {
        use ChainStatusNotification::*;
        match event {
            BlockImported(header) => {
                trace!(target: LOG_TARGET, "Handling a new imported block.");
                self.metrics.report_event(Event::HandleBlockImported);
                if let Err(e) = self.handler.block_imported(header) {
                    self.metrics.report_event_error(Event::HandleBlockImported);
                    error!(
                        target: LOG_TARGET,
                        "Error marking block as imported: {}.", e
                    )
                }
            }
            BlockFinalized(_) => {
                trace!(target: LOG_TARGET, "Handling a new finalized block.");
                self.metrics.report_event(Event::HandleBlockFinalized);
                if self.broadcast_ticker.try_tick() {
                    self.broadcast();
                }
            }
        }
    }

    fn handle_internal_request(&mut self, id: BlockIdFor<J>) {
        trace!(
            target: LOG_TARGET,
            "Handling an internal request for block {:?}.",
            id,
        );
        self.metrics.report_event(Event::HandleInternalRequest);
        match self.handler.handle_internal_request(&id) {
            Ok(true) => self.request_block(id),

            Ok(_) => debug!(target: LOG_TARGET, "Already requested block {:?}.", id),

            Err(e) => {
                self.metrics.report_event(Event::HandleInternalRequest);
                match e {
                    HandlerError::Verifier(e) => debug!(
                        target: LOG_TARGET,
                        "Could not verify justification from user: {}", e
                    ),
                    e => warn!(
                        target: LOG_TARGET,
                        "Error handling internal request for block {:?}: {}.", id, e
                    ),
                }
            }
        }
    }

    fn handle_network_data(&mut self, data: NetworkData<B, J>, peer: N::PeerId) {
        use NetworkData::*;
        match data {
            StateBroadcast(state) => self.handle_state(state, peer),
            StateBroadcastResponse(justification, maybe_justification) => {
                self.handle_state_response(justification, maybe_justification, peer)
            }
            Request(request) => {
                let state = request.state().clone();
                self.handle_request(request, peer.clone());
                self.handle_state(state, peer);
            }
            RequestResponse(response_items) => self.handle_request_response(response_items, peer),
        }
    }

    /// Stay synchronized.
    pub async fn run(mut self) {
        loop {
            tokio::select! {
                maybe_data = self.network.next() => match maybe_data {
                    Ok((data, peer)) => self.handle_network_data(data, peer),
                    Err(e) => warn!(target: LOG_TARGET, "Error receiving data from network: {}.", e),
                },
                Some(task) = self.tasks.pop() => self.handle_task(task),
                _ = self.broadcast_ticker.wait_and_tick() => self.broadcast(),
                maybe_event = self.chain_events.next() => match maybe_event {
                    Ok(chain_event) => self.handle_chain_event(chain_event),
                    Err(e) => warn!(target: LOG_TARGET, "Error when receiving a chain event: {}.", e),
                },
                maybe_justification = self.justifications_from_user.next() => match maybe_justification {
                    Some(justification) => {
                        debug!(target: LOG_TARGET, "Received new justification from user: {:?}.", justification);
                        self.handle_justification_from_user(justification);
                    },
                    None => warn!(target: LOG_TARGET, "Channel with justifications from user closed."),
                },
                maybe_justification = self.additional_justifications_from_user.next() => match maybe_justification {
                    Some(justification) => {
                        debug!(target: LOG_TARGET, "Received new additional justification from user: {:?}.", justification);
                        self.handle_justification_from_user(justification);
                    },
                    None => warn!(target: LOG_TARGET, "Channel with additional justifications from user closed."),
                },
                maybe_block_id = self.block_requests_from_user.next() => match maybe_block_id {
                    Some(block_id) => {
                        debug!(target: LOG_TARGET, "Received new internal block request from user: {:?}.", block_id);
                        self.handle_internal_request(block_id)
                    },
                    None => warn!(target: LOG_TARGET, "Channel with internal block request from user closed."),
                },
            }
        }
    }
}<|MERGE_RESOLUTION|>--- conflicted
+++ resolved
@@ -146,12 +146,8 @@
     }
 
     fn broadcast(&mut self) {
-<<<<<<< HEAD
-        self.metrics.report_event(SyncEvent::Broadcast);
+        self.metrics.report_event(Event::Broadcast);
         self.broadcast_ticker.reset();
-=======
-        self.metrics.report_event(Event::Broadcast);
->>>>>>> ff1c7659
         let state = match self.handler.state() {
             Ok(state) => state,
             Err(e) => {
