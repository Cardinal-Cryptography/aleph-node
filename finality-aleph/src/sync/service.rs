use core::marker::PhantomData;
use std::{iter, time::Duration};

use futures::{channel::mpsc, StreamExt};
use log::{debug, error, trace, warn};

pub use crate::sync::handler::DatabaseIO;
use crate::{
    network::GossipNetwork,
    session::SessionBoundaryInfo,
    sync::{
        data::{NetworkData, Request, State, VersionWrapper, VersionedNetworkData},
        handler::{Error as HandlerError, Handler, SyncAction},
        task_queue::TaskQueue,
        tasks::{Action as TaskAction, PreRequest, RequestTask},
        ticker::Ticker,
        Block, BlockIdFor, BlockIdentifier, BlockImport, ChainStatus, ChainStatusNotification,
        ChainStatusNotifier, Finalizer, Justification, JustificationSubmissions, RequestBlocks,
        Verifier, LOG_TARGET,
    },
};

const BROADCAST_COOLDOWN: Duration = Duration::from_millis(200);
const BROADCAST_PERIOD: Duration = Duration::from_secs(1);

/// A service synchronizing the knowledge about the chain between the nodes.
pub struct Service<B, J, N, CE, CS, V, F, BI>
where
    B: Block,
    J: Justification<Header = B::Header>,
    N: GossipNetwork<VersionedNetworkData<B, J>>,
    CE: ChainStatusNotifier<B::Header>,
    CS: ChainStatus<B, J>,
    V: Verifier<J>,
    F: Finalizer<J>,
    BI: BlockImport<B>,
{
    network: VersionWrapper<B, J, N>,
    handler: Handler<B, N::PeerId, J, CS, V, F, BI>,
    tasks: TaskQueue<RequestTask<BlockIdFor<J>>>,
    broadcast_ticker: Ticker,
    chain_events: CE,
    justifications_from_user: mpsc::UnboundedReceiver<J::Unverified>,
    additional_justifications_from_user: mpsc::UnboundedReceiver<J::Unverified>,
    block_requests_from_user: mpsc::UnboundedReceiver<BlockIdFor<J>>,
    _phantom: PhantomData<B>,
}

impl<J: Justification> JustificationSubmissions<J> for mpsc::UnboundedSender<J::Unverified> {
    type Error = mpsc::TrySendError<J::Unverified>;

    fn submit(&mut self, justification: J::Unverified) -> Result<(), Self::Error> {
        self.unbounded_send(justification)
    }
}

impl<BI: BlockIdentifier> RequestBlocks<BI> for mpsc::UnboundedSender<BI> {
    type Error = mpsc::TrySendError<BI>;

    fn request_block(&mut self, block_id: BI) -> Result<(), Self::Error> {
        self.unbounded_send(block_id)
    }
}

impl<B, J, N, CE, CS, V, F, BI> Service<B, J, N, CE, CS, V, F, BI>
where
    B: Block,
    J: Justification<Header = B::Header>,
    N: GossipNetwork<VersionedNetworkData<B, J>>,
    CE: ChainStatusNotifier<B::Header>,
    CS: ChainStatus<B, J>,
    V: Verifier<J>,
    F: Finalizer<J>,
    BI: BlockImport<B>,
{
    /// Create a new service using the provided network for communication.
    /// Also returns an interface for submitting additional justifications,
    /// and an interface for requesting blocks.
    pub fn new(
        network: N,
        chain_events: CE,
        verifier: V,
        database_io: DatabaseIO<B, J, CS, F, BI>,
        session_info: SessionBoundaryInfo,
        additional_justifications_from_user: mpsc::UnboundedReceiver<J::Unverified>,
    ) -> Result<
        (
            Self,
            impl JustificationSubmissions<J> + Clone,
            impl RequestBlocks<BlockIdFor<J>>,
        ),
        HandlerError<B, J, CS, V, F>,
    > {
        let network = VersionWrapper::new(network);
        let handler = Handler::new(database_io, verifier, session_info)?;
        let tasks = TaskQueue::new();
        let broadcast_ticker = Ticker::new(BROADCAST_PERIOD, BROADCAST_COOLDOWN);
        let (justifications_for_sync, justifications_from_user) = mpsc::unbounded();
        let (block_requests_for_sync, block_requests_from_user) = mpsc::unbounded();
        Ok((
            Service {
                network,
                handler,
                tasks,
                broadcast_ticker,
                chain_events,
                justifications_from_user,
                additional_justifications_from_user,
                block_requests_from_user,
                _phantom: PhantomData,
            },
            justifications_for_sync,
            block_requests_for_sync,
        ))
    }

    fn request_highest_justified(&mut self, block_id: BlockIdFor<J>) {
        debug!(
            target: LOG_TARGET,
            "Initiating a request for highest justified block {:?}.", block_id
        );
        self.tasks
            .schedule_in(RequestTask::new_highest_justified(block_id), Duration::ZERO);
    }

    fn request_block(&mut self, block_id: BlockIdFor<J>) {
        debug!(
            target: LOG_TARGET,
            "Initiating a request for block {:?}.", block_id
        );
        self.tasks
            .schedule_in(RequestTask::new_block(block_id), Duration::ZERO);
    }

    fn broadcast(&mut self) {
        let state = match self.handler.state() {
            Ok(state) => state,
            Err(e) => {
                warn!(
                    target: LOG_TARGET,
                    "Failed to construct own knowledge state: {}.", e
                );
                return;
            }
        };
        trace!(target: LOG_TARGET, "Broadcasting state: {:?}", state);
        let data = NetworkData::StateBroadcast(state);
        if let Err(e) = self.network.broadcast(data) {
            warn!(target: LOG_TARGET, "Error sending broadcast: {}.", e);
        }
    }

    fn send_request(&mut self, pre_request: PreRequest<N::PeerId, J>) {
        let state = match self.handler.state() {
            Ok(state) => state,
            Err(e) => {
                warn!(
                    target: LOG_TARGET,
                    "Failed to construct own knowledge state: {}.", e
                );
                return;
            }
        };
        let (request, peers) = pre_request.with_state(state);
        trace!(target: LOG_TARGET, "Sending a request: {:?}", request);
        let data = NetworkData::Request(request);
        if let Err(e) = self.network.send_to_random(data, peers) {
            warn!(target: LOG_TARGET, "Error sending request: {}.", e);
        }
    }

    fn send_to(&mut self, data: NetworkData<B, J>, peer: N::PeerId) {
        if let Err(e) = self.network.send_to(data, peer) {
            warn!(target: LOG_TARGET, "Error sending response: {}.", e);
        }
    }

    fn perform_sync_action(&mut self, action: SyncAction<B, J>, peer: N::PeerId) {
        use SyncAction::*;
        match action {
            Response(data) => self.send_to(data, peer),
            HighestJustified(block_id) => self.request_highest_justified(block_id),
            Noop => (),
        }
    }

    fn handle_state(&mut self, state: State<J>, peer: N::PeerId) {
        trace!(
            target: LOG_TARGET,
            "Handling state {:?} received from {:?}.",
            state,
            peer
        );
        match self.handler.handle_state(state, peer.clone()) {
            Ok(action) => self.perform_sync_action(action, peer),
            Err(e) => match e {
                HandlerError::Verifier(e) => debug!(
                    target: LOG_TARGET,
                    "Could not verify justification in sync state from {:?}: {}.", peer, e
                ),
                e => warn!(
                    target: LOG_TARGET,
                    "Failed to handle sync state from {:?}: {}.", peer, e
                ),
            },
        }
    }

    fn handle_justifications(
        &mut self,
        justifications: Vec<J::Unverified>,
        peer: Option<N::PeerId>,
    ) {
        trace!(
            target: LOG_TARGET,
            "Handling {:?} justifications.",
            justifications.len()
        );
        for justification in justifications {
            let maybe_block_id = match self
                .handler
                .handle_justification(justification, peer.clone())
            {
                Ok(maybe_id) => maybe_id,
                Err(e) => match e {
                    HandlerError::Verifier(e) => {
                        debug!(
                            target: LOG_TARGET,
                            "Could not verify justification from {:?}: {}.",
                            peer.map_or("user".to_string(), |id| format!("{:?}", id)),
                            e
                        );
                        return;
                    }
                    e => {
                        warn!(
                            target: LOG_TARGET,
                            "Failed to handle justification from {:?}: {}.",
                            peer.map_or("user".to_string(), |id| format!("{:?}", id)),
                            e
                        );
                        return;
                    }
                },
            };
            if let Some(block_id) = maybe_block_id {
                self.request_highest_justified(block_id);
            }
        }
    }

    fn handle_request(&mut self, request: Request<J>, peer: N::PeerId) {
        trace!(
            target: LOG_TARGET,
            "Handling a request {:?} from {:?}.",
            request,
            peer
        );
        match self.handler.handle_request(request) {
            Ok(action) => self.perform_sync_action(action, peer),
            Err(e) => {
                warn!(
                    target: LOG_TARGET,
                    "Error handling request from {:?}: {}.", peer, e
                );
            }
        }
    }

    fn handle_network_data(&mut self, data: NetworkData<B, J>, peer: N::PeerId) {
        use NetworkData::*;
        match data {
            StateBroadcast(state) => self.handle_state(state, peer),
            StateBroadcastResponse(justification, maybe_justification) => {
                self.handle_justifications(
                    iter::once(justification)
                        .chain(maybe_justification)
                        .collect(),
                    Some(peer),
                );
            }
            Request(request) => {
                let state = request.state().clone();
                self.handle_request(request, peer.clone());
                self.handle_state(state, peer)
            }
            RequestResponse(_, justifications) => {
                self.handle_justifications(justifications, Some(peer))
            }
        }
    }

    fn handle_task(&mut self, task: RequestTask<BlockIdFor<J>>) {
        trace!(target: LOG_TARGET, "Handling task {}.", task);
        if let TaskAction::Request(pre_request, (task, delay)) = task.process(self.handler.forest())
        {
            self.send_request(pre_request);
            self.tasks.schedule_in(task, delay);
        }
    }

    fn handle_chain_event(&mut self, event: ChainStatusNotification<J::Header>) {
        use ChainStatusNotification::*;
        match event {
            BlockImported(header) => {
                trace!(target: LOG_TARGET, "Handling a new imported block.");
                if let Err(e) = self.handler.block_imported(header) {
                    error!(
                        target: LOG_TARGET,
                        "Error marking block as imported: {}.", e
                    );
                }
            }
            BlockFinalized(_) => {
                trace!(target: LOG_TARGET, "Handling a new finalized block.");
                if self.broadcast_ticker.try_tick() {
                    self.broadcast();
                }
            }
        }
    }

    fn handle_internal_request(&mut self, id: BlockIdFor<J>) {
        trace!(
            target: LOG_TARGET,
            "Handling an internal request for block {:?}.",
            id,
        );
        match self.handler.handle_internal_request(&id) {
            Ok(true) => {
                self.request_block(id);
            }
            Ok(_) => {
                debug!(target: LOG_TARGET, "Already requested block {:?}.", id);
            }
            Err(e) => {
                warn!(
                    target: LOG_TARGET,
                    "Error handling internal request for block {:?}: {}.", id, e
                );
            }
        }
    }

    /// Stay synchronized.
    pub async fn run(mut self) {
        loop {
            tokio::select! {
                maybe_data = self.network.next() => match maybe_data {
                    Ok((data, peer)) => self.handle_network_data(data, peer),
                    Err(e) => warn!(target: LOG_TARGET, "Error receiving data from network: {}.", e),
                },
                Some(task) = self.tasks.pop() => self.handle_task(task),
                _ = self.broadcast_ticker.wait_and_tick() => self.broadcast(),
                maybe_event = self.chain_events.next() => match maybe_event {
                    Ok(chain_event) => self.handle_chain_event(chain_event),
                    Err(e) => warn!(target: LOG_TARGET, "Error when receiving a chain event: {}.", e),
                },
                maybe_justification = self.justifications_from_user.next() => match maybe_justification {
                    Some(justification) => {
                        debug!(target: LOG_TARGET, "Received new justification from user: {:?}.", justification);
                        self.handle_justifications(vec![justification], None);
                    },
                    None => warn!(target: LOG_TARGET, "Channel with justifications from user closed."),
                },
                maybe_justification = self.additional_justifications_from_user.next() => match maybe_justification {
                    Some(justification) => {
                        debug!(target: LOG_TARGET, "Received new additional justification from user: {:?}.", justification);
                        self.handle_justifications(Vec::from([justification]), None)
                    },
                    None => warn!(target: LOG_TARGET, "Channel with additional justifications from user closed."),
                },
<<<<<<< HEAD
=======
                maybe_block_id = self.block_requests_from_user.next() => match maybe_block_id {
                    Some(block_id) => {
                        debug!(target: LOG_TARGET, "Received new internal block request from user: {:?}.", block_id);
                        self.handle_internal_request(block_id)
                    },
                    None => warn!(target: LOG_TARGET, "Channel with internal block request from user closed."),
                },
                _ = stall_ticker.tick() => {
                    match self.handler.state() {
                        Ok(state) => {
                            let top_number = state.top_justification().id().number();
                            if top_number == last_top_number {
                                error!(
                                    target: LOG_TARGET,
                                    "Sync stall detected, recreating the Forest."
                                );
                                if let Err(e) = self.handler.refresh_forest() {
                                    error!(
                                        target: LOG_TARGET,
                                        "Error when recreating the Forest: {}.", e
                                    );
                                }
                            } else {
                                last_top_number = top_number;
                            }
                        },
                        Err(e) => error!(
                            target: LOG_TARGET,
                            "Error when retrieving Handler state: {}.", e
                        ),
                    }
                }
>>>>>>> ff0d2453
            }
        }
    }
}<|MERGE_RESOLUTION|>--- conflicted
+++ resolved
@@ -370,8 +370,6 @@
                     },
                     None => warn!(target: LOG_TARGET, "Channel with additional justifications from user closed."),
                 },
-<<<<<<< HEAD
-=======
                 maybe_block_id = self.block_requests_from_user.next() => match maybe_block_id {
                     Some(block_id) => {
                         debug!(target: LOG_TARGET, "Received new internal block request from user: {:?}.", block_id);
@@ -379,32 +377,6 @@
                     },
                     None => warn!(target: LOG_TARGET, "Channel with internal block request from user closed."),
                 },
-                _ = stall_ticker.tick() => {
-                    match self.handler.state() {
-                        Ok(state) => {
-                            let top_number = state.top_justification().id().number();
-                            if top_number == last_top_number {
-                                error!(
-                                    target: LOG_TARGET,
-                                    "Sync stall detected, recreating the Forest."
-                                );
-                                if let Err(e) = self.handler.refresh_forest() {
-                                    error!(
-                                        target: LOG_TARGET,
-                                        "Error when recreating the Forest: {}.", e
-                                    );
-                                }
-                            } else {
-                                last_top_number = top_number;
-                            }
-                        },
-                        Err(e) => error!(
-                            target: LOG_TARGET,
-                            "Error when retrieving Handler state: {}.", e
-                        ),
-                    }
-                }
->>>>>>> ff0d2453
             }
         }
     }
