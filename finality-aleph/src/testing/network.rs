--- conflicted
+++ resolved
@@ -12,18 +12,6 @@
 use crate::{
     crypto::{AuthorityPen, AuthorityVerifier},
     network::{
-<<<<<<< HEAD
-        mock::{crypto_basics, MockData, MockEvent, MockNetwork},
-        setup_io,
-        testing::{DataInSession, DiscoveryMessage, SessionHandler, VersionedAuthentication},
-        ConnectionManager, ConnectionManagerConfig, DataNetwork, NetworkIdentity, Protocol,
-        Service as NetworkService, SessionManager,
-    },
-    testing::mocks::validator_network::{
-        random_identity_with_address, MockMultiaddress, MockNetwork as MockValidatorNetwork,
-    },
-    validator_network::mock::{key, MockPublicKey},
-=======
         clique::mock::{
             key, random_address_from, MockAddressingInformation, MockNetwork as MockCliqueNetwork,
             MockPublicKey,
@@ -36,7 +24,6 @@
         },
         AddressingInformation, GossipService, MockEvent, MockRawNetwork, Protocol,
     },
->>>>>>> 7de6e775
     MillisecsPerBlock, NodeIndex, Recipient, SessionId, SessionPeriod,
 };
 
@@ -48,11 +35,7 @@
 #[derive(Clone)]
 struct Authority {
     pen: AuthorityPen,
-<<<<<<< HEAD
-    addresses: Vec<MockMultiaddress>,
-=======
     address: MockAddressingInformation,
->>>>>>> 7de6e775
     peer_id: MockPublicKey,
     auth_peer_id: MockPublicKey,
 }
@@ -68,41 +51,19 @@
 
     fn peer_id(&self) -> MockPublicKey {
         self.peer_id.clone()
-<<<<<<< HEAD
     }
 
     fn auth_peer_id(&self) -> MockPublicKey {
         self.auth_peer_id.clone()
-=======
->>>>>>> 7de6e775
-    }
-
-<<<<<<< HEAD
-impl NetworkIdentity for Authority {
-    type PeerId = MockPublicKey;
-    type Multiaddress = MockMultiaddress;
-
-    fn identity(&self) -> (Vec<Self::Multiaddress>, Self::PeerId) {
-        (self.addresses.clone(), self.peer_id.clone())
-=======
-    fn auth_peer_id(&self) -> MockPublicKey {
-        self.auth_peer_id.clone()
->>>>>>> 7de6e775
     }
 }
 
 struct TestData {
     pub authorities: Vec<Authority>,
     pub authority_verifier: AuthorityVerifier,
-<<<<<<< HEAD
-    pub session_manager: SessionManager<MockData>,
-    pub network: MockNetwork,
-    pub validator_network: MockValidatorNetwork<DataInSession<MockData>>,
-=======
     pub session_manager: Box<dyn SessionManager<MockData, Error = ManagerError>>,
     pub network: MockRawNetwork,
     pub validator_network: MockCliqueNetwork<DataInSession<MockData>>,
->>>>>>> 7de6e775
     network_manager_exit_tx: oneshot::Sender<()>,
     gossip_service_exit_tx: oneshot::Sender<()>,
     network_manager_handle: JoinHandle<()>,
@@ -116,21 +77,12 @@
     let (authority_pens, authority_verifier) = crypto_basics(NODES_N).await;
     let mut authorities = Vec::new();
     for (index, p) in authority_pens {
-<<<<<<< HEAD
-        let identity = random_identity_with_address(index.0.to_string());
-        let auth_peer_id = key().0;
-        authorities.push(Authority {
-            pen: p,
-            addresses: identity.0,
-            peer_id: identity.1,
-=======
         let address = random_address_from(index.0.to_string(), true);
         let auth_peer_id = key().0;
         authorities.push(Authority {
             pen: p,
             peer_id: address.peer_id(),
             address,
->>>>>>> 7de6e775
             auth_peer_id,
         });
     }
@@ -138,28 +90,6 @@
     // Prepare Network
     let (event_stream_tx, event_stream_rx) = oneshot::channel();
     let (network_manager_exit_tx, network_manager_exit_rx) = oneshot::channel();
-<<<<<<< HEAD
-    let (network_service_exit_tx, network_service_exit_rx) = oneshot::channel();
-    let network = MockNetwork::new(event_stream_tx);
-    let validator_network =
-        MockValidatorNetwork::from(authorities[0].addresses(), authorities[0].peer_id());
-
-    let (connection_io, network_io, session_io) = setup_io();
-
-    let connection_manager = ConnectionManager::new(
-        validator_network.clone(),
-        ConnectionManagerConfig::with_session_period(&SESSION_PERIOD, &MILLISECS_PER_BLOCK),
-    );
-
-    let session_manager = SessionManager::new(session_io);
-
-    let network_service = NetworkService::new(
-        network.clone(),
-        validator_network.clone(),
-        task_manager.spawn_handle(),
-        network_io,
-    );
-=======
     let (gossip_service_exit_tx, gossip_service_exit_rx) = oneshot::channel();
     let network = MockRawNetwork::new(event_stream_tx);
     let validator_network = MockCliqueNetwork::new();
@@ -174,7 +104,6 @@
         ConnectionManagerConfig::with_session_period(&SESSION_PERIOD, &MILLISECS_PER_BLOCK),
     );
     let session_manager = Box::new(session_manager);
->>>>>>> 7de6e775
 
     let network_manager_task = async move {
         tokio::select! {
@@ -262,21 +191,13 @@
     async fn check_add_connection(&mut self) {
         let mut reserved_addresses = HashSet::new();
         for _ in self.authorities.iter().skip(1) {
-<<<<<<< HEAD
-            let (_, addresses) = self
-=======
             let (_, address) = self
->>>>>>> 7de6e775
                 .validator_network
                 .add_connection
                 .next()
                 .await
                 .expect("Should add reserved nodes");
-<<<<<<< HEAD
-            reserved_addresses.extend(addresses.into_iter());
-=======
             reserved_addresses.insert(address);
->>>>>>> 7de6e775
         }
 
         let mut expected_addresses = HashSet::new();
@@ -293,16 +214,6 @@
 
             self.connect_identity_to_network(authority.auth_peer_id(), Protocol::Authentication);
 
-<<<<<<< HEAD
-            self.network.emit_event(MockEvent::Messages(vec![(
-                Protocol::Authentication,
-                VersionedAuthentication::V1(DiscoveryMessage::AuthenticationBroadcast(
-                    handler.authentication().unwrap(),
-                ))
-                .encode()
-                .into(),
-            )]));
-=======
             for versioned_authentication in
                 Vec::<VersionedAuthentication<_>>::from(handler.authentication().unwrap())
             {
@@ -314,7 +225,6 @@
                     )],
                 ));
             }
->>>>>>> 7de6e775
         }
     }
 
@@ -329,11 +239,7 @@
     async fn next_sent_auth(
         &mut self,
     ) -> Option<(
-<<<<<<< HEAD
-        VersionedAuthentication<MockMultiaddress>,
-=======
         VersionedAuthentication<MockAddressingInformation>,
->>>>>>> 7de6e775
         MockPublicKey,
         Protocol,
     )> {
@@ -342,11 +248,7 @@
                 Some((data, peer_id, protocol)) => {
                     if protocol == Protocol::Authentication {
                         return Some((
-<<<<<<< HEAD
-                            VersionedAuthentication::<MockMultiaddress>::decode(
-=======
                             VersionedAuthentication::<MockAddressingInformation>::decode(
->>>>>>> 7de6e775
                                 &mut data.as_slice(),
                             )
                             .expect("should decode"),
@@ -364,11 +266,7 @@
         self.network_manager_exit_tx.send(()).unwrap();
         self.gossip_service_exit_tx.send(()).unwrap();
         self.network_manager_handle.await.unwrap();
-<<<<<<< HEAD
-        self.network_service_handle.await.unwrap();
-=======
         self.gossip_service_handle.await.unwrap();
->>>>>>> 7de6e775
         while self.network.send_message.try_next().await.is_some() {}
         self.network.close_channels().await;
         self.validator_network.close_channels().await;
@@ -386,19 +284,9 @@
 
     for _ in 0..4 {
         match test_data.next_sent_auth().await {
-<<<<<<< HEAD
-            Some((
-                VersionedAuthentication::V1(DiscoveryMessage::AuthenticationBroadcast(auth_data)),
-                peer_id,
-                _,
-            )) => {
-                assert_eq!(peer_id, connected_peer_id);
-                assert_eq!(auth_data, handler.authentication().unwrap());
-=======
             Some((VersionedAuthentication::V2(new_authentication), peer_id, _)) => {
                 assert_eq!(peer_id, connected_peer_id);
                 assert_eq!(new_authentication, authentication(&handler));
->>>>>>> 7de6e775
             }
             None => panic!("Not sending authentications"),
             _ => panic!("Should broadcast own authentication, nothing else"),
@@ -425,16 +313,6 @@
         test_data.connect_identity_to_network(authority.auth_peer_id(), Protocol::Authentication);
     }
 
-<<<<<<< HEAD
-    test_data.network.emit_event(MockEvent::Messages(vec![(
-        Protocol::Authentication,
-        VersionedAuthentication::V1(DiscoveryMessage::AuthenticationBroadcast(
-            sending_peer_handler.authentication().unwrap(),
-        ))
-        .encode()
-        .into(),
-    )]));
-=======
     for versioned_authentication in
         Vec::<VersionedAuthentication<_>>::from(sending_peer_handler.authentication().unwrap())
     {
@@ -446,7 +324,6 @@
             )],
         ));
     }
->>>>>>> 7de6e775
 
     assert_eq!(
         test_data
@@ -455,43 +332,24 @@
             .next()
             .await
             .expect("Should add reserved nodes"),
-<<<<<<< HEAD
-        (sending_peer.peer_id(), sending_peer.addresses()),
-=======
         (sending_peer.peer_id(), sending_peer.address()),
->>>>>>> 7de6e775
     );
 
     let mut expected_authentication = HashMap::new();
     for authority in test_data.authorities.iter().skip(1) {
         expected_authentication.insert(
             authority.auth_peer_id(),
-<<<<<<< HEAD
-            sending_peer_handler.authentication().unwrap(),
-=======
             authentication(&sending_peer_handler),
->>>>>>> 7de6e775
         );
     }
 
     let mut sent_authentication = HashMap::new();
     while sent_authentication.len() < NODES_N - 1 {
-<<<<<<< HEAD
-        if let Some((
-            VersionedAuthentication::V1(DiscoveryMessage::AuthenticationBroadcast(auth_data)),
-            peer_id,
-            _,
-        )) = test_data.next_sent_auth().await
-        {
-            if auth_data != handler.authentication().unwrap() {
-                sent_authentication.insert(peer_id, auth_data);
-=======
         match test_data.next_sent_auth().await {
             Some((VersionedAuthentication::V2(auth), peer_id, _)) => {
                 if auth != authentication(&handler) {
                     sent_authentication.insert(peer_id, auth);
                 }
->>>>>>> 7de6e775
             }
             None => panic!("not enough authentications sent"),
             _ => (),
@@ -513,11 +371,7 @@
     let mut test_data = prepare_one_session_test_data().await;
     let mut data_network = test_data.start_session(session_id).await;
 
-<<<<<<< HEAD
-    let data = vec![1, 2, 3];
-=======
     let data = MockData::new(43, 3);
->>>>>>> 7de6e775
     test_data.validator_network.next.send(DataInSession {
         data: data.clone(),
         session_id: SessionId(session_id),
@@ -542,11 +396,7 @@
 
     let mut data_network = test_data.start_validator_session(0, session_id).await;
 
-<<<<<<< HEAD
-    let data = vec![1, 2, 3];
-=======
     let data = MockData::new(43, 3);
->>>>>>> 7de6e775
     test_data.validator_network.next.send(DataInSession {
         data: data.clone(),
         session_id: SessionId(session_id),
@@ -604,17 +454,10 @@
 
     let mut data_network_2 = test_data.start_session(session_id_2).await;
 
-<<<<<<< HEAD
-    let data_1_1 = vec![1, 2, 3];
-    let data_1_2 = vec![4, 5, 6];
-    let data_2_1 = vec![7, 8, 9];
-    let data_2_2 = vec![10, 11, 12];
-=======
     let data_1_1 = MockData::new(43, 3);
     let data_1_2 = MockData::new(44, 3);
     let data_2_1 = MockData::new(45, 3);
     let data_2_2 = MockData::new(46, 3);
->>>>>>> 7de6e775
     test_data.validator_network.next.send(DataInSession {
         data: data_1_1.clone(),
         session_id: SessionId(session_id_1),
