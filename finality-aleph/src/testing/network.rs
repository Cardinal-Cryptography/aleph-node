--- conflicted
+++ resolved
@@ -275,11 +275,7 @@
         self.network_service_exit_tx.send(()).unwrap();
         self.network_manager_handle.await.unwrap();
         self.network_service_handle.await.unwrap();
-<<<<<<< HEAD
-        while (self.network.send_message.try_next().await).is_some() {}
-=======
         while self.network.send_message.try_next().await.is_some() {}
->>>>>>> 4d8ca625
         self.network.close_channels().await;
         self.validator_network.close_channels().await;
     }
