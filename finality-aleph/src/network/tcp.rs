--- conflicted
+++ resolved
@@ -1,8 +1,4 @@
-use std::{
-    io::Error as IoError,
-    iter,
-    net::{SocketAddr, ToSocketAddrs as _},
-};
+use std::{io::Error as IoError, iter, net::ToSocketAddrs as _};
 
 use derive_more::{AsRef, Display};
 use log::info;
@@ -111,17 +107,8 @@
             .verify(&self.addressing_information.encode(), &self.signature)
     }
 
-<<<<<<< HEAD
-    fn lower_level_address(&self) -> String {
-        iter::once(self.addressing_information.primary_address.clone())
-            .chain(self.addressing_information.other_addresses.clone())
-            .filter_map(|address| Some(address.parse::<SocketAddr>().ok()?.ip().to_string()))
-            .next()
-            .unwrap_or("unknown".to_string())
-=======
     fn address(&self) -> String {
         self.addressing_information.primary_address.clone()
->>>>>>> 9bd08cf0
     }
 }
 
@@ -226,13 +213,8 @@
 
 #[cfg(test)]
 pub mod testing {
-    use network_clique::AddressingInformation;
-
     use super::{AuthorityIdWrapper, SignedTcpAddressingInformation};
-    use crate::{
-        crypto::AuthorityPen,
-        network::{mock::crypto_basics, NetworkIdentity},
-    };
+    use crate::{crypto::AuthorityPen, network::NetworkIdentity};
 
     /// Creates a realistic identity.
     pub fn new_identity(
@@ -245,29 +227,4 @@
         SignedTcpAddressingInformation::new(external_addresses, authority_pen)
             .expect("the provided addresses are fine")
     }
-
-    #[test]
-    pub fn lower_level_address_parses_ip() {
-        let (_, authority_pen) = &crypto_basics(1).0[0];
-        for ip in ["127.0.0.1", "[::1]", "[2607:f8b0:4003:c00::6a]"] {
-            let ip_and_port = format!("{}:1234", ip);
-            let addr =
-                SignedTcpAddressingInformation::new(vec![ip_and_port], authority_pen).unwrap();
-
-            assert_eq!(
-                addr.lower_level_address(),
-                ip.trim_matches(&['[', ']'] as &[_]).to_string()
-            )
-        }
-    }
-    #[test]
-    pub fn lower_level_address_doesnt_try_to_resolve_dns() {
-        let (_, authority_pen) = &crypto_basics(1).0[0];
-        let addr = SignedTcpAddressingInformation::new(
-            vec!["bootnode-eu-west-1-0.test.azero.dev:30333".to_string()],
-            authority_pen,
-        )
-        .unwrap();
-        assert_eq!(addr.lower_level_address(), "unknown".to_string())
-    }
 }