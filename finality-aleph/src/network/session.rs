use futures::channel::{mpsc, oneshot};

use super::SimpleNetwork;
use crate::{
    abft::Recipient,
    crypto::{AuthorityPen, AuthorityVerifier},
<<<<<<< HEAD
    network::{Data, SendError, SenderComponent, SessionCommand},
=======
    network::{
        ComponentNetworkExt, Data, ReceiverComponent, SendError, SenderComponent, SessionCommand,
    },
>>>>>>> b934a572
    NodeIndex, SessionId,
};

/// Sends data within a single session.
#[derive(Clone)]
pub struct Sender<D: Data> {
    session_id: SessionId,
    messages_for_network: mpsc::UnboundedSender<(D, SessionId, Recipient)>,
    legacy_messages_for_network: mpsc::UnboundedSender<(D, SessionId, Recipient)>,
}

impl<D: Data> SenderComponent<D> for Sender<D> {
    fn send(&self, data: D, recipient: Recipient) -> Result<(), SendError> {
        self.messages_for_network
            .unbounded_send((data.clone(), self.session_id, recipient.clone()))
            .map_err(|_| SendError::SendFailed)?;
        self.legacy_messages_for_network
            .unbounded_send((data, self.session_id, recipient))
            .map_err(|_| SendError::SendFailed)
    }
}

pub struct Receiver<D: Data> {
    data_from_network: mpsc::UnboundedReceiver<D>,
    legacy_data_from_network: mpsc::UnboundedReceiver<D>,
}

#[async_trait::async_trait]
impl<D: Data> ReceiverComponent<D> for Receiver<D> {
    async fn next(&mut self) -> Option<D> {
        tokio::select! {
            maybe_next = self.data_from_network.next() => maybe_next,
            maybe_next = self.legacy_data_from_network.next() => maybe_next,
        }
    }
}

/// Sends and receives data within a single session.
type Network<D> = SimpleNetwork<D, Receiver<D>, Sender<D>>;

/// Manages sessions for which the network should be active.
pub struct Manager<D: Data> {
    commands_for_service: mpsc::UnboundedSender<SessionCommand<D>>,
    messages_for_service: mpsc::UnboundedSender<(D, SessionId, Recipient)>,
    legacy_commands_for_service: mpsc::UnboundedSender<SessionCommand<D>>,
    legacy_messages_for_service: mpsc::UnboundedSender<(D, SessionId, Recipient)>,
}

/// What went wrong during a session management operation.
#[derive(Debug)]
pub enum ManagerError {
    CommandSendFailed,
    NetworkReceiveFailed,
}

pub struct IO<D: Data> {
    pub commands_for_service: mpsc::UnboundedSender<SessionCommand<D>>,
    pub messages_for_service: mpsc::UnboundedSender<(D, SessionId, Recipient)>,
}

impl<D: Data> IO<D> {
    pub fn new(
        commands_for_service: mpsc::UnboundedSender<SessionCommand<D>>,
        messages_for_service: mpsc::UnboundedSender<(D, SessionId, Recipient)>,
    ) -> Self {
        IO {
            commands_for_service,
            messages_for_service,
        }
    }
}

impl<D: Data> Manager<D> {
    /// Create a new manager with the given channels to the service.
    pub fn new(io: IO<D>, legacy_io: IO<D>) -> Self {
        Manager {
            commands_for_service: io.commands_for_service,
            messages_for_service: io.messages_for_service,
            legacy_commands_for_service: legacy_io.commands_for_service,
            legacy_messages_for_service: legacy_io.messages_for_service,
        }
    }

    /// Start participating or update the verifier in the given session where you are not a
    /// validator.
    pub fn start_nonvalidator_session(
        &self,
        session_id: SessionId,
        verifier: AuthorityVerifier,
    ) -> Result<(), ManagerError> {
        self.commands_for_service
            .unbounded_send(SessionCommand::StartNonvalidator(
                session_id,
                verifier.clone(),
            ))
            .map_err(|_| ManagerError::CommandSendFailed)?;
        self.legacy_commands_for_service
            .unbounded_send(SessionCommand::StartNonvalidator(session_id, verifier))
            .map_err(|_| ManagerError::CommandSendFailed)
    }

    /// Start participating or update the information about the given session where you are a
    /// validator. Returns a session network to be used for sending and receiving data within the
    /// session.
    pub async fn start_validator_session(
        &self,
        session_id: SessionId,
        verifier: AuthorityVerifier,
        node_id: NodeIndex,
        pen: AuthorityPen,
    ) -> Result<Network<D>, ManagerError> {
        let (result_for_us, result_from_service) = oneshot::channel();
        self.commands_for_service
            .unbounded_send(SessionCommand::StartValidator(
                session_id,
                verifier.clone(),
                node_id,
                pen.clone(),
                Some(result_for_us),
            ))
            .map_err(|_| ManagerError::CommandSendFailed)?;

        let (legacy_result_for_us, legacy_result_from_service) = oneshot::channel();
        self.legacy_commands_for_service
            .unbounded_send(SessionCommand::StartValidator(
                session_id,
                verifier,
                node_id,
                pen,
                Some(legacy_result_for_us),
            ))
            .map_err(|_| ManagerError::CommandSendFailed)?;

        let data_from_network = result_from_service
            .await
            .map_err(|_| ManagerError::NetworkReceiveFailed)?;
        let messages_for_network = self.messages_for_service.clone();

        let legacy_data_from_network = legacy_result_from_service
            .await
            .map_err(|_| ManagerError::NetworkReceiveFailed)?;
        let legacy_messages_for_network = self.legacy_messages_for_service.clone();

        Ok(Network::new(
            Receiver {
                data_from_network,
                legacy_data_from_network,
            },
            Sender {
                session_id,
                messages_for_network,
                legacy_messages_for_network,
            },
        ))
    }

    /// Start participating or update the information about the given session where you are a
    /// validator. Used for early starts when you don't yet need the returned network, but would
    /// like to start discovery.
    pub fn early_start_validator_session(
        &self,
        session_id: SessionId,
        verifier: AuthorityVerifier,
        node_id: NodeIndex,
        pen: AuthorityPen,
    ) -> Result<(), ManagerError> {
        self.commands_for_service
            .unbounded_send(SessionCommand::StartValidator(
                session_id,
                verifier.clone(),
                node_id,
                pen.clone(),
                None,
            ))
            .map_err(|_| ManagerError::CommandSendFailed)?;
        self.legacy_commands_for_service
            .unbounded_send(SessionCommand::StartValidator(
                session_id, verifier, node_id, pen, None,
            ))
            .map_err(|_| ManagerError::CommandSendFailed)
    }

    /// Stop participating in the given session.
    pub fn stop_session(&self, session_id: SessionId) -> Result<(), ManagerError> {
        self.commands_for_service
            .unbounded_send(SessionCommand::Stop(session_id))
            .map_err(|_| ManagerError::CommandSendFailed)?;
        self.legacy_commands_for_service
            .unbounded_send(SessionCommand::Stop(session_id))
            .map_err(|_| ManagerError::CommandSendFailed)
    }
}<|MERGE_RESOLUTION|>--- conflicted
+++ resolved
@@ -4,13 +4,7 @@
 use crate::{
     abft::Recipient,
     crypto::{AuthorityPen, AuthorityVerifier},
-<<<<<<< HEAD
-    network::{Data, SendError, SenderComponent, SessionCommand},
-=======
-    network::{
-        ComponentNetworkExt, Data, ReceiverComponent, SendError, SenderComponent, SessionCommand,
-    },
->>>>>>> b934a572
+    network::{Data, ReceiverComponent, SendError, SenderComponent, SessionCommand},
     NodeIndex, SessionId,
 };
 
