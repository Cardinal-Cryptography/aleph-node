--- conflicted
+++ resolved
@@ -49,11 +49,7 @@
 /// The Generic protocol is used for validator discovery.
 /// The Validator protocol is used for validator-specific messages, i.e. ones needed for
 /// finalization.
-<<<<<<< HEAD
 #[derive(Debug, PartialEq, Eq, Copy, Clone, Hash)]
-=======
-#[derive(Debug, PartialEq, Eq, Clone)]
->>>>>>> c8ab2d5c
 pub enum Protocol {
     Generic,
     Validator,
@@ -134,29 +130,17 @@
 
 /// What do do with a specific piece of data.
 /// Note that broadcast does not specify the protocol, as we only broadcast Generic messages in this sense.
-<<<<<<< HEAD
-#[derive(Debug, PartialEq, Clone)]
+#[derive(Debug, PartialEq, Eq, Clone)]
 pub enum DataCommand<PID: PeerId> {
-=======
-#[derive(Debug, PartialEq, Eq, Clone)]
-pub enum DataCommand {
->>>>>>> c8ab2d5c
     Broadcast,
     SendTo(PID, Protocol),
 }
 
 /// Commands for manipulating the reserved peers set.
-<<<<<<< HEAD
-#[derive(Debug, PartialEq)]
+#[derive(Debug, PartialEq, Eq)]
 pub enum ConnectionCommand<M: Multiaddress> {
     AddReserved(HashSet<M>),
     DelReserved(HashSet<M::PeerId>),
-=======
-#[derive(Debug, PartialEq, Eq)]
-pub enum ConnectionCommand {
-    AddReserved(HashSet<Multiaddr>),
-    DelReserved(HashSet<PeerId>),
->>>>>>> c8ab2d5c
 }
 
 /// Returned when something went wrong when sending data using a DataNetwork.
