--- conflicted
+++ resolved
@@ -25,11 +25,7 @@
 pub use component::{
     Network as ComponentNetwork, Receiver as ReceiverComponent, Sender as SenderComponent,
 };
-<<<<<<< HEAD
-pub use manager::{ConnectionIO, ConnectionManager};
-=======
 pub use manager::{ConnectionIO, ConnectionManager, ConnectionManagerConfig};
->>>>>>> 80824228
 pub use rmc::NetworkData as RmcNetworkData;
 pub use service::{Service, IO};
 pub use session::{Manager as SessionManager, ManagerError, Network as SessionNetwork};
