--- conflicted
+++ resolved
@@ -19,47 +19,11 @@
 };
 pub use session::{Handler as SessionHandler, HandlerError as SessionHandlerError};
 
-<<<<<<< HEAD
-/// Data validators use to authenticate themselves for a single session
-/// and disseminate their addresses.
-#[derive(Clone, Debug, PartialEq, Encode, Decode)]
-pub struct AuthData<M: Multiaddress> {
-    addresses: Vec<M>,
-=======
-pub use addresses::get_peer_id;
-pub use service::SessionCommand;
-
-/// A wrapper for the Substrate multiaddress to allow encoding & decoding.
-#[derive(Clone, Debug, PartialEq, Eq)]
-pub struct Multiaddr(pub(crate) ScMultiaddr);
-
-impl From<ScMultiaddr> for Multiaddr {
-    fn from(addr: ScMultiaddr) -> Self {
-        Multiaddr(addr)
-    }
-}
-
-impl Encode for Multiaddr {
-    fn using_encoded<R, F: FnOnce(&[u8]) -> R>(&self, f: F) -> R {
-        self.0.to_vec().using_encoded(f)
-    }
-}
-
-impl Decode for Multiaddr {
-    fn decode<I: codec::Input>(value: &mut I) -> Result<Self, codec::Error> {
-        let bytes = Vec::<u8>::decode(value)?;
-        ScMultiaddr::try_from(bytes)
-            .map_err(|_| "Multiaddr not encoded as bytes".into())
-            .map(|multiaddr| multiaddr.into())
-    }
-}
-
 /// Data validators use to authenticate themselves for a single session
 /// and disseminate their addresses.
 #[derive(Clone, Debug, PartialEq, Eq, Encode, Decode)]
-pub struct AuthData {
-    addresses: Vec<Multiaddr>,
->>>>>>> c8ab2d5c
+pub struct AuthData<M: Multiaddress> {
+    addresses: Vec<M>,
     node_id: NodeIndex,
     session_id: SessionId,
 }
