--- conflicted
+++ resolved
@@ -1,59 +1,13 @@
-<<<<<<< HEAD
-use std::{
-    collections::{HashSet, VecDeque},
-    fmt,
-    sync::Arc,
-    time::Duration,
-};
-
-use aleph_primitives::KEY_TYPE;
-use async_trait::async_trait;
-use futures::{
-    channel::{mpsc, oneshot},
-    StreamExt,
-};
-use parking_lot::Mutex;
-=======
 use std::{sync::Arc, time::Duration};
 
 use aleph_primitives::KEY_TYPE;
 use codec::{Decode, Encode, Output};
 use futures::{channel::mpsc, StreamExt};
->>>>>>> 7de6e775
 use sp_keystore::{testing::KeyStore, CryptoStore};
 use tokio::time::timeout;
 
 use crate::{
     crypto::{AuthorityPen, AuthorityVerifier},
-<<<<<<< HEAD
-    network::{
-        manager::VersionedAuthentication, AddressedData, ConnectionCommand, Event, EventStream,
-        Multiaddress, Network, NetworkIdentity, NetworkSender, NetworkServiceIO, Protocol,
-    },
-    testing::mocks::validator_network::{random_identity, MockMultiaddress},
-    validator_network::mock::MockPublicKey,
-    AuthorityId, NodeIndex,
-};
-
-pub struct MockNetworkIdentity {
-    addresses: Vec<MockMultiaddress>,
-    peer_id: MockPublicKey,
-}
-
-impl MockNetworkIdentity {
-    pub fn new() -> Self {
-        let (addresses, peer_id) = random_identity();
-        MockNetworkIdentity { addresses, peer_id }
-    }
-}
-
-impl NetworkIdentity for MockNetworkIdentity {
-    type PeerId = MockPublicKey;
-    type Multiaddress = MockMultiaddress;
-
-    fn identity(&self) -> (Vec<Self::Multiaddress>, Self::PeerId) {
-        (self.addresses.clone(), self.peer_id.clone())
-=======
     AuthorityId, NodeIndex,
 };
 
@@ -113,7 +67,6 @@
             filler,
             decodes,
         })
->>>>>>> 7de6e775
     }
 }
 
@@ -164,183 +117,6 @@
 impl<T> Default for Channel<T> {
     fn default() -> Self {
         Self::new()
-<<<<<<< HEAD
-    }
-}
-
-pub type MockEvent = Event<MockMultiaddress, MockPublicKey>;
-
-pub type MockData = Vec<u8>;
-
-pub struct MockIO<M: Multiaddress> {
-    pub messages_for_network: mpsc::UnboundedSender<VersionedAuthentication<M>>,
-    pub data_for_network: mpsc::UnboundedSender<AddressedData<MockData, M::PeerId>>,
-    pub messages_from_network: mpsc::UnboundedReceiver<VersionedAuthentication<M>>,
-    pub data_from_network: mpsc::UnboundedReceiver<MockData>,
-    pub commands_for_network: mpsc::UnboundedSender<ConnectionCommand<M>>,
-}
-
-impl<M: Multiaddress + 'static> MockIO<M> {
-    pub fn new() -> (
-        MockIO<M>,
-        NetworkServiceIO<VersionedAuthentication<M>, MockData, M>,
-    ) {
-        let (messages_for_network, messages_from_user) = mpsc::unbounded();
-        let (data_for_network, data_from_user) = mpsc::unbounded();
-        let (messages_for_user, messages_from_network) = mpsc::unbounded();
-        let (data_for_user, data_from_network) = mpsc::unbounded();
-        let (commands_for_network, commands_from_manager) = mpsc::unbounded();
-        (
-            MockIO {
-                messages_for_network,
-                data_for_network,
-                messages_from_network,
-                data_from_network,
-                commands_for_network,
-            },
-            NetworkServiceIO::new(
-                data_from_user,
-                messages_from_user,
-                data_for_user,
-                messages_for_user,
-                commands_from_manager,
-            ),
-        )
-    }
-}
-
-pub struct MockEventStream(mpsc::UnboundedReceiver<MockEvent>);
-
-#[async_trait]
-impl EventStream<MockMultiaddress, MockPublicKey> for MockEventStream {
-    async fn next_event(&mut self) -> Option<MockEvent> {
-        self.0.next().await
-    }
-}
-
-pub struct MockNetworkSender {
-    sender: mpsc::UnboundedSender<(Vec<u8>, MockPublicKey, Protocol)>,
-    peer_id: MockPublicKey,
-    protocol: Protocol,
-    error: Result<(), MockSenderError>,
-}
-
-#[async_trait]
-impl NetworkSender for MockNetworkSender {
-    type SenderError = MockSenderError;
-
-    async fn send<'a>(
-        &'a self,
-        data: impl Into<Vec<u8>> + Send + Sync + 'static,
-    ) -> Result<(), MockSenderError> {
-        self.error?;
-        self.sender
-            .unbounded_send((data.into(), self.peer_id.clone(), self.protocol))
-            .unwrap();
-        Ok(())
-    }
-}
-
-#[derive(Clone)]
-pub struct MockNetwork {
-    pub add_reserved: Channel<(HashSet<MockMultiaddress>, Protocol)>,
-    pub remove_reserved: Channel<(HashSet<MockPublicKey>, Protocol)>,
-    pub send_message: Channel<(Vec<u8>, MockPublicKey, Protocol)>,
-    pub event_sinks: Arc<Mutex<Vec<mpsc::UnboundedSender<MockEvent>>>>,
-    event_stream_taken_oneshot: Arc<Mutex<Option<oneshot::Sender<()>>>>,
-    pub create_sender_errors: Arc<Mutex<VecDeque<MockSenderError>>>,
-    pub send_errors: Arc<Mutex<VecDeque<MockSenderError>>>,
-}
-
-#[derive(Debug, Copy, Clone)]
-pub enum MockSenderError {
-    SomeError,
-}
-
-impl fmt::Display for MockSenderError {
-    fn fmt(&self, f: &mut fmt::Formatter<'_>) -> fmt::Result {
-        match self {
-            MockSenderError::SomeError => {
-                write!(f, "Some error message")
-            }
-        }
-    }
-}
-
-impl std::error::Error for MockSenderError {}
-
-impl Network for MockNetwork {
-    type SenderError = MockSenderError;
-    type NetworkSender = MockNetworkSender;
-    type PeerId = MockPublicKey;
-    type Multiaddress = MockMultiaddress;
-    type EventStream = MockEventStream;
-
-    fn event_stream(&self) -> Self::EventStream {
-        let (tx, rx) = mpsc::unbounded();
-        self.event_sinks.lock().push(tx);
-        // Necessary for tests to detect when service takes event_stream
-        if let Some(tx) = self.event_stream_taken_oneshot.lock().take() {
-            tx.send(()).unwrap();
-        }
-        MockEventStream(rx)
-    }
-
-    fn sender(
-        &self,
-        peer_id: Self::PeerId,
-        protocol: Protocol,
-    ) -> Result<Self::NetworkSender, Self::SenderError> {
-        self.create_sender_errors
-            .lock()
-            .pop_front()
-            .map_or(Ok(()), Err)?;
-        let error = self.send_errors.lock().pop_front().map_or(Ok(()), Err);
-        Ok(MockNetworkSender {
-            sender: self.send_message.0.clone(),
-            peer_id,
-            protocol,
-            error,
-        })
-    }
-
-    fn add_reserved(&self, addresses: HashSet<Self::Multiaddress>, protocol: Protocol) {
-        self.add_reserved.send((addresses, protocol));
-    }
-
-    fn remove_reserved(&self, peers: HashSet<Self::PeerId>, protocol: Protocol) {
-        self.remove_reserved.send((peers, protocol));
-    }
-}
-
-impl MockNetwork {
-    pub fn new(oneshot_sender: oneshot::Sender<()>) -> Self {
-        MockNetwork {
-            add_reserved: Channel::new(),
-            remove_reserved: Channel::new(),
-            send_message: Channel::new(),
-            event_sinks: Arc::new(Mutex::new(vec![])),
-            event_stream_taken_oneshot: Arc::new(Mutex::new(Some(oneshot_sender))),
-            create_sender_errors: Arc::new(Mutex::new(VecDeque::new())),
-            send_errors: Arc::new(Mutex::new(VecDeque::new())),
-        }
-    }
-
-    pub fn emit_event(&mut self, event: MockEvent) {
-        for sink in &*self.event_sinks.lock() {
-            sink.unbounded_send(event.clone()).unwrap();
-        }
-    }
-
-    // Consumes the network asserting there are no unreceived messages in the channels.
-    pub async fn close_channels(self) {
-        self.event_sinks.lock().clear();
-        // We disable it until tests regarding new substrate network protocol are created.
-        // assert!(self.add_reserved.close().await.is_none());
-        // assert!(self.remove_reserved.close().await.is_none());
-        assert!(self.send_message.close().await.is_none());
-=======
->>>>>>> 7de6e775
     }
 }
 
