--- conflicted
+++ resolved
@@ -11,15 +11,11 @@
 use lru::LruCache;
 use parking_lot::Mutex;
 use sp_consensus::SelectChain;
-<<<<<<< HEAD
 use sp_runtime::{
     generic::BlockId,
     traits::{Block as BlockT, Header as HeaderT, NumberFor},
 };
-=======
-use sp_runtime::traits::{Block as BlockT, Header as HeaderT, NumberFor};
 use std::default::Default;
->>>>>>> 940a0fe4
 use std::{
     collections::{hash_map::Entry, HashMap, HashSet},
     hash::Hash,
