use std::fmt::Debug;

use codec::Codec;
use futures::channel::oneshot;
use log::debug;
use sc_client_api::{BlockchainEvents, HeaderBackend};
use sp_runtime::traits::Block;

use crate::{
    abft::SpawnHandleT,
    data_io::{AlephNetworkMessage, DataStore},
<<<<<<< HEAD
    network::{ReceiverComponent, RequestBlocks},
=======
    network::{data::component::Receiver, RequestBlocks},
>>>>>>> 7de6e775
    party::{AuthoritySubtaskCommon, Task},
};

/// Runs the data store within a single session.
pub fn task<B, C, RB, R, Message>(
    subtask_common: AuthoritySubtaskCommon,
    mut data_store: DataStore<B, C, RB, Message, R>,
) -> Task
where
    B: Block,
    C: HeaderBackend<B> + BlockchainEvents<B> + Send + Sync + 'static,
    RB: RequestBlocks<B> + 'static,
    Message: AlephNetworkMessage<B> + Debug + Send + Sync + Codec + 'static,
<<<<<<< HEAD
    R: ReceiverComponent<Message> + 'static,
=======
    R: Receiver<Message> + 'static,
>>>>>>> 7de6e775
{
    let AuthoritySubtaskCommon {
        spawn_handle,
        session_id,
    } = subtask_common;
    let (stop, exit) = oneshot::channel();
    let task = {
        async move {
            debug!(target: "aleph-party", "Running the data store task for {:?}", session_id);
            data_store.run(exit).await;
            debug!(target: "aleph-party", "Data store task stopped for {:?}", session_id);
        }
    };

    let handle = spawn_handle.spawn_essential("aleph/consensus_session_data_store", task);
    Task::new(handle, stop)
}<|MERGE_RESOLUTION|>--- conflicted
+++ resolved
@@ -9,11 +9,7 @@
 use crate::{
     abft::SpawnHandleT,
     data_io::{AlephNetworkMessage, DataStore},
-<<<<<<< HEAD
-    network::{ReceiverComponent, RequestBlocks},
-=======
     network::{data::component::Receiver, RequestBlocks},
->>>>>>> 7de6e775
     party::{AuthoritySubtaskCommon, Task},
 };
 
@@ -27,11 +23,7 @@
     C: HeaderBackend<B> + BlockchainEvents<B> + Send + Sync + 'static,
     RB: RequestBlocks<B> + 'static,
     Message: AlephNetworkMessage<B> + Debug + Send + Sync + Codec + 'static,
-<<<<<<< HEAD
-    R: ReceiverComponent<Message> + 'static,
-=======
     R: Receiver<Message> + 'static,
->>>>>>> 7de6e775
 {
     let AuthoritySubtaskCommon {
         spawn_handle,
