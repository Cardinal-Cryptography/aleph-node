--- conflicted
+++ resolved
@@ -236,13 +236,8 @@
     B: Block,
     RB: RequestBlocks<B> + 'static,
     V: Verifier<B> + Send + 'static,
-<<<<<<< HEAD
-    D: JustificationRequestDelay + Send + 'static,
-    SI: SessionInfoProvider<B, V> + Send + Sync + 'static,
-=======
     S: JustificationRequestScheduler + Send + 'static,
     SI: SessionInfoProvider<B, V> + Send + 'static,
->>>>>>> bd6d3ec8
     F: BlockFinalizer<B> + Send + 'static,
 {
     let (authority_justification_tx, authority_justification_rx) = mpsc::unbounded();
