--- conflicted
+++ resolved
@@ -5,6 +5,10 @@
     justification::{AlephJustification, JustificationNotification, Verifier},
     last_block_of_session,
     network::{split, RequestBlocks, SessionManager, SessionNetwork},
+    party::authority::{
+        SubtaskCommon as AuthoritySubtaskCommon, Subtasks as AuthoritySubtasks,
+        Task as AuthorityTask,
+    },
     session_id_from_block_num,
     session_map::ReadOnlySessionMap,
     AuthorityId, Metrics, NodeIndex, SessionBoundaries, SessionId, SessionPeriod, SplitData,
@@ -32,9 +36,6 @@
 mod chain_tracker;
 mod data_store;
 mod member;
-use authority::{
-    SubtaskCommon as AuthoritySubtaskCommon, Subtasks as AuthoritySubtasks, Task as AuthorityTask,
-};
 
 impl<B: Block> Verifier<B> for AuthorityVerifier {
     fn verify(&self, justification: &AlephJustification, hash: B::Hash) -> bool {
@@ -46,155 +47,6 @@
     }
 }
 
-<<<<<<< HEAD
-=======
-struct SessionInfoProviderImpl {
-    session_authorities: ReadOnlySessionMap,
-    session_period: SessionPeriod,
-}
-
-impl SessionInfoProviderImpl {
-    fn new(session_authorities: ReadOnlySessionMap, session_period: SessionPeriod) -> Self {
-        Self {
-            session_authorities,
-            session_period,
-        }
-    }
-}
-
-#[async_trait::async_trait]
-impl<B: Block> SessionInfoProvider<B, AuthorityVerifier> for SessionInfoProviderImpl {
-    async fn for_block_num(&self, number: NumberFor<B>) -> SessionInfo<B, AuthorityVerifier> {
-        let current_session = session_id_from_block_num::<B>(number, self.session_period);
-        let last_block_height = last_block_of_session::<B>(current_session, self.session_period);
-        let verifier = self
-            .session_authorities
-            .get(current_session)
-            .await
-            .map(AuthorityVerifier::new);
-
-        SessionInfo {
-            current_session,
-            last_block_height,
-            verifier,
-        }
-    }
-}
-
-///Max amount of tries we can not update a finalized block number before we will clear requests queue
-const MAX_ATTEMPS: u32 = 5;
-
-pub async fn run_consensus_party<B, H, C, BE, SC>(aleph_params: AlephParams<B, H, C, SC>)
-where
-    B: Block,
-    H: ExHashT,
-    C: crate::ClientForAleph<B, BE> + Send + Sync + 'static,
-    C::Api: aleph_primitives::AlephSessionApi<B>,
-    BE: Backend<B> + 'static,
-    SC: SelectChain<B> + 'static,
-{
-    let AlephParams {
-        config:
-            crate::AlephConfig {
-                network,
-                client,
-                select_chain,
-                spawn_handle,
-                keystore,
-                justification_rx,
-                metrics,
-                session_period,
-                millisecs_per_block,
-                unit_creation_delay,
-                ..
-            },
-    } = aleph_params;
-
-    let map_updater = SessionMapUpdater::<_, _, B>::new(
-        AuthorityProviderImpl::new(client.clone()),
-        FinalityNotificatorImpl::new(client.clone()),
-    );
-    let session_authorities = map_updater.readonly_session_map();
-    spawn_handle.spawn("aleph/updater", None, async move {
-        debug!(target: "aleph-party", "SessionMapUpdater has started.");
-        map_updater.run(session_period).await
-    });
-
-    let block_requester = network.clone();
-
-    let justification_handler_config = Default::default();
-
-    let handler = JustificationHandler::new(
-        SessionInfoProviderImpl::new(session_authorities.clone(), session_period),
-        block_requester.clone(),
-        client.clone(),
-        AlephFinalizer::new(client.clone()),
-        JustificationRequestSchedulerImpl::new(&session_period, &millisecs_per_block, MAX_ATTEMPS),
-        metrics.clone(),
-        justification_handler_config,
-    );
-
-    let authority_justification_tx =
-        run_justification_handler(handler, &spawn_handle.clone().into(), justification_rx);
-
-    // Prepare and start the network
-    let (commands_for_network, commands_from_io) = mpsc::unbounded();
-    let (messages_for_network, messages_from_user) = mpsc::unbounded();
-    let (commands_for_service, commands_from_user) = mpsc::unbounded();
-    let (messages_for_service, commands_from_manager) = mpsc::unbounded();
-    let (messages_for_user, messages_from_network) = mpsc::unbounded();
-
-    let connection_io = ConnectionIO::new(
-        commands_for_network,
-        messages_for_network,
-        commands_from_user,
-        commands_from_manager,
-        messages_from_network,
-    );
-    let connection_manager = ConnectionManager::new(
-        network.clone(),
-        ConnectionManagerConfig::with_session_period(&session_period, &millisecs_per_block),
-    );
-    let session_manager = SessionManager::new(commands_for_service, messages_for_service);
-    let network = NetworkService::new(
-        network.clone(),
-        spawn_handle.clone(),
-        NetworkIO::new(messages_from_user, messages_for_user, commands_from_io),
-    );
-
-    let network_manager_task = async move {
-        connection_io
-            .run(connection_manager)
-            .await
-            .expect("Failed to run new network manager")
-    };
-    spawn_handle.spawn("aleph/network_manager", None, network_manager_task);
-    let network_task = async move { network.run().await };
-    spawn_handle.spawn("aleph/network", None, network_task);
-
-    debug!(target: "aleph-party", "Consensus network has started.");
-
-    let party = ConsensusParty {
-        session_manager,
-        client,
-        keystore,
-        select_chain,
-        block_requester,
-        metrics,
-        authority_justification_tx,
-        session_authorities,
-        session_period,
-        spawn_handle: spawn_handle.into(),
-        phantom: PhantomData,
-        unit_creation_delay,
-    };
-
-    debug!(target: "aleph-party", "Consensus party has started.");
-    party.run().await;
-    error!(target: "aleph-party", "Consensus party has finished unexpectedly.");
-}
-
->>>>>>> 87432107
 async fn get_node_index(
     authorities: &[AuthorityId],
     keystore: Arc<dyn CryptoStore>,
@@ -208,7 +60,6 @@
         .map(|id| id.into())
 }
 
-<<<<<<< HEAD
 pub(crate) struct ConsensusPartyParams<B: Block, SC, C, RB> {
     pub session_manager: SessionManager<SplitData<B>>,
     pub session_authorities: ReadOnlySessionMap,
@@ -221,32 +72,6 @@
     pub metrics: Option<Metrics<<B::Header as Header>::Hash>>,
     pub authority_justification_tx: mpsc::UnboundedSender<JustificationNotification<B>>,
     pub unit_creation_delay: UnitCreationDelay,
-=======
-fn run_justification_handler<B, V, RB, C, S, SI, F>(
-    handler: JustificationHandler<B, V, RB, C, S, SI, F>,
-    spawn_handle: &crate::SpawnHandle,
-    import_justification_rx: mpsc::UnboundedReceiver<JustificationNotification<B>>,
-) -> mpsc::UnboundedSender<JustificationNotification<B>>
-where
-    C: HeaderBackend<B> + Send + Sync + 'static,
-    B: Block,
-    RB: RequestBlocks<B> + 'static,
-    V: Verifier<B> + Send + 'static,
-    S: JustificationRequestScheduler + Send + 'static,
-    SI: SessionInfoProvider<B, V> + Send + Sync + 'static,
-    F: BlockFinalizer<B> + Send + 'static,
-{
-    let (authority_justification_tx, authority_justification_rx) = mpsc::unbounded();
-
-    debug!(target: "aleph-justification", "JustificationHandler started");
-    spawn_handle.spawn("aleph/justification_handler", async move {
-        handler
-            .run(authority_justification_rx, import_justification_rx)
-            .await;
-    });
-
-    authority_justification_tx
->>>>>>> 87432107
 }
 
 pub(crate) struct ConsensusParty<B, C, BE, SC, RB>
