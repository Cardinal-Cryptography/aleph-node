use std::{default::Default, marker::PhantomData, path::PathBuf, sync::Arc, time::Duration};

<<<<<<< HEAD
use codec::Encode;
=======
use aleph_bft::{DelayConfig, SpawnHandle};
use aleph_primitives::KEY_TYPE;
use futures::channel::mpsc;
>>>>>>> 4aca4e62
use futures_timer::Delay;
use log::{debug, error, info, trace, warn};
use sp_runtime::traits::Block as BlockT;
use tokio::{task::spawn_blocking, time::sleep};

use crate::{
<<<<<<< HEAD
    crypto::AuthorityVerifier,
    justification::{AlephJustification, Verifier},
=======
    crypto::{AuthorityPen, AuthorityVerifier, Keychain},
    data_io::{ChainTracker, DataStore, OrderedDataInterpreter},
    default_aleph_config,
    justification::JustificationNotification,
    last_block_of_session,
    network::{split, RequestBlocks, SessionManager, SessionNetwork},
>>>>>>> 4aca4e62
    party::{
        authority::SubtaskCommon as AuthoritySubtaskCommon,
        task::{Handle, Task},
        traits::{AlephClient, Block, NodeSessionManager, RequestBlock, SessionInfo},
    },
    session_map::ReadOnlySessionMap,
    SessionId,
};

pub(crate) mod aggregator;
pub(crate) mod authority;
pub(crate) mod backup;
pub(crate) mod chain_tracker;
pub(crate) mod data_store;
pub mod impls;
pub(crate) mod member;
pub(crate) mod task;
pub mod traits;

<<<<<<< HEAD
impl<B: BlockT> Verifier<B> for AuthorityVerifier {
    fn verify(&self, justification: &AlephJustification, hash: B::Hash) -> bool {
        if !self.is_complete(&hash.encode()[..], &justification.signature) {
            warn!(target: "aleph-justification", "Bad justification for block hash #{:?} {:?}", hash, justification);
            return false;
        }
        true
    }
}

pub(crate) struct ConsensusPartyParams<B: Block, RB, AC, AS, SI> {
=======
async fn get_node_index(
    authorities: &[AuthorityId],
    keystore: Arc<dyn CryptoStore>,
) -> Option<NodeIndex> {
    let our_consensus_keys: HashSet<_> =
        keystore.keys(KEY_TYPE).await.unwrap().into_iter().collect();
    trace!(target: "aleph-data-store", "Found {:?} consensus keys in our local keystore {:?}", our_consensus_keys.len(), our_consensus_keys);
    authorities
        .iter()
        .position(|pkey| our_consensus_keys.contains(&pkey.into()))
        .map(|id| id.into())
}

pub(crate) struct ConsensusPartyParams<B: Block, SC, C, RB> {
    pub session_manager: SessionManager<SplitData<B>>,
>>>>>>> 4aca4e62
    pub session_authorities: ReadOnlySessionMap,
    pub a_client: Arc<AC>,
    pub block_requester: RB,
    pub backup_saving_path: Option<PathBuf>,
    pub authority_tasks: AS,
    pub session_info: SI,
    pub _phantom: PhantomData<B>,
}

pub(crate) struct ConsensusParty<B, RB, AC, AS, SI>
where
    B: Block,
    RB: RequestBlock<B> + 'static,
    AC: AlephClient<B>,
    AS: NodeSessionManager,
    SI: SessionInfo<B>,
{
    session_authorities: ReadOnlySessionMap,
    a_client: Arc<AC>,
    block_requester: RB,
    backup_saving_path: Option<PathBuf>,
    authority_tasks: AS,
    session_info: SI,
    _phantom: PhantomData<B>,
}

const SESSION_STATUS_CHECK_PERIOD: Duration = Duration::from_millis(1000);

impl<B, RB, AC, AS, SI> ConsensusParty<B, RB, AC, AS, SI>
where
    B: Block,
    RB: RequestBlock<B> + 'static,
    AC: AlephClient<B>,
    AS: NodeSessionManager,
    SI: SessionInfo<B>,
{
    pub(crate) fn new(params: ConsensusPartyParams<B, RB, AC, AS, SI>) -> Self {
        let ConsensusPartyParams {
            session_authorities,
            block_requester,
            backup_saving_path,
            a_client,
            authority_tasks,
            session_info,
            ..
        } = params;
        Self {
            block_requester,
            session_authorities,
            backup_saving_path,
            a_client,
            authority_tasks,
            session_info,
            _phantom: PhantomData,
        }
    }

<<<<<<< HEAD
=======
    #[allow(clippy::too_many_arguments)]
    async fn spawn_authority_subtasks(
        &self,
        node_id: NodeIndex,
        multikeychain: Keychain,
        data_network: SessionNetwork<SplitData<B>>,
        session_id: SessionId,
        authorities: Vec<AuthorityId>,
        backup: ABFTBackup,
        exit_rx: futures::channel::oneshot::Receiver<()>,
    ) -> AuthoritySubtasks {
        debug!(target: "aleph-party", "Authority task {:?}", session_id);
        let session_boundaries = SessionBoundaries::new(session_id, self.session_period);
        let (blocks_for_aggregator, blocks_from_interpreter) = mpsc::unbounded();

        let consensus_config = create_aleph_config(
            authorities.len(),
            node_id,
            session_id,
            self.unit_creation_delay,
        );

        let (chain_tracker, data_provider) = ChainTracker::new(
            self.select_chain.clone(),
            self.client.clone(),
            session_boundaries.clone(),
            Default::default(),
            self.metrics.clone(),
        );

        let ordered_data_interpreter = OrderedDataInterpreter::<B, C>::new(
            blocks_for_aggregator,
            self.client.clone(),
            session_boundaries.clone(),
        );

        let subtask_common = AuthoritySubtaskCommon {
            spawn_handle: self.spawn_handle.clone(),
            session_id: session_id.0,
        };
        let aggregator_io = aggregator::IO {
            blocks_from_interpreter,
            justifications_for_chain: self.authority_justification_tx.clone(),
        };

        let (unfiltered_aleph_network, rmc_network) = split(data_network);
        let (data_store, aleph_network) = DataStore::new(
            session_boundaries.clone(),
            self.client.clone(),
            self.block_requester.clone(),
            Default::default(),
            unfiltered_aleph_network,
        );

        AuthoritySubtasks::new(
            exit_rx,
            member::task(
                subtask_common.clone(),
                multikeychain.clone(),
                consensus_config,
                aleph_network.into(),
                data_provider,
                ordered_data_interpreter,
                backup,
            ),
            aggregator::task(
                subtask_common.clone(),
                self.client.clone(),
                aggregator_io,
                session_boundaries,
                self.metrics.clone(),
                multikeychain,
                rmc_network,
            ),
            chain_tracker::task(subtask_common.clone(), chain_tracker),
            data_store::task(subtask_common, data_store),
        )
    }

    async fn spawn_authority_task(
        &self,
        session_id: SessionId,
        node_id: NodeIndex,
        authorities: Vec<AuthorityId>,
        backup: ABFTBackup,
    ) -> AuthorityTask {
        let authority_verifier = AuthorityVerifier::new(authorities.clone());
        let authority_pen =
            AuthorityPen::new(authorities[node_id.0].clone(), self.keystore.clone())
                .await
                .expect("The keys should sign successfully");

        let keychain = Keychain::new(node_id, authority_verifier.clone(), authority_pen.clone());

        let data_network = self
            .session_manager
            .start_validator_session(session_id, authority_verifier, node_id, authority_pen)
            .await
            .expect("Failed to start validator session!");

        let (exit, exit_rx) = futures::channel::oneshot::channel();
        let authority_subtasks = self
            .spawn_authority_subtasks(
                node_id,
                keychain,
                data_network,
                session_id,
                authorities,
                backup,
                exit_rx,
            )
            .await;
        AuthorityTask::new(
            self.spawn_handle
                .spawn_essential("aleph/session_authority", async move {
                    if authority_subtasks.failed().await {
                        warn!(target: "aleph-party", "Authority subtasks failed.");
                    }
                }),
            node_id,
            exit,
        )
    }

>>>>>>> 4aca4e62
    async fn run_session(&mut self, session_id: SessionId) {
        let last_block = self.session_info.last_block_of_session(session_id);
        if let Some(previous_session_id) = session_id.0.checked_sub(1) {
            let backup_saving_path = self.backup_saving_path.clone();
            spawn_blocking(move || backup::remove(backup_saving_path, previous_session_id));
        }

        // Early skip attempt -- this will trigger during catching up (initial sync).
        if self.a_client.best_block_number() >= last_block {
            // We need to give the JustificationHandler some time to pick up the keychain for the new session,
            // validate justifications and finalize blocks. We wait 2000ms in total, checking every 200ms
            // if the last block has been finalized.
            for attempt in 0..10 {
                // We don't wait before the first attempt.
                if attempt != 0 {
                    Delay::new(Duration::from_millis(200)).await;
                }
                let last_finalized_number = self.a_client.finalized_number();
                if last_finalized_number >= last_block {
                    debug!(target: "aleph-party", "Skipping session {:?} early because block {:?} is already finalized", session_id, last_finalized_number);
                    return;
                }
            }
        }

        // We need to wait until session authority data is available for current session.
        // This should only be needed for the first ever session as all other session are known
        // at least one session earlier.
        let authority_data = match self
            .session_authorities
            .subscribe_to_insertion(session_id)
            .await
            .await
        {
            Err(e) => panic!(
                "Error while receiving the notification about current session {:?}",
                e
            ),
            Ok(authority_data) => authority_data,
        };
        let authorities = authority_data.authorities();

        trace!(target: "aleph-party", "Authority data for session {:?}: {:?}", session_id, authorities);
        let mut maybe_authority_task = if let Some(node_id) =
<<<<<<< HEAD
            self.authority_tasks.node_idx(&authorities).await
=======
            get_node_index(authorities, self.keystore.clone()).await
>>>>>>> 4aca4e62
        {
            match backup::rotate(self.backup_saving_path.clone(), session_id.0) {
                Ok(backup) => {
                    debug!(target: "aleph-party", "Running session {:?} as authority id {:?}", session_id, node_id);
                    Some(
                        self.authority_tasks
                            .spawn_authority_task_for_session(
                                session_id,
                                node_id,
                                backup,
                                authorities.clone(),
                            )
                            .await,
                    )
                }
                Err(err) => {
                    error!(
                        target: "AlephBFT-member",
                        "Error setting up backup saving for session {:?}. Not running the session: {}",
                        session_id, err
                    );
                    return;
                }
            }
        } else {
            debug!(target: "aleph-party", "Running session {:?} as non-authority", session_id);
            if let Err(e) = self
                .authority_tasks
                .start_nonvalidator_session(session_id, authorities)
            {
                warn!(target: "aleph-party", "Failed to start nonvalidator session{:?}:{:?}", session_id, e);
            }
            None
        };
        let mut check_session_status = Delay::new(SESSION_STATUS_CHECK_PERIOD);
        let next_session_id = SessionId(session_id.0 + 1);
        let mut start_next_session_network = Some(
            self.session_authorities
                .subscribe_to_insertion(next_session_id)
                .await,
        );
        loop {
            tokio::select! {
                _ = &mut check_session_status => {
                    let last_finalized_number = self.a_client.finalized_number();
                    if last_finalized_number >= last_block {
                        debug!(target: "aleph-party", "Terminating session {:?}", session_id);
                        break;
                    }
                    check_session_status = Delay::new(SESSION_STATUS_CHECK_PERIOD);
                },
                Some(next_session_authority_data) = async {
                    match &mut start_next_session_network {
                        Some(notification) => {
                            match notification.await {
                                Err(e) => {
                                    warn!(target: "aleph-party", "Error with subscription {:?}", e);
                                    start_next_session_network = Some(self.session_authorities.subscribe_to_insertion(next_session_id).await);
                                    None
                                },
                                Ok(next_session_authority_data) => {
                                    Some(next_session_authority_data)
                                }
                            }
                        },
                        None => None,
                    }
                } => {
<<<<<<< HEAD
                    match self.authority_tasks.node_idx(&next_session_authorities).await {
                        Some(_) => {
=======
                    let authority_verifier = AuthorityVerifier::new(next_session_authority_data.authorities().clone());
                    match get_node_index(next_session_authority_data.authorities(), self.keystore.clone()).await {
                        Some(node_id) => {
                            let authority_pen = AuthorityPen::new(
                                next_session_authority_data.authorities()[node_id.0].clone(),
                                self.keystore.clone(),
                            )
                            .await
                            .expect("The keys should sign successfully");

>>>>>>> 4aca4e62
                            if let Err(e) = self
                                .authority_tasks
                                .early_start_validator_session(
                                    next_session_id,
                                    next_session_authorities,
                                ).await
                            {
                                warn!(target: "aleph-party", "Failed to early start validator session{:?}:{:?}", next_session_id, e);
                            }
                        }
                        None => {
                            if let Err(e) = self
                                .authority_tasks
                                .start_nonvalidator_session(next_session_id, next_session_authorities)
                            {
                                warn!(target: "aleph-party", "Failed to early start nonvalidator session{:?}:{:?}", next_session_id, e);
                            }
                        }
                    }
                    start_next_session_network = None;
                },
                Some(_) = async {
                    match maybe_authority_task.as_mut() {
                        Some(task) => Some(task.stopped().await),
                        None => None,
                    } } => {
                    warn!(target: "aleph-party", "Authority task ended prematurely, giving up for this session.");
                    maybe_authority_task = None;
                },
            }
        }
        if let Some(task) = maybe_authority_task {
            debug!(target: "aleph-party", "Stopping the authority task.");
            task.stop().await;
        }
        if let Err(e) = self.authority_tasks.stop_session(session_id) {
            warn!(target: "aleph-party", "Session Manager failed to stop in session {:?}: {:?}", session_id, e)
        }
    }

    pub async fn run(mut self) {
        let starting_session = self.catch_up().await;
        for curr_id in starting_session.0.. {
            info!(target: "aleph-party", "Running session {:?}.", curr_id);
            self.run_session(SessionId(curr_id)).await;
        }
    }

    async fn catch_up(&mut self) -> SessionId {
        let mut finalized_number = self.a_client.finalized_number();
        let mut previous_finalized_number = None;
        while self.block_requester.is_major_syncing()
            && Some(finalized_number) != previous_finalized_number
        {
            sleep(Duration::from_millis(500)).await;
            previous_finalized_number = Some(finalized_number);
            finalized_number = self.a_client.finalized_number();
        }
        self.session_info
            .session_id_from_block_num(finalized_number)
    }
}

// TODO: :(
#[cfg(test)]
mod tests {}<|MERGE_RESOLUTION|>--- conflicted
+++ resolved
@@ -1,29 +1,14 @@
 use std::{default::Default, marker::PhantomData, path::PathBuf, sync::Arc, time::Duration};
 
-<<<<<<< HEAD
 use codec::Encode;
-=======
-use aleph_bft::{DelayConfig, SpawnHandle};
-use aleph_primitives::KEY_TYPE;
-use futures::channel::mpsc;
->>>>>>> 4aca4e62
 use futures_timer::Delay;
 use log::{debug, error, info, trace, warn};
 use sp_runtime::traits::Block as BlockT;
 use tokio::{task::spawn_blocking, time::sleep};
 
 use crate::{
-<<<<<<< HEAD
     crypto::AuthorityVerifier,
     justification::{AlephJustification, Verifier},
-=======
-    crypto::{AuthorityPen, AuthorityVerifier, Keychain},
-    data_io::{ChainTracker, DataStore, OrderedDataInterpreter},
-    default_aleph_config,
-    justification::JustificationNotification,
-    last_block_of_session,
-    network::{split, RequestBlocks, SessionManager, SessionNetwork},
->>>>>>> 4aca4e62
     party::{
         authority::SubtaskCommon as AuthoritySubtaskCommon,
         task::{Handle, Task},
@@ -43,7 +28,6 @@
 pub(crate) mod task;
 pub mod traits;
 
-<<<<<<< HEAD
 impl<B: BlockT> Verifier<B> for AuthorityVerifier {
     fn verify(&self, justification: &AlephJustification, hash: B::Hash) -> bool {
         if !self.is_complete(&hash.encode()[..], &justification.signature) {
@@ -55,23 +39,6 @@
 }
 
 pub(crate) struct ConsensusPartyParams<B: Block, RB, AC, AS, SI> {
-=======
-async fn get_node_index(
-    authorities: &[AuthorityId],
-    keystore: Arc<dyn CryptoStore>,
-) -> Option<NodeIndex> {
-    let our_consensus_keys: HashSet<_> =
-        keystore.keys(KEY_TYPE).await.unwrap().into_iter().collect();
-    trace!(target: "aleph-data-store", "Found {:?} consensus keys in our local keystore {:?}", our_consensus_keys.len(), our_consensus_keys);
-    authorities
-        .iter()
-        .position(|pkey| our_consensus_keys.contains(&pkey.into()))
-        .map(|id| id.into())
-}
-
-pub(crate) struct ConsensusPartyParams<B: Block, SC, C, RB> {
-    pub session_manager: SessionManager<SplitData<B>>,
->>>>>>> 4aca4e62
     pub session_authorities: ReadOnlySessionMap,
     pub a_client: Arc<AC>,
     pub block_requester: RB,
@@ -129,133 +96,6 @@
         }
     }
 
-<<<<<<< HEAD
-=======
-    #[allow(clippy::too_many_arguments)]
-    async fn spawn_authority_subtasks(
-        &self,
-        node_id: NodeIndex,
-        multikeychain: Keychain,
-        data_network: SessionNetwork<SplitData<B>>,
-        session_id: SessionId,
-        authorities: Vec<AuthorityId>,
-        backup: ABFTBackup,
-        exit_rx: futures::channel::oneshot::Receiver<()>,
-    ) -> AuthoritySubtasks {
-        debug!(target: "aleph-party", "Authority task {:?}", session_id);
-        let session_boundaries = SessionBoundaries::new(session_id, self.session_period);
-        let (blocks_for_aggregator, blocks_from_interpreter) = mpsc::unbounded();
-
-        let consensus_config = create_aleph_config(
-            authorities.len(),
-            node_id,
-            session_id,
-            self.unit_creation_delay,
-        );
-
-        let (chain_tracker, data_provider) = ChainTracker::new(
-            self.select_chain.clone(),
-            self.client.clone(),
-            session_boundaries.clone(),
-            Default::default(),
-            self.metrics.clone(),
-        );
-
-        let ordered_data_interpreter = OrderedDataInterpreter::<B, C>::new(
-            blocks_for_aggregator,
-            self.client.clone(),
-            session_boundaries.clone(),
-        );
-
-        let subtask_common = AuthoritySubtaskCommon {
-            spawn_handle: self.spawn_handle.clone(),
-            session_id: session_id.0,
-        };
-        let aggregator_io = aggregator::IO {
-            blocks_from_interpreter,
-            justifications_for_chain: self.authority_justification_tx.clone(),
-        };
-
-        let (unfiltered_aleph_network, rmc_network) = split(data_network);
-        let (data_store, aleph_network) = DataStore::new(
-            session_boundaries.clone(),
-            self.client.clone(),
-            self.block_requester.clone(),
-            Default::default(),
-            unfiltered_aleph_network,
-        );
-
-        AuthoritySubtasks::new(
-            exit_rx,
-            member::task(
-                subtask_common.clone(),
-                multikeychain.clone(),
-                consensus_config,
-                aleph_network.into(),
-                data_provider,
-                ordered_data_interpreter,
-                backup,
-            ),
-            aggregator::task(
-                subtask_common.clone(),
-                self.client.clone(),
-                aggregator_io,
-                session_boundaries,
-                self.metrics.clone(),
-                multikeychain,
-                rmc_network,
-            ),
-            chain_tracker::task(subtask_common.clone(), chain_tracker),
-            data_store::task(subtask_common, data_store),
-        )
-    }
-
-    async fn spawn_authority_task(
-        &self,
-        session_id: SessionId,
-        node_id: NodeIndex,
-        authorities: Vec<AuthorityId>,
-        backup: ABFTBackup,
-    ) -> AuthorityTask {
-        let authority_verifier = AuthorityVerifier::new(authorities.clone());
-        let authority_pen =
-            AuthorityPen::new(authorities[node_id.0].clone(), self.keystore.clone())
-                .await
-                .expect("The keys should sign successfully");
-
-        let keychain = Keychain::new(node_id, authority_verifier.clone(), authority_pen.clone());
-
-        let data_network = self
-            .session_manager
-            .start_validator_session(session_id, authority_verifier, node_id, authority_pen)
-            .await
-            .expect("Failed to start validator session!");
-
-        let (exit, exit_rx) = futures::channel::oneshot::channel();
-        let authority_subtasks = self
-            .spawn_authority_subtasks(
-                node_id,
-                keychain,
-                data_network,
-                session_id,
-                authorities,
-                backup,
-                exit_rx,
-            )
-            .await;
-        AuthorityTask::new(
-            self.spawn_handle
-                .spawn_essential("aleph/session_authority", async move {
-                    if authority_subtasks.failed().await {
-                        warn!(target: "aleph-party", "Authority subtasks failed.");
-                    }
-                }),
-            node_id,
-            exit,
-        )
-    }
-
->>>>>>> 4aca4e62
     async fn run_session(&mut self, session_id: SessionId) {
         let last_block = self.session_info.last_block_of_session(session_id);
         if let Some(previous_session_id) = session_id.0.checked_sub(1) {
@@ -300,11 +140,7 @@
 
         trace!(target: "aleph-party", "Authority data for session {:?}: {:?}", session_id, authorities);
         let mut maybe_authority_task = if let Some(node_id) =
-<<<<<<< HEAD
             self.authority_tasks.node_idx(&authorities).await
-=======
-            get_node_index(authorities, self.keystore.clone()).await
->>>>>>> 4aca4e62
         {
             match backup::rotate(self.backup_saving_path.clone(), session_id.0) {
                 Ok(backup) => {
@@ -373,21 +209,7 @@
                         None => None,
                     }
                 } => {
-<<<<<<< HEAD
                     match self.authority_tasks.node_idx(&next_session_authorities).await {
-                        Some(_) => {
-=======
-                    let authority_verifier = AuthorityVerifier::new(next_session_authority_data.authorities().clone());
-                    match get_node_index(next_session_authority_data.authorities(), self.keystore.clone()).await {
-                        Some(node_id) => {
-                            let authority_pen = AuthorityPen::new(
-                                next_session_authority_data.authorities()[node_id.0].clone(),
-                                self.keystore.clone(),
-                            )
-                            .await
-                            .expect("The keys should sign successfully");
-
->>>>>>> 4aca4e62
                             if let Err(e) = self
                                 .authority_tasks
                                 .early_start_validator_session(
