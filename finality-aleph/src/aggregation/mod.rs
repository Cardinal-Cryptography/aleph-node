//! Module to glue legacy and current version of the aggregator;

use std::{fmt::Debug, hash::Hash, marker::PhantomData, time::Instant};

use current_aleph_aggregator::NetworkError as CurrentNetworkError;
use legacy_aleph_aggregator::NetworkError as LegacyNetworkError;
use sp_runtime::traits::Block;

use crate::{
    abft::SignatureSet,
    crypto::Signature,
    metrics::Checkpoint,
    mpsc,
<<<<<<< HEAD
    network::{Data, DataNetwork, SendError},
=======
    network::{
        data::{Network, SendError},
        Data,
    },
>>>>>>> 7de6e775
    Keychain, Metrics,
};

pub type LegacyRmcNetworkData<B> =
    legacy_aleph_aggregator::RmcNetworkData<<B as Block>::Hash, Signature, SignatureSet<Signature>>;
pub type CurrentRmcNetworkData<B> = current_aleph_aggregator::RmcNetworkData<
    <B as Block>::Hash,
    Signature,
    SignatureSet<Signature>,
>;

pub type LegacySignableBlockHash<B> = legacy_aleph_aggregator::SignableHash<<B as Block>::Hash>;
pub type LegacyRmc<'a, B> =
    legacy_aleph_bft_rmc::ReliableMulticast<'a, LegacySignableBlockHash<B>, Keychain>;
pub type LegacyAggregator<'a, B, N> = legacy_aleph_aggregator::IO<
    <B as Block>::Hash,
    LegacyRmcNetworkData<B>,
    NetworkWrapper<LegacyRmcNetworkData<B>, N>,
    SignatureSet<Signature>,
    LegacyRmc<'a, B>,
    Metrics<<B as Block>::Hash>,
>;

pub type CurrentSignableBlockHash<B> = current_aleph_aggregator::SignableHash<<B as Block>::Hash>;
pub type CurrentRmc<'a, B> =
    current_aleph_bft_rmc::ReliableMulticast<'a, CurrentSignableBlockHash<B>, Keychain>;
pub type CurrentAggregator<'a, B, N> = current_aleph_aggregator::IO<
    <B as Block>::Hash,
    CurrentRmcNetworkData<B>,
    NetworkWrapper<CurrentRmcNetworkData<B>, N>,
    SignatureSet<Signature>,
    CurrentRmc<'a, B>,
    Metrics<<B as Block>::Hash>,
>;

enum EitherAggregator<'a, B, CN, LN>
where
    B: Block,
<<<<<<< HEAD
    LN: DataNetwork<LegacyRmcNetworkData<B>>,
    CN: DataNetwork<CurrentRmcNetworkData<B>>,
=======
    LN: Network<LegacyRmcNetworkData<B>>,
    CN: Network<CurrentRmcNetworkData<B>>,
>>>>>>> 7de6e775
    <B as Block>::Hash: AsRef<[u8]>,
{
    Current(CurrentAggregator<'a, B, CN>),
    Legacy(LegacyAggregator<'a, B, LN>),
}

/// Wrapper on the aggregator, which is either current or legacy one. Depending on the inner variant
/// it behaves runs the legacy one or the current.
pub struct Aggregator<'a, B, CN, LN>
where
    B: Block,
<<<<<<< HEAD
    LN: DataNetwork<LegacyRmcNetworkData<B>>,
    CN: DataNetwork<CurrentRmcNetworkData<B>>,
=======
    LN: Network<LegacyRmcNetworkData<B>>,
    CN: Network<CurrentRmcNetworkData<B>>,
>>>>>>> 7de6e775
    <B as Block>::Hash: AsRef<[u8]>,
{
    agg: EitherAggregator<'a, B, CN, LN>,
}

impl<'a, B, CN, LN> Aggregator<'a, B, CN, LN>
where
    B: Block,
<<<<<<< HEAD
    LN: DataNetwork<LegacyRmcNetworkData<B>>,
    CN: DataNetwork<CurrentRmcNetworkData<B>>,
=======
    LN: Network<LegacyRmcNetworkData<B>>,
    CN: Network<CurrentRmcNetworkData<B>>,
>>>>>>> 7de6e775
    <B as Block>::Hash: AsRef<[u8]>,
{
    pub fn new_legacy(
        multikeychain: &'a Keychain,
        rmc_network: LN,
        metrics: Option<Metrics<<B as Block>::Hash>>,
    ) -> Self {
        let (messages_for_rmc, messages_from_network) = mpsc::unbounded();
        let (messages_for_network, messages_from_rmc) = mpsc::unbounded();
        let scheduler = legacy_aleph_bft_rmc::DoublingDelayScheduler::new(
            tokio::time::Duration::from_millis(500),
        );
        let rmc = legacy_aleph_bft_rmc::ReliableMulticast::new(
            messages_from_network,
            messages_for_network,
            multikeychain,
            legacy_aleph_bft::Keychain::node_count(multikeychain),
            scheduler,
        );
        let aggregator = legacy_aleph_aggregator::BlockSignatureAggregator::new(metrics);
        let aggregator_io = LegacyAggregator::<B, LN>::new(
            messages_for_rmc,
            messages_from_rmc,
            NetworkWrapper::new(rmc_network),
            rmc,
            aggregator,
        );

        Self {
            agg: EitherAggregator::Legacy(aggregator_io),
        }
    }

    pub fn new_current(
        multikeychain: &'a Keychain,
        rmc_network: CN,
        metrics: Option<Metrics<<B as Block>::Hash>>,
    ) -> Self {
        let (messages_for_rmc, messages_from_network) = mpsc::unbounded();
        let (messages_for_network, messages_from_rmc) = mpsc::unbounded();
        let scheduler = current_aleph_bft_rmc::DoublingDelayScheduler::new(
            tokio::time::Duration::from_millis(500),
        );
        let rmc = current_aleph_bft_rmc::ReliableMulticast::new(
            messages_from_network,
            messages_for_network,
            multikeychain,
            current_aleph_bft::Keychain::node_count(multikeychain),
            scheduler,
        );
        let aggregator = current_aleph_aggregator::BlockSignatureAggregator::new(metrics);
        let aggregator_io = CurrentAggregator::<B, CN>::new(
            messages_for_rmc,
            messages_from_rmc,
            NetworkWrapper::new(rmc_network),
            rmc,
            aggregator,
        );

        Self {
            agg: EitherAggregator::Current(aggregator_io),
        }
    }

    pub async fn start_aggregation(&mut self, h: <B as Block>::Hash) {
        match &mut self.agg {
            EitherAggregator::Current(agg) => agg.start_aggregation(h).await,
            EitherAggregator::Legacy(agg) => agg.start_aggregation(h).await,
        }
    }

    pub async fn next_multisigned_hash(
        &mut self,
    ) -> Option<(<B as Block>::Hash, SignatureSet<Signature>)> {
        match &mut self.agg {
            EitherAggregator::Current(agg) => agg.next_multisigned_hash().await,
            EitherAggregator::Legacy(agg) => agg.next_multisigned_hash().await,
        }
    }

    pub fn status_report(&self) {
        match &self.agg {
            EitherAggregator::Current(agg) => agg.status_report(),
            EitherAggregator::Legacy(agg) => agg.status_report(),
        }
    }
}

<<<<<<< HEAD
pub struct NetworkWrapper<D: Data, N: DataNetwork<D>>(N, PhantomData<D>);

impl<D: Data, N: DataNetwork<D>> NetworkWrapper<D, N> {
=======
pub struct NetworkWrapper<D: Data, N: Network<D>>(N, PhantomData<D>);

impl<D: Data, N: Network<D>> NetworkWrapper<D, N> {
>>>>>>> 7de6e775
    pub fn new(network: N) -> Self {
        Self(network, PhantomData)
    }
}

impl<H: Debug + Hash + Eq + Debug + Copy> legacy_aleph_aggregator::Metrics<H> for Metrics<H> {
    fn report_aggregation_complete(&mut self, h: H) {
        self.report_block(h, Instant::now(), Checkpoint::Aggregating);
    }
}

impl<H: Debug + Hash + Eq + Debug + Copy> current_aleph_aggregator::Metrics<H> for Metrics<H> {
    fn report_aggregation_complete(&mut self, h: H) {
        self.report_block(h, Instant::now(), Checkpoint::Aggregating);
    }
}

#[async_trait::async_trait]
impl<T, D> legacy_aleph_aggregator::ProtocolSink<D> for NetworkWrapper<D, T>
where
<<<<<<< HEAD
    T: DataNetwork<D>,
=======
    T: Network<D>,
>>>>>>> 7de6e775
    D: Data,
{
    async fn next(&mut self) -> Option<D> {
        self.0.next().await
    }

    fn send(
        &self,
        data: D,
        recipient: legacy_aleph_bft::Recipient,
    ) -> Result<(), LegacyNetworkError> {
        self.0.send(data, recipient.into()).map_err(|e| match e {
            SendError::SendFailed => LegacyNetworkError::SendFail,
        })
    }
}

#[async_trait::async_trait]
impl<T, D> current_aleph_aggregator::ProtocolSink<D> for NetworkWrapper<D, T>
where
<<<<<<< HEAD
    T: DataNetwork<D>,
=======
    T: Network<D>,
>>>>>>> 7de6e775
    D: Data,
{
    async fn next(&mut self) -> Option<D> {
        self.0.next().await
    }

    fn send(
        &self,
        data: D,
<<<<<<< HEAD
        recipient: legacy_aleph_bft::Recipient,
=======
        recipient: current_aleph_bft::Recipient,
>>>>>>> 7de6e775
    ) -> Result<(), CurrentNetworkError> {
        self.0.send(data, recipient.into()).map_err(|e| match e {
            SendError::SendFailed => CurrentNetworkError::SendFail,
        })
    }
}<|MERGE_RESOLUTION|>--- conflicted
+++ resolved
@@ -11,14 +11,10 @@
     crypto::Signature,
     metrics::Checkpoint,
     mpsc,
-<<<<<<< HEAD
-    network::{Data, DataNetwork, SendError},
-=======
     network::{
         data::{Network, SendError},
         Data,
     },
->>>>>>> 7de6e775
     Keychain, Metrics,
 };
 
@@ -57,13 +53,8 @@
 enum EitherAggregator<'a, B, CN, LN>
 where
     B: Block,
-<<<<<<< HEAD
-    LN: DataNetwork<LegacyRmcNetworkData<B>>,
-    CN: DataNetwork<CurrentRmcNetworkData<B>>,
-=======
     LN: Network<LegacyRmcNetworkData<B>>,
     CN: Network<CurrentRmcNetworkData<B>>,
->>>>>>> 7de6e775
     <B as Block>::Hash: AsRef<[u8]>,
 {
     Current(CurrentAggregator<'a, B, CN>),
@@ -75,13 +66,8 @@
 pub struct Aggregator<'a, B, CN, LN>
 where
     B: Block,
-<<<<<<< HEAD
-    LN: DataNetwork<LegacyRmcNetworkData<B>>,
-    CN: DataNetwork<CurrentRmcNetworkData<B>>,
-=======
     LN: Network<LegacyRmcNetworkData<B>>,
     CN: Network<CurrentRmcNetworkData<B>>,
->>>>>>> 7de6e775
     <B as Block>::Hash: AsRef<[u8]>,
 {
     agg: EitherAggregator<'a, B, CN, LN>,
@@ -90,13 +76,8 @@
 impl<'a, B, CN, LN> Aggregator<'a, B, CN, LN>
 where
     B: Block,
-<<<<<<< HEAD
-    LN: DataNetwork<LegacyRmcNetworkData<B>>,
-    CN: DataNetwork<CurrentRmcNetworkData<B>>,
-=======
     LN: Network<LegacyRmcNetworkData<B>>,
     CN: Network<CurrentRmcNetworkData<B>>,
->>>>>>> 7de6e775
     <B as Block>::Hash: AsRef<[u8]>,
 {
     pub fn new_legacy(
@@ -185,15 +166,9 @@
     }
 }
 
-<<<<<<< HEAD
-pub struct NetworkWrapper<D: Data, N: DataNetwork<D>>(N, PhantomData<D>);
-
-impl<D: Data, N: DataNetwork<D>> NetworkWrapper<D, N> {
-=======
 pub struct NetworkWrapper<D: Data, N: Network<D>>(N, PhantomData<D>);
 
 impl<D: Data, N: Network<D>> NetworkWrapper<D, N> {
->>>>>>> 7de6e775
     pub fn new(network: N) -> Self {
         Self(network, PhantomData)
     }
@@ -214,11 +189,7 @@
 #[async_trait::async_trait]
 impl<T, D> legacy_aleph_aggregator::ProtocolSink<D> for NetworkWrapper<D, T>
 where
-<<<<<<< HEAD
-    T: DataNetwork<D>,
-=======
     T: Network<D>,
->>>>>>> 7de6e775
     D: Data,
 {
     async fn next(&mut self) -> Option<D> {
@@ -239,11 +210,7 @@
 #[async_trait::async_trait]
 impl<T, D> current_aleph_aggregator::ProtocolSink<D> for NetworkWrapper<D, T>
 where
-<<<<<<< HEAD
-    T: DataNetwork<D>,
-=======
     T: Network<D>,
->>>>>>> 7de6e775
     D: Data,
 {
     async fn next(&mut self) -> Option<D> {
@@ -253,11 +220,7 @@
     fn send(
         &self,
         data: D,
-<<<<<<< HEAD
-        recipient: legacy_aleph_bft::Recipient,
-=======
         recipient: current_aleph_bft::Recipient,
->>>>>>> 7de6e775
     ) -> Result<(), CurrentNetworkError> {
         self.0.send(data, recipient.into()).map_err(|e| match e {
             SendError::SendFailed => CurrentNetworkError::SendFail,
