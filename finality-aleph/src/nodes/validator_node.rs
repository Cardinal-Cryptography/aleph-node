--- conflicted
+++ resolved
@@ -22,15 +22,9 @@
         ConsensusParty, ConsensusPartyParams,
     },
     session_map::{AuthorityProviderImpl, FinalityNotificatorImpl, SessionMapUpdater},
-<<<<<<< HEAD
-    tcp_network::new_tcp_network,
-    validator_network::{Service, KEY_TYPE},
-    AlephConfig, GetBlockchainBackend,
-=======
     tcp_network::{new_tcp_network, KEY_TYPE},
     validator_network::Service,
-    AlephConfig,
->>>>>>> 6f195b62
+    AlephConfig, GetBlockchainBackend,
 };
 
 pub async fn new_pen(mnemonic: &str, keystore: Arc<dyn CryptoStore>) -> AuthorityPen {
