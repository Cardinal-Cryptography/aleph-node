use std::{marker::PhantomData, sync::Arc};

use bip39::{Language, Mnemonic, MnemonicType};
use futures::channel::oneshot;
use log::{debug, error};
use sc_client_api::Backend;
use sc_network_common::ExHashT;
use sp_consensus::SelectChain;
use sp_keystore::CryptoStore;
use sp_runtime::traits::Block;

use crate::{
    crypto::AuthorityPen,
    network::{
<<<<<<< HEAD
        setup_io, ConnectionManager, ConnectionManagerConfig, Service as NetworkService,
        SessionManager,
=======
        clique::Service,
        session::{ConnectionManager, ConnectionManagerConfig},
        tcp::{new_tcp_network, KEY_TYPE},
        GossipService, SubstrateNetwork,
>>>>>>> 7de6e775
    },
    nodes::{setup_justification_handler, JustificationParams},
    party::{
        impls::{ChainStateImpl, SessionInfoImpl},
        manager::NodeSessionManagerImpl,
        ConsensusParty, ConsensusPartyParams,
    },
    session_map::{AuthorityProviderImpl, FinalityNotificatorImpl, SessionMapUpdater},
<<<<<<< HEAD
    tcp_network::{new_tcp_network, KEY_TYPE},
    validator_network::Service,
=======
>>>>>>> 7de6e775
    AlephConfig, BlockchainBackend,
};

pub async fn new_pen(mnemonic: &str, keystore: Arc<dyn CryptoStore>) -> AuthorityPen {
    let validator_peer_id = keystore
        .ed25519_generate_new(KEY_TYPE, Some(mnemonic))
        .await
        .expect("generating a key should work");
    AuthorityPen::new_with_key_type(validator_peer_id.into(), keystore, KEY_TYPE)
        .await
        .expect("we just generated this key so everything should work")
}

pub async fn run_validator_node<B, H, C, BB, BE, SC>(aleph_config: AlephConfig<B, H, C, SC, BB>)
where
    B: Block,
    H: ExHashT,
    C: crate::ClientForAleph<B, BE> + Send + Sync + 'static,
    C::Api: aleph_primitives::AlephSessionApi<B>,
    BE: Backend<B> + 'static,
    BB: BlockchainBackend<B> + Send + 'static,
    SC: SelectChain<B> + 'static,
{
    let AlephConfig {
        network,
        client,
        blockchain_backend,
        select_chain,
        spawn_handle,
        keystore,
        metrics,
        unit_creation_delay,
        session_period,
        millisecs_per_block,
        justification_rx,
        backup_saving_path,
        external_addresses,
        validator_port,
<<<<<<< HEAD
=======
        protocol_naming,
>>>>>>> 7de6e775
        ..
    } = aleph_config;

    // We generate the phrase manually to only save the key in RAM, we don't want to have these
    // relatively low-importance keys getting spammed around the absolutely crucial Aleph keys.
    // The interface of `ed25519_generate_new` only allows to save in RAM by providing a mnemonic.
    let network_authority_pen = new_pen(
        Mnemonic::new(MnemonicType::Words12, Language::English).phrase(),
        keystore.clone(),
    )
    .await;
    let (dialer, listener, network_identity) = new_tcp_network(
        ("0.0.0.0", validator_port),
        external_addresses,
<<<<<<< HEAD
        network_authority_pen.authority_id(),
=======
        &network_authority_pen,
>>>>>>> 7de6e775
    )
    .await
    .expect("we should have working networking");
    let (validator_network_service, validator_network) = Service::new(
        dialer,
        listener,
        network_authority_pen,
        spawn_handle.clone(),
    );
    let (_validator_network_exit, exit) = oneshot::channel();
    spawn_handle.spawn("aleph/validator_network", None, async move {
        debug!(target: "aleph-party", "Validator network has started.");
        validator_network_service.run(exit).await
    });

<<<<<<< HEAD
=======
    let (gossip_network_service, authentication_network, _block_sync_network) = GossipService::new(
        SubstrateNetwork::new(network.clone(), protocol_naming),
        spawn_handle.clone(),
    );
    let gossip_network_task = async move { gossip_network_service.run().await };

>>>>>>> 7de6e775
    let block_requester = network.clone();
    let map_updater = SessionMapUpdater::<_, _, B>::new(
        AuthorityProviderImpl::new(client.clone()),
        FinalityNotificatorImpl::new(client.clone()),
        session_period,
    );
    let session_authorities = map_updater.readonly_session_map();
    spawn_handle.spawn("aleph/updater", None, async move {
        debug!(target: "aleph-party", "SessionMapUpdater has started.");
        map_updater.run().await
    });

    let (authority_justification_tx, handler_task) =
        setup_justification_handler(JustificationParams {
            justification_rx,
            network,
            client: client.clone(),
            blockchain_backend,
            metrics: metrics.clone(),
            session_period,
            millisecs_per_block,
            session_map: session_authorities.clone(),
        });

<<<<<<< HEAD
    let (connection_io, network_io, session_io) = setup_io();

    let connection_manager = ConnectionManager::new(
        network_identity,
=======
    let (connection_manager_service, connection_manager) = ConnectionManager::new(
        network_identity,
        validator_network,
        authentication_network,
>>>>>>> 7de6e775
        ConnectionManagerConfig::with_session_period(&session_period, &millisecs_per_block),
    );

    let connection_manager_task = async move {
<<<<<<< HEAD
        connection_io
            .run(connection_manager)
            .await
            .expect("Failed to run connection manager")
    };

    let session_manager = SessionManager::new(session_io);
    let network = NetworkService::new(
        network.clone(),
        validator_network,
        spawn_handle.clone(),
        network_io,
    );
    let network_task = async move { network.run().await };

=======
        if let Err(e) = connection_manager_service.run().await {
            panic!("Failed to run connection manager: {}", e);
        }
    };

>>>>>>> 7de6e775
    spawn_handle.spawn("aleph/justification_handler", None, handler_task);
    debug!(target: "aleph-party", "JustificationHandler has started.");

    spawn_handle.spawn("aleph/connection_manager", None, connection_manager_task);
<<<<<<< HEAD
    spawn_handle.spawn("aleph/network", None, network_task);
    debug!(target: "aleph-party", "Network has started.");
=======
    spawn_handle.spawn("aleph/gossip_network", None, gossip_network_task);
    debug!(target: "aleph-party", "Gossip network has started.");
>>>>>>> 7de6e775

    let party = ConsensusParty::new(ConsensusPartyParams {
        session_authorities,
        sync_state: block_requester.clone(),
        backup_saving_path,
        chain_state: ChainStateImpl {
            client: client.clone(),
            _phantom: PhantomData,
        },
        session_manager: NodeSessionManagerImpl::new(
            client,
            select_chain,
            session_period,
            unit_creation_delay,
            authority_justification_tx,
            block_requester,
            metrics,
            spawn_handle.into(),
            connection_manager,
            keystore,
        ),
        _phantom: PhantomData,
        session_info: SessionInfoImpl::new(session_period),
    });

    debug!(target: "aleph-party", "Consensus party has started.");
    party.run().await;
    error!(target: "aleph-party", "Consensus party has finished unexpectedly.");
}<|MERGE_RESOLUTION|>--- conflicted
+++ resolved
@@ -12,15 +12,10 @@
 use crate::{
     crypto::AuthorityPen,
     network::{
-<<<<<<< HEAD
-        setup_io, ConnectionManager, ConnectionManagerConfig, Service as NetworkService,
-        SessionManager,
-=======
         clique::Service,
         session::{ConnectionManager, ConnectionManagerConfig},
         tcp::{new_tcp_network, KEY_TYPE},
         GossipService, SubstrateNetwork,
->>>>>>> 7de6e775
     },
     nodes::{setup_justification_handler, JustificationParams},
     party::{
@@ -29,11 +24,6 @@
         ConsensusParty, ConsensusPartyParams,
     },
     session_map::{AuthorityProviderImpl, FinalityNotificatorImpl, SessionMapUpdater},
-<<<<<<< HEAD
-    tcp_network::{new_tcp_network, KEY_TYPE},
-    validator_network::Service,
-=======
->>>>>>> 7de6e775
     AlephConfig, BlockchainBackend,
 };
 
@@ -72,10 +62,7 @@
         backup_saving_path,
         external_addresses,
         validator_port,
-<<<<<<< HEAD
-=======
         protocol_naming,
->>>>>>> 7de6e775
         ..
     } = aleph_config;
 
@@ -90,11 +77,7 @@
     let (dialer, listener, network_identity) = new_tcp_network(
         ("0.0.0.0", validator_port),
         external_addresses,
-<<<<<<< HEAD
-        network_authority_pen.authority_id(),
-=======
         &network_authority_pen,
->>>>>>> 7de6e775
     )
     .await
     .expect("we should have working networking");
@@ -110,15 +93,12 @@
         validator_network_service.run(exit).await
     });
 
-<<<<<<< HEAD
-=======
     let (gossip_network_service, authentication_network, _block_sync_network) = GossipService::new(
         SubstrateNetwork::new(network.clone(), protocol_naming),
         spawn_handle.clone(),
     );
     let gossip_network_task = async move { gossip_network_service.run().await };
 
->>>>>>> 7de6e775
     let block_requester = network.clone();
     let map_updater = SessionMapUpdater::<_, _, B>::new(
         AuthorityProviderImpl::new(client.clone()),
@@ -143,55 +123,25 @@
             session_map: session_authorities.clone(),
         });
 
-<<<<<<< HEAD
-    let (connection_io, network_io, session_io) = setup_io();
-
-    let connection_manager = ConnectionManager::new(
-        network_identity,
-=======
     let (connection_manager_service, connection_manager) = ConnectionManager::new(
         network_identity,
         validator_network,
         authentication_network,
->>>>>>> 7de6e775
         ConnectionManagerConfig::with_session_period(&session_period, &millisecs_per_block),
     );
 
     let connection_manager_task = async move {
-<<<<<<< HEAD
-        connection_io
-            .run(connection_manager)
-            .await
-            .expect("Failed to run connection manager")
-    };
-
-    let session_manager = SessionManager::new(session_io);
-    let network = NetworkService::new(
-        network.clone(),
-        validator_network,
-        spawn_handle.clone(),
-        network_io,
-    );
-    let network_task = async move { network.run().await };
-
-=======
         if let Err(e) = connection_manager_service.run().await {
             panic!("Failed to run connection manager: {}", e);
         }
     };
 
->>>>>>> 7de6e775
     spawn_handle.spawn("aleph/justification_handler", None, handler_task);
     debug!(target: "aleph-party", "JustificationHandler has started.");
 
     spawn_handle.spawn("aleph/connection_manager", None, connection_manager_task);
-<<<<<<< HEAD
-    spawn_handle.spawn("aleph/network", None, network_task);
-    debug!(target: "aleph-party", "Network has started.");
-=======
     spawn_handle.spawn("aleph/gossip_network", None, gossip_network_task);
     debug!(target: "aleph-party", "Gossip network has started.");
->>>>>>> 7de6e775
 
     let party = ConsensusParty::new(ConsensusPartyParams {
         session_authorities,
