--- conflicted
+++ resolved
@@ -7,14 +7,7 @@
 use sc_client_api::Backend;
 use sc_network::NetworkService;
 use sc_network_common::ExHashT;
-<<<<<<< HEAD
-use sp_runtime::{
-    traits::{Block, Header, NumberFor},
-    RuntimeAppPublic,
-};
-=======
 use sp_runtime::traits::{Block, Header, NumberFor};
->>>>>>> 7de6e775
 pub use validator_node::run_validator_node;
 
 use crate::{
@@ -26,27 +19,13 @@
     mpsc::UnboundedSender,
     session_id_from_block_num,
     session_map::ReadOnlySessionMap,
-<<<<<<< HEAD
-=======
     sync::SessionVerifier,
->>>>>>> 7de6e775
     BlockchainBackend, JustificationNotification, Metrics, MillisecsPerBlock, SessionPeriod,
 };
 
 #[cfg(test)]
 pub mod testing {
     pub use super::validator_node::new_pen;
-<<<<<<< HEAD
-}
-
-/// Max amount of tries we can not update a finalized block number before we will clear requests queue
-const MAX_ATTEMPTS: u32 = 5;
-
-struct JustificationVerifier {
-    authority_verifier: AuthorityVerifier,
-    emergency_signer: Option<AuthorityId>,
-=======
->>>>>>> 7de6e775
 }
 
 /// Max amount of tries we can not update a finalized block number before we will clear requests queue
