mod nonvalidator_node;
mod validator_node;

use std::{future::Future, sync::Arc};

pub use nonvalidator_node::run_nonvalidator_node;
use sc_client_api::Backend;
use sc_network::{ExHashT, NetworkService};
use sp_runtime::traits::{Block, Header, NumberFor};
pub use validator_node::run_validator_node;

use crate::{
    crypto::AuthorityVerifier,
    finalization::AlephFinalizer,
    justification::{
        AlephJustification, JustificationHandler, JustificationRequestSchedulerImpl, SessionInfo,
        SessionInfoProvider, Verifier,
    },
    last_block_of_session, mpsc,
    mpsc::UnboundedSender,
    session_id_from_block_num,
    session_map::ReadOnlySessionMap,
    JustificationNotification, Metrics, MillisecsPerBlock, SessionPeriod,
};
<<<<<<< HEAD
use aleph_primitives::{AuthorityId, SessionAuthorityData};
use codec::Encode;
use log::warn;
use sc_client_api::Backend;
use sc_network::{ExHashT, NetworkService};
use sp_runtime::{
    traits::{Block, Header, NumberFor},
    RuntimeAppPublic,
};
use std::{future::Future, sync::Arc};
=======
>>>>>>> 6616ddf3

/// Max amount of tries we can not update a finalized block number before we will clear requests queue
const MAX_ATTEMPTS: u32 = 5;

struct JustificationVerifier {
    authority_verifier: AuthorityVerifier,
    emergency_signer: Option<AuthorityId>,
}

impl From<SessionAuthorityData> for JustificationVerifier {
    fn from(authority_data: SessionAuthorityData) -> Self {
        JustificationVerifier {
            authority_verifier: AuthorityVerifier::new(authority_data.authorities().to_vec()),
            emergency_signer: authority_data.emergency_finalizer().clone(),
        }
    }
}

impl<B: Block> Verifier<B> for JustificationVerifier {
    fn verify(&self, justification: &AlephJustification, hash: B::Hash) -> bool {
        use AlephJustification::*;
        let encoded_hash = hash.encode();
        match justification {
            CommitteeMultisignature(multisignature) => match self
                .authority_verifier
                .is_complete(&encoded_hash, multisignature)
            {
                true => true,
                false => {
                    warn!(target: "aleph-justification", "Bad multisignature for block hash #{:?} {:?}", hash, multisignature);
                    false
                }
            },
            EmergencySignature(signature) => match &self.emergency_signer {
                Some(emergency_signer) => match emergency_signer.verify(&encoded_hash, signature) {
                    true => true,
                    false => {
                        warn!(target: "aleph-justification", "Bad emergency signature for block hash #{:?} {:?}", hash, signature);
                        false
                    }
                },
                None => {
                    warn!(target: "aleph-justification", "Received emergency signature for block with hash #{:?}, which has no emergency signer defined.", hash);
                    false
                }
            },
        }
    }
}

struct JustificationParams<B: Block, H: ExHashT, C> {
    pub network: Arc<NetworkService<B, H>>,
    pub client: Arc<C>,
    pub justification_rx: mpsc::UnboundedReceiver<JustificationNotification<B>>,
    pub metrics: Option<Metrics<<B::Header as Header>::Hash>>,
    pub session_period: SessionPeriod,
    pub millisecs_per_block: MillisecsPerBlock,
    pub session_map: ReadOnlySessionMap,
}

struct SessionInfoProviderImpl {
    session_authorities: ReadOnlySessionMap,
    session_period: SessionPeriod,
}

impl SessionInfoProviderImpl {
    fn new(session_authorities: ReadOnlySessionMap, session_period: SessionPeriod) -> Self {
        Self {
            session_authorities,
            session_period,
        }
    }
}

#[async_trait::async_trait]
impl<B: Block> SessionInfoProvider<B, JustificationVerifier> for SessionInfoProviderImpl {
    async fn for_block_num(&self, number: NumberFor<B>) -> SessionInfo<B, JustificationVerifier> {
        let current_session = session_id_from_block_num::<B>(number, self.session_period);
        let last_block_height = last_block_of_session::<B>(current_session, self.session_period);
        let verifier = self
            .session_authorities
            .get(current_session)
            .await
            .map(|authority_data| authority_data.into());

        SessionInfo {
            current_session,
            last_block_height,
            verifier,
        }
    }
}

fn setup_justification_handler<B, H, C, BE>(
    just_params: JustificationParams<B, H, C>,
) -> (
    UnboundedSender<JustificationNotification<B>>,
    impl Future<Output = ()>,
)
where
    B: Block,
    H: ExHashT,
    C: crate::ClientForAleph<B, BE> + Send + Sync + 'static,
    C::Api: aleph_primitives::AlephSessionApi<B>,
    BE: Backend<B> + 'static,
{
    let JustificationParams {
        network,
        client,
        justification_rx,
        metrics,
        session_period,
        millisecs_per_block,
        session_map,
    } = just_params;

    let handler = JustificationHandler::new(
        SessionInfoProviderImpl::new(session_map, session_period),
        network,
        client.clone(),
        AlephFinalizer::new(client),
        JustificationRequestSchedulerImpl::new(&session_period, &millisecs_per_block, MAX_ATTEMPTS),
        metrics,
        Default::default(),
    );

    let (authority_justification_tx, authority_justification_rx) = mpsc::unbounded();
    (authority_justification_tx, async move {
        handler
            .run(authority_justification_rx, justification_rx)
            .await;
    })
}<|MERGE_RESOLUTION|>--- conflicted
+++ resolved
@@ -3,10 +3,16 @@
 
 use std::{future::Future, sync::Arc};
 
+use aleph_primitives::{AuthorityId, SessionAuthorityData};
+use codec::Encode;
+use log::warn;
 pub use nonvalidator_node::run_nonvalidator_node;
 use sc_client_api::Backend;
 use sc_network::{ExHashT, NetworkService};
-use sp_runtime::traits::{Block, Header, NumberFor};
+use sp_runtime::{
+    traits::{Block, Header, NumberFor},
+    RuntimeAppPublic,
+};
 pub use validator_node::run_validator_node;
 
 use crate::{
@@ -22,19 +28,6 @@
     session_map::ReadOnlySessionMap,
     JustificationNotification, Metrics, MillisecsPerBlock, SessionPeriod,
 };
-<<<<<<< HEAD
-use aleph_primitives::{AuthorityId, SessionAuthorityData};
-use codec::Encode;
-use log::warn;
-use sc_client_api::Backend;
-use sc_network::{ExHashT, NetworkService};
-use sp_runtime::{
-    traits::{Block, Header, NumberFor},
-    RuntimeAppPublic,
-};
-use std::{future::Future, sync::Arc};
-=======
->>>>>>> 6616ddf3
 
 /// Max amount of tries we can not update a finalized block number before we will clear requests queue
 const MAX_ATTEMPTS: u32 = 5;
