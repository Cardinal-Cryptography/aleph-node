--- conflicted
+++ resolved
@@ -170,19 +170,15 @@
 
 #[cfg(test)]
 mod test {
-<<<<<<< HEAD
+    use aleph_bft::{NodeCount, PartialMultisignature, SignatureSet};
+    use aleph_primitives::{AuthorityPair, AuthoritySignature};
+    use codec::{Decode, Encode};
+    use sp_core::Pair;
+
     use super::{
         backwards_compatible_decode, versioned_encode, AlephJustificationV1, AlephJustificationV2,
         VersionedAlephJustification,
     };
-=======
-    use aleph_bft::{NodeCount, PartialMultisignature, SignatureSet};
-    use aleph_primitives::{AuthorityPair, AuthoritySignature};
-    use codec::{Decode, Encode};
-    use sp_core::Pair;
-
-    use super::{backwards_compatible_decode, AlephJustificationV1, VersionedAlephJustification};
->>>>>>> 6616ddf3
     use crate::{
         crypto::{Signature, SignatureV1},
         justification::AlephJustification,
