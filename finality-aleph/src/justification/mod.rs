<<<<<<< HEAD
use aleph_primitives::AuthoritySignature;
=======
use std::{marker::PhantomData, time::Duration};

use aleph_primitives::{AuthoritySignature, BlockNumber, ALEPH_ENGINE_ID};
>>>>>>> d786ede0
use codec::{Decode, Encode};

use crate::{crypto::Signature, BlockIdentifier, IdentifierFor, SessionId};

mod compatibility;

pub use compatibility::{backwards_compatible_decode, versioned_encode, Error as DecodeError};
<<<<<<< HEAD
=======
pub use handler::JustificationHandler;
pub use scheduler::{
    JustificationRequestScheduler, JustificationRequestSchedulerImpl, SchedulerActions,
};
use sp_runtime::Justification;
>>>>>>> d786ede0

use crate::abft::SignatureSet;

/// A proof of block finality, currently in the form of a sufficiently long list of signatures or a
/// sudo signature of a block for emergency finalization.
#[derive(Clone, Encode, Decode, Debug, PartialEq, Eq)]
pub enum AlephJustification {
    CommitteeMultisignature(SignatureSet<Signature>),
    EmergencySignature(AuthoritySignature),
}

impl From<AlephJustification> for Justification {
    fn from(val: AlephJustification) -> Self {
        (ALEPH_ENGINE_ID, versioned_encode(val))
    }
}

pub trait Verifier<BI: BlockIdentifier> {
    fn verify(&self, justification: &AlephJustification, block_id: &BI) -> bool;
}

pub struct SessionInfo<BI: BlockIdentifier, V: Verifier<BI>> {
    pub current_session: SessionId,
    pub last_block_height: BlockNumber,
    pub verifier: Option<V>,
    _phantom: PhantomData<BI>,
}

impl<BI: BlockIdentifier, V: Verifier<BI>> SessionInfo<BI, V> {
    pub fn new(
        current_session: SessionId,
        last_block_height: BlockNumber,
        verifier: Option<V>,
    ) -> Self {
        Self {
            current_session,
            last_block_height,
            verifier,
            _phantom: PhantomData,
        }
    }
}

/// Returns `SessionInfo` for the session regarding block with no. `number`.
#[async_trait::async_trait]
pub trait SessionInfoProvider<BI: BlockIdentifier, V: Verifier<BI>> {
    async fn for_block_num(&self, number: BlockNumber) -> SessionInfo<BI, V>;
}

/// A notification for sending justifications over the network.
#[derive(Clone)]
pub struct JustificationNotification<BI: BlockIdentifier> {
    /// The justification itself.
    pub justification: AlephJustification,
    /// The ID of the finalized block.
<<<<<<< HEAD
    pub number: NumberFor<Block>,
=======
    pub block_id: BI,
}

pub type JustificationNotificationFor<B> = JustificationNotification<IdentifierFor<B>>;

#[derive(Clone)]
pub struct JustificationHandlerConfig {
    /// How long should we wait when the session verifier is not yet available.
    verifier_timeout: Duration,
    /// How long should we wait for any notification.
    notification_timeout: Duration,
}

impl Default for JustificationHandlerConfig {
    fn default() -> Self {
        Self {
            verifier_timeout: Duration::from_millis(500),
            // request justifications slightly more frequently than they're created
            notification_timeout: Duration::from_millis(800),
        }
    }
}

#[cfg(test)]
impl JustificationHandlerConfig {
    pub fn new(verifier_timeout: Duration, notification_timeout: Duration) -> Self {
        Self {
            verifier_timeout,
            notification_timeout,
        }
    }
>>>>>>> d786ede0
}<|MERGE_RESOLUTION|>--- conflicted
+++ resolved
@@ -1,25 +1,14 @@
-<<<<<<< HEAD
-use aleph_primitives::AuthoritySignature;
-=======
-use std::{marker::PhantomData, time::Duration};
+use std::marker::PhantomData;
 
 use aleph_primitives::{AuthoritySignature, BlockNumber, ALEPH_ENGINE_ID};
->>>>>>> d786ede0
 use codec::{Decode, Encode};
+use sp_runtime::Justification;
 
 use crate::{crypto::Signature, BlockIdentifier, IdentifierFor, SessionId};
 
 mod compatibility;
 
 pub use compatibility::{backwards_compatible_decode, versioned_encode, Error as DecodeError};
-<<<<<<< HEAD
-=======
-pub use handler::JustificationHandler;
-pub use scheduler::{
-    JustificationRequestScheduler, JustificationRequestSchedulerImpl, SchedulerActions,
-};
-use sp_runtime::Justification;
->>>>>>> d786ede0
 
 use crate::abft::SignatureSet;
 
@@ -67,47 +56,4 @@
 #[async_trait::async_trait]
 pub trait SessionInfoProvider<BI: BlockIdentifier, V: Verifier<BI>> {
     async fn for_block_num(&self, number: BlockNumber) -> SessionInfo<BI, V>;
-}
-
-/// A notification for sending justifications over the network.
-#[derive(Clone)]
-pub struct JustificationNotification<BI: BlockIdentifier> {
-    /// The justification itself.
-    pub justification: AlephJustification,
-    /// The ID of the finalized block.
-<<<<<<< HEAD
-    pub number: NumberFor<Block>,
-=======
-    pub block_id: BI,
-}
-
-pub type JustificationNotificationFor<B> = JustificationNotification<IdentifierFor<B>>;
-
-#[derive(Clone)]
-pub struct JustificationHandlerConfig {
-    /// How long should we wait when the session verifier is not yet available.
-    verifier_timeout: Duration,
-    /// How long should we wait for any notification.
-    notification_timeout: Duration,
-}
-
-impl Default for JustificationHandlerConfig {
-    fn default() -> Self {
-        Self {
-            verifier_timeout: Duration::from_millis(500),
-            // request justifications slightly more frequently than they're created
-            notification_timeout: Duration::from_millis(800),
-        }
-    }
-}
-
-#[cfg(test)]
-impl JustificationHandlerConfig {
-    pub fn new(verifier_timeout: Duration, notification_timeout: Duration) -> Self {
-        Self {
-            verifier_timeout,
-            notification_timeout,
-        }
-    }
->>>>>>> d786ede0
 }