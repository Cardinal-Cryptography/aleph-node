[package]
name = "finality-aleph"
<<<<<<< HEAD
version = "0.5.4"
=======
version = "0.6.1"
>>>>>>> 7de6e775
authors = ["Cardinal Cryptography"]
edition = "2021"
license = "Apache 2.0"

[dependencies]
# fixed version to 'freeze' some types used in abft, mainly `SignatureSet` used in justification and signature aggregation
<<<<<<< HEAD
aleph-bft-crypto = "0.4.0"

current-aleph-bft = { package = "aleph-bft", version = "0.19.1" }
current-aleph-bft-rmc = { package = "aleph-bft-rmc", version = "0.5.0" }
legacy-aleph-bft = { package = "aleph-bft", version = "0.18.1" }
legacy-aleph-bft-rmc = { package = "aleph-bft-rmc", version = "0.4.0" }

aleph-primitives = { package = "primitives", path = "../primitives" }
legacy-aleph-aggregator = { package = "aggregator", git = "https://github.com/Cardinal-Cryptography/aleph-node.git", tag = "aggregator-v0.1.0" }
=======
aleph-bft-crypto = "0.5"

current-aleph-bft = { package = "aleph-bft", version = "0.20" }
current-aleph-bft-rmc = { package = "aleph-bft-rmc", version = "0.6" }
legacy-aleph-bft = { package = "aleph-bft", version = "0.19" }
legacy-aleph-bft-rmc = { package = "aleph-bft-rmc", version = "0.5" }

aleph-primitives = { package = "primitives", path = "../primitives" }
legacy-aleph-aggregator = { package = "aggregator", git = "https://github.com/Cardinal-Cryptography/aleph-node.git", tag = "aggregator-v0.2.1" }
>>>>>>> 7de6e775
current-aleph-aggregator = { path = "../aggregator", package = "aggregator" }

async-trait = "0.1"
bytes = "1.0"
codec = { package = "parity-scale-codec", version = "3.1", default-features = false, features = ["derive"] }
derive_more = "0.99"
env_logger = "0.9"
futures = "0.3"
futures-timer = "3.0"
hash-db = { version = "0.15.2", default-features = false }
ip_network = "0.4"
log = "0.4"
lru = "0.7"
parking_lot = "0.12"
rand = "0.8"
serde = "1.0"
tiny-bip39 = "1.0"
tokio = { version = "1.17", features = [ "sync", "macros", "time", "rt-multi-thread" ] }

<<<<<<< HEAD
prometheus-endpoint = { package = "substrate-prometheus-endpoint", git = "https://github.com/Cardinal-Cryptography/substrate.git", branch = "liminal-v0.9.32" }
sp-keystore = { git = "https://github.com/Cardinal-Cryptography/substrate.git", branch = "liminal-v0.9.32" }
sc-network = { git = "https://github.com/Cardinal-Cryptography/substrate.git", branch = "liminal-v0.9.32" }
sc-network-common = { git = "https://github.com/Cardinal-Cryptography/substrate.git", branch = "liminal-v0.9.32" }
sc-telemetry = { git = "https://github.com/Cardinal-Cryptography/substrate.git", branch = "liminal-v0.9.32" }
sc-service = { git = "https://github.com/Cardinal-Cryptography/substrate.git", branch = "liminal-v0.9.32" }
sp-application-crypto = { git = "https://github.com/Cardinal-Cryptography/substrate.git", branch = "liminal-v0.9.32" }
sp-core = { git = "https://github.com/Cardinal-Cryptography/substrate.git", branch = "liminal-v0.9.32" }
sp-runtime = { git = "https://github.com/Cardinal-Cryptography/substrate.git", branch = "liminal-v0.9.32" }
sp-state-machine = { git = "https://github.com/Cardinal-Cryptography/substrate.git", branch = "liminal-v0.9.32" }
sp-trie = { git = "https://github.com/Cardinal-Cryptography/substrate.git", branch = "liminal-v0.9.32" }
sc-utils = {  git = "https://github.com/Cardinal-Cryptography/substrate.git", branch = "liminal-v0.9.32" }
sp-api = { git = "https://github.com/Cardinal-Cryptography/substrate.git", branch = "liminal-v0.9.32" }
sp-blockchain = { git = "https://github.com/Cardinal-Cryptography/substrate.git", branch = "liminal-v0.9.32" }
sc-consensus = { git = "https://github.com/Cardinal-Cryptography/substrate.git", branch = "liminal-v0.9.32" }
sp-consensus = { git = "https://github.com/Cardinal-Cryptography/substrate.git", branch = "liminal-v0.9.32" }
sc-client-api = { git = "https://github.com/Cardinal-Cryptography/substrate.git", branch = "liminal-v0.9.32" }
sp-io = { git = "https://github.com/Cardinal-Cryptography/substrate.git", branch = "liminal-v0.9.32" }

[dev-dependencies]
substrate-test-runtime-client = { git = "https://github.com/Cardinal-Cryptography/substrate.git", branch = "liminal-v0.9.32" }
substrate-test-runtime = { git = "https://github.com/Cardinal-Cryptography/substrate.git", branch = "liminal-v0.9.32" }
sc-block-builder = { git = "https://github.com/Cardinal-Cryptography/substrate.git", branch = "liminal-v0.9.32" }
=======
prometheus-endpoint = { package = "substrate-prometheus-endpoint", git = "https://github.com/Cardinal-Cryptography/substrate.git", branch = "aleph-v0.9.38" }
sp-keystore = { git = "https://github.com/Cardinal-Cryptography/substrate.git", branch = "aleph-v0.9.38" }
sc-network = { git = "https://github.com/Cardinal-Cryptography/substrate.git", branch = "aleph-v0.9.38" }
sc-network-common = { git = "https://github.com/Cardinal-Cryptography/substrate.git", branch = "aleph-v0.9.38" }
sc-telemetry = { git = "https://github.com/Cardinal-Cryptography/substrate.git", branch = "aleph-v0.9.38" }
sc-service = { git = "https://github.com/Cardinal-Cryptography/substrate.git", branch = "aleph-v0.9.38" }
sp-application-crypto = { git = "https://github.com/Cardinal-Cryptography/substrate.git", branch = "aleph-v0.9.38" }
sp-core = { git = "https://github.com/Cardinal-Cryptography/substrate.git", branch = "aleph-v0.9.38" }
sp-runtime = { git = "https://github.com/Cardinal-Cryptography/substrate.git", branch = "aleph-v0.9.38" }
sp-state-machine = { git = "https://github.com/Cardinal-Cryptography/substrate.git", branch = "aleph-v0.9.38" }
sp-trie = { git = "https://github.com/Cardinal-Cryptography/substrate.git", branch = "aleph-v0.9.38" }
sc-utils = {  git = "https://github.com/Cardinal-Cryptography/substrate.git", branch = "aleph-v0.9.38" }
sp-api = { git = "https://github.com/Cardinal-Cryptography/substrate.git", branch = "aleph-v0.9.38" }
sp-blockchain = { git = "https://github.com/Cardinal-Cryptography/substrate.git", branch = "aleph-v0.9.38" }
sc-consensus = { git = "https://github.com/Cardinal-Cryptography/substrate.git", branch = "aleph-v0.9.38" }
sp-consensus = { git = "https://github.com/Cardinal-Cryptography/substrate.git", branch = "aleph-v0.9.38" }
sc-client-api = { git = "https://github.com/Cardinal-Cryptography/substrate.git", branch = "aleph-v0.9.38" }
sp-io = { git = "https://github.com/Cardinal-Cryptography/substrate.git", branch = "aleph-v0.9.38" }

[dev-dependencies]
substrate-test-runtime-client = { git = "https://github.com/Cardinal-Cryptography/substrate.git", branch = "aleph-v0.9.38" }
substrate-test-runtime = { git = "https://github.com/Cardinal-Cryptography/substrate.git", branch = "aleph-v0.9.38" }
sc-block-builder = { git = "https://github.com/Cardinal-Cryptography/substrate.git", branch = "aleph-v0.9.38" }
>>>>>>> 7de6e775

[features]
only_legacy = []<|MERGE_RESOLUTION|>--- conflicted
+++ resolved
@@ -1,27 +1,12 @@
 [package]
 name = "finality-aleph"
-<<<<<<< HEAD
-version = "0.5.4"
-=======
 version = "0.6.1"
->>>>>>> 7de6e775
 authors = ["Cardinal Cryptography"]
 edition = "2021"
 license = "Apache 2.0"
 
 [dependencies]
 # fixed version to 'freeze' some types used in abft, mainly `SignatureSet` used in justification and signature aggregation
-<<<<<<< HEAD
-aleph-bft-crypto = "0.4.0"
-
-current-aleph-bft = { package = "aleph-bft", version = "0.19.1" }
-current-aleph-bft-rmc = { package = "aleph-bft-rmc", version = "0.5.0" }
-legacy-aleph-bft = { package = "aleph-bft", version = "0.18.1" }
-legacy-aleph-bft-rmc = { package = "aleph-bft-rmc", version = "0.4.0" }
-
-aleph-primitives = { package = "primitives", path = "../primitives" }
-legacy-aleph-aggregator = { package = "aggregator", git = "https://github.com/Cardinal-Cryptography/aleph-node.git", tag = "aggregator-v0.1.0" }
-=======
 aleph-bft-crypto = "0.5"
 
 current-aleph-bft = { package = "aleph-bft", version = "0.20" }
@@ -31,7 +16,6 @@
 
 aleph-primitives = { package = "primitives", path = "../primitives" }
 legacy-aleph-aggregator = { package = "aggregator", git = "https://github.com/Cardinal-Cryptography/aleph-node.git", tag = "aggregator-v0.2.1" }
->>>>>>> 7de6e775
 current-aleph-aggregator = { path = "../aggregator", package = "aggregator" }
 
 async-trait = "0.1"
@@ -51,31 +35,6 @@
 tiny-bip39 = "1.0"
 tokio = { version = "1.17", features = [ "sync", "macros", "time", "rt-multi-thread" ] }
 
-<<<<<<< HEAD
-prometheus-endpoint = { package = "substrate-prometheus-endpoint", git = "https://github.com/Cardinal-Cryptography/substrate.git", branch = "liminal-v0.9.32" }
-sp-keystore = { git = "https://github.com/Cardinal-Cryptography/substrate.git", branch = "liminal-v0.9.32" }
-sc-network = { git = "https://github.com/Cardinal-Cryptography/substrate.git", branch = "liminal-v0.9.32" }
-sc-network-common = { git = "https://github.com/Cardinal-Cryptography/substrate.git", branch = "liminal-v0.9.32" }
-sc-telemetry = { git = "https://github.com/Cardinal-Cryptography/substrate.git", branch = "liminal-v0.9.32" }
-sc-service = { git = "https://github.com/Cardinal-Cryptography/substrate.git", branch = "liminal-v0.9.32" }
-sp-application-crypto = { git = "https://github.com/Cardinal-Cryptography/substrate.git", branch = "liminal-v0.9.32" }
-sp-core = { git = "https://github.com/Cardinal-Cryptography/substrate.git", branch = "liminal-v0.9.32" }
-sp-runtime = { git = "https://github.com/Cardinal-Cryptography/substrate.git", branch = "liminal-v0.9.32" }
-sp-state-machine = { git = "https://github.com/Cardinal-Cryptography/substrate.git", branch = "liminal-v0.9.32" }
-sp-trie = { git = "https://github.com/Cardinal-Cryptography/substrate.git", branch = "liminal-v0.9.32" }
-sc-utils = {  git = "https://github.com/Cardinal-Cryptography/substrate.git", branch = "liminal-v0.9.32" }
-sp-api = { git = "https://github.com/Cardinal-Cryptography/substrate.git", branch = "liminal-v0.9.32" }
-sp-blockchain = { git = "https://github.com/Cardinal-Cryptography/substrate.git", branch = "liminal-v0.9.32" }
-sc-consensus = { git = "https://github.com/Cardinal-Cryptography/substrate.git", branch = "liminal-v0.9.32" }
-sp-consensus = { git = "https://github.com/Cardinal-Cryptography/substrate.git", branch = "liminal-v0.9.32" }
-sc-client-api = { git = "https://github.com/Cardinal-Cryptography/substrate.git", branch = "liminal-v0.9.32" }
-sp-io = { git = "https://github.com/Cardinal-Cryptography/substrate.git", branch = "liminal-v0.9.32" }
-
-[dev-dependencies]
-substrate-test-runtime-client = { git = "https://github.com/Cardinal-Cryptography/substrate.git", branch = "liminal-v0.9.32" }
-substrate-test-runtime = { git = "https://github.com/Cardinal-Cryptography/substrate.git", branch = "liminal-v0.9.32" }
-sc-block-builder = { git = "https://github.com/Cardinal-Cryptography/substrate.git", branch = "liminal-v0.9.32" }
-=======
 prometheus-endpoint = { package = "substrate-prometheus-endpoint", git = "https://github.com/Cardinal-Cryptography/substrate.git", branch = "aleph-v0.9.38" }
 sp-keystore = { git = "https://github.com/Cardinal-Cryptography/substrate.git", branch = "aleph-v0.9.38" }
 sc-network = { git = "https://github.com/Cardinal-Cryptography/substrate.git", branch = "aleph-v0.9.38" }
@@ -99,7 +58,6 @@
 substrate-test-runtime-client = { git = "https://github.com/Cardinal-Cryptography/substrate.git", branch = "aleph-v0.9.38" }
 substrate-test-runtime = { git = "https://github.com/Cardinal-Cryptography/substrate.git", branch = "aleph-v0.9.38" }
 sc-block-builder = { git = "https://github.com/Cardinal-Cryptography/substrate.git", branch = "aleph-v0.9.38" }
->>>>>>> 7de6e775
 
 [features]
 only_legacy = []