[package]
name = "finality-aleph"
version = "0.4.0"
authors = ["Cardinal Cryptography"]
edition = "2021"

[dependencies]
aleph-bft = "0.13.0"
aleph-bft-rmc = "0.3.0"
aleph-primitives = { package = "primitives", path = "../primitives" }

async-trait = "0.1"
<<<<<<< HEAD
bytes = "1.0"
=======
codec = { package = "parity-scale-codec", version = "3.0", default-features = false, features = ["derive"] }
>>>>>>> c8ab2d5c
derive_more = "0.99"
env_logger = "0.9"
futures = "0.3"
futures-timer = "3.0"
hash-db = { version = "0.15.2", default-features = false }
ip_network = "0.4"
log = "0.4"
lru = "0.7"
parity-util-mem = "0.11"
parking_lot = "0.12"
rand = "0.8"
serde = "1.0"
tokio = { version = "1.17", features = [ "sync", "macros", "time", "rt-multi-thread" ] }

prometheus-endpoint = { package = "substrate-prometheus-endpoint", git = "https://github.com/paritytech/substrate.git", branch = "polkadot-v0.9.23" }
sp-keystore = { git = "https://github.com/paritytech/substrate.git", branch = "polkadot-v0.9.23" }
sc-network = { git = "https://github.com/paritytech/substrate.git", branch = "polkadot-v0.9.23" }
sc-telemetry = { git = "https://github.com/paritytech/substrate.git", branch = "polkadot-v0.9.23" }
sc-service = { git = "https://github.com/paritytech/substrate.git", branch = "polkadot-v0.9.23" }
sp-application-crypto = { git = "https://github.com/paritytech/substrate.git", branch = "polkadot-v0.9.23" }
sp-core = { git = "https://github.com/paritytech/substrate.git", branch = "polkadot-v0.9.23" }
sp-runtime = { git = "https://github.com/paritytech/substrate.git", branch = "polkadot-v0.9.23" }
sp-state-machine = { git = "https://github.com/paritytech/substrate.git", branch = "polkadot-v0.9.23" }
sp-trie = { git = "https://github.com/paritytech/substrate.git", branch = "polkadot-v0.9.23" }
sc-utils = {  git = "https://github.com/paritytech/substrate.git", branch = "polkadot-v0.9.23" }
sp-api = { git = "https://github.com/paritytech/substrate.git", branch = "polkadot-v0.9.23" }
sp-blockchain = { git = "https://github.com/paritytech/substrate.git", branch = "polkadot-v0.9.23" }
sc-consensus = { git = "https://github.com/paritytech/substrate.git", branch = "polkadot-v0.9.23" }
sp-consensus = { git = "https://github.com/paritytech/substrate.git", branch = "polkadot-v0.9.23" }
sc-client-api = { git = "https://github.com/paritytech/substrate.git", branch = "polkadot-v0.9.23" }
sp-io = { git = "https://github.com/paritytech/substrate.git", branch = "polkadot-v0.9.23" }

[dev-dependencies]
substrate-test-runtime-client = { git = "https://github.com/paritytech/substrate.git", branch = "polkadot-v0.9.23" }
substrate-test-runtime = { git = "https://github.com/paritytech/substrate.git", branch = "polkadot-v0.9.23" }
sc-block-builder = { git = "https://github.com/paritytech/substrate.git", branch = "polkadot-v0.9.23" }<|MERGE_RESOLUTION|>--- conflicted
+++ resolved
@@ -10,11 +10,8 @@
 aleph-primitives = { package = "primitives", path = "../primitives" }
 
 async-trait = "0.1"
-<<<<<<< HEAD
 bytes = "1.0"
-=======
 codec = { package = "parity-scale-codec", version = "3.0", default-features = false, features = ["derive"] }
->>>>>>> c8ab2d5c
 derive_more = "0.99"
 env_logger = "0.9"
 futures = "0.3"
