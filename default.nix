--- conflicted
+++ resolved
@@ -1,16 +1,14 @@
-<<<<<<< HEAD
-{ rocksDBVersion ? "6.29.3", release ? true, package ? "aleph-node" }:
-=======
-{ useCustomRocksDb ? false
+{ release ? true
+, package ? "aleph-node"
+, rustflags ? "-C target-cpu=native"
+, useCustomRocksDb ? false
 , rocksDbOptions ? { version = "6.29.3";
                      useSnappy = false;
                      patchVerifyChecksum = true;
                      patchPath = ./nix/rocksdb.patch;
                      enableJemalloc = true;
                    }
-, rustflags ? "-C target-cpu=native"
 }:
->>>>>>> db9f9b1d
 let
   # this overlay allows us to use a specified version of the rust toolchain
   rustOverlay =
@@ -80,11 +78,7 @@
 
     propagatedBuildInputs = [];
 
-<<<<<<< HEAD
-    buildInputs = [ nixpkgs.git ];
-=======
     buildInputs = [nixpkgs.git] ++ nixpkgs.lib.optional rocksDbOptions.useSnappy nixpkgs.snappy ++ nixpkgs.lib.optional rocksDbOptions.enableJemalloc nixpkgs.jemalloc;
->>>>>>> db9f9b1d
   });
 
   # allows to skip files listed by .gitignore
@@ -96,27 +90,26 @@
     sha256 = "o/BdVjNwcB6jOmzZjOH703BesSkkS5O7ej3xhyO8hAY=";
   };
   inherit (import gitignoreSrc { inherit (nixpkgs) lib; }) gitignoreSource;
-<<<<<<< HEAD
+
+  rocksDbShellHook = if useCustomRocksDb
+                     then
+                       "export ROCKSDB_LIB_DIR=${customRocksdb}/lib; export ROCKSDB_STATIC=1"
+                     else "";
 
   naerskSrc = builtins.fetchTarball {
     url = "https://github.com/nix-community/naersk/archive/2fc8ce9d3c025d59fee349c1f80be9785049d653.tar.gz";
     sha256 = "1jhagazh69w7jfbrchhdss54salxc66ap1a1yd7xasc92vr0qsx4";
   };
   naersk = nixpkgs.callPackage naerskSrc { stdenv = env; };
+
   gitFolder = ./.git;
   gitCommitDrv = nixpkgs.runCommand "gitCommit" { nativeBuildInputs = [nixpkgs.git]; } ''
     cp -r ${gitFolder} ./.git
     echo $(git rev-parse --short HEAD) > $out
   '';
   gitCommit = builtins.readFile gitCommitDrv;
+
   pathToWasm = "target/" + (if release then "release" else "debug") + "/wbuild/aleph-runtime/aleph_runtime.compact.wasm";
-
-=======
-  rocksDbShellHook = if useCustomRocksDb
-                     then
-                       "export ROCKSDB_LIB_DIR=${customRocksdb}/lib; export ROCKSDB_STATIC=1"
-                     else "";
->>>>>>> db9f9b1d
 in
 with nixpkgs; naersk.buildPackage rec {
   name = "aleph-node";
@@ -135,68 +128,33 @@
     openssl.dev
     protobuf
     pkg-config
-<<<<<<< HEAD
-  ];
+  ] ++ nixpkgs.lib.optional useCustomRocksDb customRocksdb;
   cargoBuildOptions = opts:
     nixpkgs.lib.lists.optional (package != null) ("-p " + package)
     ++ ["--locked"]
     ++ opts;
+  shellHook = ''
+    ${rocksDbShellHook}
+    export SUBSTRATE_CLI_GIT_COMMIT_HASH=${SUBSTRATE_CLI_GIT_COMMIT_HASH}
+    export RUSTFLAGS="${rustflags}"
+    export ROCKSDB_STATIC=1;
+    export LIBCLANG_PATH=${LIBCLANG_PATH};
+    export PROTOC=${PROTOC}
+    export BINDGEN_EXTRA_CLANG_ARGS="${BINDGEN_EXTRA_CLANG_ARGS}"
+    export CFLAGS="${CFLAGS}"
+    export CXXFLAGS="${CXXFLAGS}"
+  '';
   preBuild = ''
-    export SUBSTRATE_CLI_GIT_COMMIT_HASH=${SUBSTRATE_CLI_GIT_COMMIT_HASH}
+    ${shellHook}
   '';
   postInstall = ''
     if [ -f ${pathToWasm} ]; then
       mkdir -p $out/lib
       cp ${pathToWasm} $out/lib/
     fi
-=======
-    cacert
-    git
-    findutils
-    patchelf
-    jemalloc
-  ] ++ nixpkgs.lib.optional useCustomRocksDb customRocksdb;
-
-  shellHook = ''
-    export RUST_SRC_PATH="${rustToolchain}/lib/rustlib/src/rust/src"
-    export LIBCLANG_PATH="${llvm.libclang.lib}/lib"
-    export PROTOC="${protobuf}/bin/protoc"
-    export CFLAGS=" \
-        ${"-isystem ${llvm.libclang.lib}/lib/clang/${llvmVersionString}/include"} \
-        $CFLAGS
-    "
-    export CXXFLAGS+=" \
-        ${"-isystem ${llvm.libclang.lib}/lib/clang/${llvmVersionString}/include"} \
-        $CXXFLAGS
-    "
-    # From: https://github.com/NixOS/nixpkgs/blob/1fab95f5190d087e66a3502481e34e15d62090aa/pkgs/applications/networking/browsers/firefox/common.nix#L247-L253
-    # Set C flags for Rust's bindgen program. Unlike ordinary C
-    # compilation, bindgen does not invoke $CC directly. Instead it
-    # uses LLVM's libclang. To make sure all necessary flags are
-    # included we need to look in a few places.
-    export BINDGEN_EXTRA_CLANG_ARGS=" \
-        ${"-isystem ${llvm.libclang.lib}/lib/clang/${llvmVersionString}/include"} \
-        $BINDGEN_EXTRA_CLANG_ARGS
-    "
-    ${rocksDbShellHook}
-    export RUSTFLAGS="${rustflags}"
-  '';
-
-  buildPhase = ''
-    ${shellHook}
-    export CARGO_HOME="$out/cargo"
-
-    cargo build --locked --release -p aleph-node
-  '';
-
-  installPhase = ''
-    mkdir -p $out/bin
-    mv target/release/aleph-node $out/bin/
->>>>>>> db9f9b1d
   '';
 
   SUBSTRATE_CLI_GIT_COMMIT_HASH="${gitCommit}";
-  ROCKSDB_LIB_DIR="${customRocksdb}/lib";
   ROCKSDB_STATIC=1;
   LIBCLANG_PATH="${llvm.libclang.lib}/lib";
   PROTOC="${protobuf}/bin/protoc";
